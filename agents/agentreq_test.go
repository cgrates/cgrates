--- conflicted
+++ resolved
@@ -133,7 +133,6 @@
 	}
 }
 
-<<<<<<< HEAD
 func TestAgentRequestSetFields(t *testing.T) {
 	req := map[string]interface{}{
 		utils.Account: 1009,
@@ -176,8 +175,6 @@
 	}
 
 }
-=======
->>>>>>> dce48fcc
 
 func TestAgReqMaxCost(t *testing.T) {
 	cfg, _ := config.NewDefaultCGRConfig()
