/*
Real-time Online/Offline Charging System (OCS) for Telecom & ISP environments
Copyright (C) ITsysCOM GmbH

This program is free software: you can redistribute it and/or modify
it under the terms of the GNU General Public License as published by
the Free Software Foundation, either version 3 of the License, or
(at your option) any later version.

This program is distributed in the hope that it will be useful,
but WITHOUT ANY WARRANTY; without even the implied warranty of
MERCHANTABILITY or FITNESS FOR A PARTICULAR PURPOSE.  See the
GNU General Public License for more details.

You should have received a copy of the GNU General Public License
along with this program.  If not, see <http://www.gnu.org/licenses/>
*/

package agents

import (
	"fmt"
	"net/http"

	"github.com/cgrates/cgrates/config"
	"github.com/cgrates/cgrates/engine"
	"github.com/cgrates/cgrates/sessions"
	"github.com/cgrates/cgrates/utils"
	"github.com/cgrates/rpcclient"
)

// NewHttpAgent will construct a HTTPAgent
func NewHTTPAgent(sessionS rpcclient.RpcClientConnection,
	filterS *engine.FilterS, dfltTenant, reqPayload, rplyPayload string,
	reqProcessors []*config.HttpAgntProcCfg) *HTTPAgent {
	return &HTTPAgent{sessionS: sessionS, filterS: filterS,
		dfltTenant: dfltTenant,
		reqPayload: reqPayload, rplyPayload: rplyPayload,
		reqProcessors: reqProcessors}
}

// HTTPAgent is a handler for HTTP requests
type HTTPAgent struct {
	sessionS rpcclient.RpcClientConnection
	filterS  *engine.FilterS
	dfltTenant,
	reqPayload,
	rplyPayload string
	reqProcessors []*config.HttpAgntProcCfg
}

// ServeHTTP implements http.Handler interface
func (ha *HTTPAgent) ServeHTTP(w http.ResponseWriter, req *http.Request) {
	dcdr, err := newHADataProvider(ha.reqPayload, req) // dcdr will provide information from request
	if err != nil {
		utils.Logger.Warning(
			fmt.Sprintf("<%s> error creating decoder: %s",
				utils.HTTPAgent, err.Error()))
		return
	}
<<<<<<< HEAD
	agReq := newAgentRequest(dcdr, nil, nil, ha.tenantCfg, ha.dfltTenant, ha.filterS)
	var processed bool
=======

>>>>>>> 34a5843b
	for _, reqProcessor := range ha.reqProcessors {
		agReq := newAgentRequest(dcdr, reqProcessor.Tenant, ha.dfltTenant,
			utils.FirstNonEmpty(reqProcessor.Timezone, config.CgrConfig().DefaultTimezone),
			ha.filterS)
		lclProcessed, err := ha.processRequest(reqProcessor, agReq)
		if err != nil {
			utils.Logger.Warning(
				fmt.Sprintf("<%s> error: %s processing request: %s",
					utils.HTTPAgent, err.Error(), utils.ToJSON(agReq)))
			return // FixMe with returning some error on HTTP level
		}
		if !lclProcessed {
			continue
		}
		encdr, err := newHAReplyEncoder(ha.rplyPayload, w)
		if err != nil {
			utils.Logger.Warning(
				fmt.Sprintf("<%s> error creating reply encoder: %s",
					utils.HTTPAgent, err.Error()))
			return
		}
		if err = encdr.Encode(agReq.Reply); err != nil {
			utils.Logger.Warning(
				fmt.Sprintf("<%s> error: %s encoding out %s",
					utils.HTTPAgent, err.Error(), utils.ToJSON(agReq.Reply)))
			return
		}
		if lclProcessed && !reqProcessor.ContinueOnSuccess {
			break
		}
	}
}

// processRequest represents one processor processing the request
func (ha *HTTPAgent) processRequest(reqProcessor *config.HttpAgntProcCfg,
	agReq *AgentRequest) (processed bool, err error) {
	if pass, err := ha.filterS.Pass(agReq.tenant,
		reqProcessor.Filters, agReq); err != nil || !pass {
		return pass, err
	}
	if agReq.CGRRequest, err = agReq.AsNavigableMap(reqProcessor.RequestFields); err != nil {
		return
	}
	cgrEv := agReq.CGRRequest.AsCGREvent(agReq.tenant, utils.NestingSep)
	var reqType string
	for _, typ := range []string{
		utils.MetaDryRun, utils.MetaAuth,
		utils.MetaInitiate, utils.MetaUpdate,
		utils.MetaTerminate, utils.MetaEvent,
		utils.MetaCDRs} {
		if reqProcessor.Flags.HasKey(typ) { // request type is identified through flags
			reqType = typ
			break
		}
	}
	switch reqType {
	default:
		return false, fmt.Errorf("unknown request type: <%s>", reqType)
	case utils.MetaDryRun:
		utils.Logger.Info(
			fmt.Sprintf("<%s> DRY_RUN, processorID: %s, CGREvent: %s",
				utils.HTTPAgent, reqProcessor.Id, utils.ToJSON(cgrEv)))
	case utils.MetaAuth:
		authArgs := sessions.NewV1AuthorizeArgs(
			reqProcessor.Flags.HasKey(utils.MetaAttributes),
			reqProcessor.Flags.HasKey(utils.MetaResources),
			reqProcessor.Flags.HasKey(utils.MetaAccounts),
			reqProcessor.Flags.HasKey(utils.MetaThresholds),
			reqProcessor.Flags.HasKey(utils.MetaStats),
			reqProcessor.Flags.HasKey(utils.MetaSuppliers),
			reqProcessor.Flags.HasKey(utils.MetaSuppliersIgnoreErrors),
			reqProcessor.Flags.HasKey(utils.MetaSuppliersEventCost),
			*cgrEv)
		var authReply sessions.V1AuthorizeReply
		err = ha.sessionS.Call(utils.SessionSv1AuthorizeEvent,
			authArgs, &authReply)
		if agReq.CGRReply, err = NewCGRReply(&authReply, err); err != nil {
			return
		}
	case utils.MetaInitiate:
		initArgs := sessions.NewV1InitSessionArgs(
			reqProcessor.Flags.HasKey(utils.MetaAttributes),
			reqProcessor.Flags.HasKey(utils.MetaResources),
			reqProcessor.Flags.HasKey(utils.MetaAccounts),
			reqProcessor.Flags.HasKey(utils.MetaThresholds),
			reqProcessor.Flags.HasKey(utils.MetaStats), *cgrEv)
		var initReply sessions.V1InitSessionReply
		err = ha.sessionS.Call(utils.SessionSv1InitiateSession,
			initArgs, &initReply)
		if agReq.CGRReply, err = NewCGRReply(&initReply, err); err != nil {
			return
		}
	case utils.MetaUpdate:
		updateArgs := sessions.NewV1UpdateSessionArgs(
			reqProcessor.Flags.HasKey(utils.MetaAttributes),
			reqProcessor.Flags.HasKey(utils.MetaAccounts), *cgrEv)
		var updateReply sessions.V1UpdateSessionReply
		err = ha.sessionS.Call(utils.SessionSv1UpdateSession,
			updateArgs, &updateReply)
		if agReq.CGRReply, err = NewCGRReply(&updateReply, err); err != nil {
			return
		}
	case utils.MetaTerminate:
		terminateArgs := sessions.NewV1TerminateSessionArgs(
			reqProcessor.Flags.HasKey(utils.MetaAccounts),
			reqProcessor.Flags.HasKey(utils.MetaResources),
			reqProcessor.Flags.HasKey(utils.MetaThresholds),
			reqProcessor.Flags.HasKey(utils.MetaStats), *cgrEv)
		var tRply string
		err = ha.sessionS.Call(utils.SessionSv1TerminateSession,
			terminateArgs, &tRply)
		if agReq.CGRReply, err = NewCGRReply(nil, err); err != nil {
			return
		}
	case utils.MetaEvent:
		evArgs := sessions.NewV1ProcessEventArgs(
			reqProcessor.Flags.HasKey(utils.MetaResources),
			reqProcessor.Flags.HasKey(utils.MetaAccounts),
			reqProcessor.Flags.HasKey(utils.MetaAttributes),
			reqProcessor.Flags.HasKey(utils.MetaThresholds),
			reqProcessor.Flags.HasKey(utils.MetaStats),
			*cgrEv)
		var eventRply sessions.V1ProcessEventReply
		err = ha.sessionS.Call(utils.SessionSv1ProcessEvent,
			evArgs, &eventRply)
		if utils.ErrHasPrefix(err, utils.RalsErrorPrfx) {
			cgrEv.Event[utils.Usage] = 0 // avoid further debits
		} else if eventRply.MaxUsage != nil {
			cgrEv.Event[utils.Usage] = *eventRply.MaxUsage // make sure the CDR reflects the debit
		}
		if agReq.CGRReply, err = NewCGRReply(&eventRply, err); err != nil {
			return
		}
	case utils.MetaCDRs: // allow CDR processing
	}
	// separate request so we can capture the Terminate/Event also here
	if reqProcessor.Flags.HasKey(utils.MetaCDRs) &&
		!reqProcessor.Flags.HasKey(utils.MetaDryRun) {
		var rplyCDRs string
		if err = ha.sessionS.Call(utils.SessionSv1ProcessCDR,
			cgrEv, &rplyCDRs); err != nil {
			agReq.CGRReply.Set([]string{utils.Error}, err.Error(), false)
		}
	}
	if nM, err := agReq.AsNavigableMap(reqProcessor.ReplyFields); err != nil {
		return false, err
	} else {
		agReq.Reply.Merge(nM)
	}
	if reqType == utils.MetaDryRun {
		utils.Logger.Info(
			fmt.Sprintf("<%s> DRY_RUN, HTTP reply: %s",
				utils.HTTPAgent, agReq.Reply))
	}
	return true, nil
}<|MERGE_RESOLUTION|>--- conflicted
+++ resolved
@@ -58,14 +58,10 @@
 				utils.HTTPAgent, err.Error()))
 		return
 	}
-<<<<<<< HEAD
-	agReq := newAgentRequest(dcdr, nil, nil, ha.tenantCfg, ha.dfltTenant, ha.filterS)
 	var processed bool
-=======
-
->>>>>>> 34a5843b
 	for _, reqProcessor := range ha.reqProcessors {
-		agReq := newAgentRequest(dcdr, reqProcessor.Tenant, ha.dfltTenant,
+		agReq := newAgentRequest(dcdr, nil, nil,
+			reqProcessor.Tenant, ha.dfltTenant,
 			utils.FirstNonEmpty(reqProcessor.Timezone, config.CgrConfig().DefaultTimezone),
 			ha.filterS)
 		lclProcessed, err := ha.processRequest(reqProcessor, agReq)
