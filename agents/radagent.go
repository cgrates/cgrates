/*
Real-time Online/Offline Charging System (OCS) for Telecom & ISP environments
Copyright (C) ITsysCOM GmbH

This program is free software: you can redistribute it and/or modify
it under the terms of the GNU General Public License as published by
the Free Software Foundation, either version 3 of the License, or
(at your option) any later version.

This program is distributed in the hope that it will be useful,
but WITHOUT ANY WARRANTY; without even the implied warranty of
MERCHANTABILITY or FITNESS FOR A PARTICULAR PURPOSE.  See the
GNU General Public License for more details.

You should have received a copy of the GNU General Public License
along with this program.  If not, see <http://www.gnu.org/licenses/>
*/

package agents

import (
	"fmt"

	"github.com/cgrates/cgrates/config"
	"github.com/cgrates/cgrates/engine"
	"github.com/cgrates/cgrates/sessions"
	"github.com/cgrates/cgrates/utils"
	"github.com/cgrates/radigo"
	"github.com/cgrates/rpcclient"
)

const (
	MetaRadReqType   = "*radReqType"
	MetaRadAuth      = "*radAuth"
	MetaRadAcctStart = "*radAcctStart"
	MetaRadReplyCode = "*radReplyCode"
)

func NewRadiusAgent(cgrCfg *config.CGRConfig, filterS *engine.FilterS,
	sessionS rpcclient.RpcClientConnection) (ra *RadiusAgent, err error) {
	dts := make(map[string]*radigo.Dictionary, len(cgrCfg.RadiusAgentCfg().ClientDictionaries))
	for clntID, dictPath := range cgrCfg.RadiusAgentCfg().ClientDictionaries {
		utils.Logger.Info(
			fmt.Sprintf("<%s> loading dictionary for clientID: <%s> out of path <%s>",
				utils.RadiusAgent, clntID, dictPath))
		if dts[clntID], err = radigo.NewDictionaryFromFolderWithRFC2865(dictPath); err != nil {
			return
		}
	}
	dicts := radigo.NewDictionaries(dts)
	ra = &RadiusAgent{cgrCfg: cgrCfg, filterS: filterS, sessionS: sessionS}
	secrets := radigo.NewSecrets(cgrCfg.RadiusAgentCfg().ClientSecrets)
	ra.rsAuth = radigo.NewServer(cgrCfg.RadiusAgentCfg().ListenNet,
		cgrCfg.RadiusAgentCfg().ListenAuth, secrets, dicts,
		map[radigo.PacketCode]func(*radigo.Packet) (*radigo.Packet, error){
			radigo.AccessRequest: ra.handleAuth}, nil)
	ra.rsAcct = radigo.NewServer(cgrCfg.RadiusAgentCfg().ListenNet,
		cgrCfg.RadiusAgentCfg().ListenAcct, secrets, dicts,
		map[radigo.PacketCode]func(*radigo.Packet) (*radigo.Packet, error){
			radigo.AccountingRequest: ra.handleAcct}, nil)
	return
}

type RadiusAgent struct {
	cgrCfg   *config.CGRConfig             // reference for future config reloads
	sessionS rpcclient.RpcClientConnection // Connection towards CGR-SessionS component
	filterS  *engine.FilterS
	rsAuth   *radigo.Server
	rsAcct   *radigo.Server
}

// handleAuth handles RADIUS Authorization request
func (ra *RadiusAgent) handleAuth(req *radigo.Packet) (rpl *radigo.Packet, err error) {
	req.SetAVPValues()                  // populate string values in AVPs
	dcdr, err := newRADataProvider(req) // dcdr will provide information from request
	if err != nil {
		utils.Logger.Warning(
			fmt.Sprintf("<%s> error creating decoder: %s",
				utils.RadiusAgent, err.Error()))
		return
	}
	rpl = req.Reply()
	rpl.Code = radigo.AccessAccept
	var processed bool
	for _, reqProcessor := range ra.cgrCfg.RadiusAgentCfg().RequestProcessors {
<<<<<<< HEAD
		agReq := newAgentRequest(dcdr, nil, nil, reqProcessor.Tenant,
			ra.cgrCfg.DefaultTenant, ra.filterS)
=======
		agReq := newAgentRequest(dcdr, reqProcessor.Tenant, ra.cgrCfg.DefaultTenant,
			utils.FirstNonEmpty(reqProcessor.Timezone, config.CgrConfig().DefaultTimezone),
			ra.filterS)
>>>>>>> 34a5843b
		agReq.Vars.Set([]string{MetaRadReqType}, utils.StringToInterface(MetaRadAuth), true)
		var lclProcessed bool
		if lclProcessed, err = ra.processRequest(reqProcessor, agReq, rpl); lclProcessed {
			processed = lclProcessed
		}
		if err != nil || (lclProcessed && !reqProcessor.ContinueOnSuccess) {
			break
		}
	}
	if err != nil {
		utils.Logger.Err(fmt.Sprintf("<%s> error: <%s> ignoring request: %s",
			utils.RadiusAgent, err.Error(), utils.ToJSON(req)))
		return nil, nil
	} else if !processed {
		utils.Logger.Err(fmt.Sprintf("<%s> no request processor enabled, ignoring request %s",
			utils.RadiusAgent, utils.ToJSON(req)))
		return nil, nil
	}
	return
}

// handleAcct handles RADIUS Accounting request
// supports: Acct-Status-Type = Start, Interim-Update, Stop
func (ra *RadiusAgent) handleAcct(req *radigo.Packet) (rpl *radigo.Packet, err error) {
	req.SetAVPValues()                  // populate string values in AVPs
	dcdr, err := newRADataProvider(req) // dcdr will provide information from request
	if err != nil {
		utils.Logger.Warning(
			fmt.Sprintf("<%s> error creating decoder: %s",
				utils.RadiusAgent, err.Error()))
		return
	}

	rpl = req.Reply()
	rpl.Code = radigo.AccountingResponse
	var processed bool
	for _, reqProcessor := range ra.cgrCfg.RadiusAgentCfg().RequestProcessors {
<<<<<<< HEAD
		agReq := newAgentRequest(dcdr, nil, nil, reqProcessor.Tenant,
			ra.cgrCfg.DefaultTenant, ra.filterS)
=======
		agReq := newAgentRequest(dcdr, reqProcessor.Tenant, ra.cgrCfg.DefaultTenant,
			utils.FirstNonEmpty(reqProcessor.Timezone, config.CgrConfig().DefaultTimezone),
			ra.filterS)
>>>>>>> 34a5843b
		var lclProcessed bool
		if lclProcessed, err = ra.processRequest(reqProcessor, agReq, rpl); lclProcessed {
			processed = lclProcessed
		}
		if err != nil || (lclProcessed && !reqProcessor.ContinueOnSuccess) {
			break
		}
	}
	if err != nil {
		utils.Logger.Err(fmt.Sprintf("<%s> error: <%s> ignoring request: %s, ",
			utils.RadiusAgent, err.Error(), utils.ToJSON(req)))
		return nil, nil
	} else if !processed {
		utils.Logger.Err(fmt.Sprintf("<%s> no request processor enabled, ignoring request %s",
			utils.RadiusAgent, utils.ToJSON(req)))
		return nil, nil
	}
	return
}

// processRequest represents one processor processing the request
func (ra *RadiusAgent) processRequest(reqProcessor *config.RARequestProcessor,
	agReq *AgentRequest, rply *radigo.Packet) (processed bool, err error) {
	if pass, err := ra.filterS.Pass(agReq.tenant,
		reqProcessor.Filters, agReq); err != nil || !pass {
		return pass, err
	}
	if agReq.CGRRequest, err = agReq.AsNavigableMap(reqProcessor.RequestFields); err != nil {
		return
	}
	cgrEv := agReq.CGRRequest.AsCGREvent(agReq.tenant, utils.NestingSep)
	var reqType string
	for _, typ := range []string{
		utils.MetaDryRun, utils.MetaAuth,
		utils.MetaInitiate, utils.MetaUpdate,
		utils.MetaTerminate, utils.MetaEvent,
		utils.MetaCDRs} {
		if reqProcessor.Flags.HasKey(typ) { // request type is identified through flags
			reqType = typ
			break
		}
	}
	switch reqType {
	default:
		return false, fmt.Errorf("unknown request type: <%s>", reqType)
	case utils.MetaDryRun:
		utils.Logger.Info(
			fmt.Sprintf("<%s> DRY_RUN, processorID: %s, CGREvent: %s",
				utils.RadiusAgent, reqProcessor.Id, utils.ToJSON(cgrEv)))
	case utils.MetaAuth:
		authArgs := sessions.NewV1AuthorizeArgs(
			reqProcessor.Flags.HasKey(utils.MetaAttributes),
			reqProcessor.Flags.HasKey(utils.MetaResources),
			reqProcessor.Flags.HasKey(utils.MetaAccounts),
			reqProcessor.Flags.HasKey(utils.MetaThresholds),
			reqProcessor.Flags.HasKey(utils.MetaStats),
			reqProcessor.Flags.HasKey(utils.MetaSuppliers),
			reqProcessor.Flags.HasKey(utils.MetaSuppliersIgnoreErrors),
			reqProcessor.Flags.HasKey(utils.MetaSuppliersEventCost),
			*cgrEv)
		var authReply sessions.V1AuthorizeReply
		err = ra.sessionS.Call(utils.SessionSv1AuthorizeEvent,
			authArgs, &authReply)
		if agReq.CGRReply, err = NewCGRReply(&authReply, err); err != nil {
			return
		}
	case utils.MetaInitiate:
		initArgs := sessions.NewV1InitSessionArgs(
			reqProcessor.Flags.HasKey(utils.MetaAttributes),
			reqProcessor.Flags.HasKey(utils.MetaResources),
			reqProcessor.Flags.HasKey(utils.MetaAccounts),
			reqProcessor.Flags.HasKey(utils.MetaThresholds),
			reqProcessor.Flags.HasKey(utils.MetaStats), *cgrEv)
		var initReply sessions.V1InitSessionReply
		err = ra.sessionS.Call(utils.SessionSv1InitiateSession,
			initArgs, &initReply)
		if agReq.CGRReply, err = NewCGRReply(&initReply, err); err != nil {
			return
		}
	case utils.MetaUpdate:
		updateArgs := sessions.NewV1UpdateSessionArgs(
			reqProcessor.Flags.HasKey(utils.MetaAttributes),
			reqProcessor.Flags.HasKey(utils.MetaAccounts), *cgrEv)
		var updateReply sessions.V1UpdateSessionReply
		err = ra.sessionS.Call(utils.SessionSv1UpdateSession,
			updateArgs, &updateReply)
		if agReq.CGRReply, err = NewCGRReply(&updateReply, err); err != nil {
			return
		}
	case utils.MetaTerminate:
		terminateArgs := sessions.NewV1TerminateSessionArgs(
			reqProcessor.Flags.HasKey(utils.MetaAccounts),
			reqProcessor.Flags.HasKey(utils.MetaResources),
			reqProcessor.Flags.HasKey(utils.MetaThresholds),
			reqProcessor.Flags.HasKey(utils.MetaStats), *cgrEv)
		var tRply string
		err = ra.sessionS.Call(utils.SessionSv1TerminateSession,
			terminateArgs, &tRply)
		if agReq.CGRReply, err = NewCGRReply(nil, err); err != nil {
			return
		}
	case utils.MetaEvent:
		evArgs := sessions.NewV1ProcessEventArgs(
			reqProcessor.Flags.HasKey(utils.MetaResources),
			reqProcessor.Flags.HasKey(utils.MetaAccounts),
			reqProcessor.Flags.HasKey(utils.MetaAttributes),
			reqProcessor.Flags.HasKey(utils.MetaThresholds),
			reqProcessor.Flags.HasKey(utils.MetaStats),
			*cgrEv)
		var eventRply sessions.V1ProcessEventReply
		err = ra.sessionS.Call(utils.SessionSv1ProcessEvent,
			evArgs, &eventRply)
		if utils.ErrHasPrefix(err, utils.RalsErrorPrfx) {
			cgrEv.Event[utils.Usage] = 0 // avoid further debits
		} else if eventRply.MaxUsage != nil {
			cgrEv.Event[utils.Usage] = *eventRply.MaxUsage // make sure the CDR reflects the debit
		}
		if agReq.CGRReply, err = NewCGRReply(&eventRply, err); err != nil {
			return
		}
	case utils.MetaCDRs: // allow this method
	}
	// separate request so we can capture the Terminate/Event also here
	if reqProcessor.Flags.HasKey(utils.MetaCDRs) {
		var rplyCDRs string
		if err = ra.sessionS.Call(utils.SessionSv1ProcessCDR,
			cgrEv, &rplyCDRs); err != nil {
			agReq.CGRReply.Set([]string{utils.Error}, err.Error(), false)
		}
	}
	if nM, err := agReq.AsNavigableMap(reqProcessor.ReplyFields); err != nil {
		return false, err
	} else {
		agReq.Reply.Merge(nM)
	}
	if err := radReplyAppendAttributes(rply, agReq, reqProcessor.ReplyFields); err != nil {
		return false, err
	}
	if reqType == utils.MetaDryRun {
		utils.Logger.Info(
			fmt.Sprintf("<%s> DRY_RUN, Radius reply: %s",
				utils.RadiusAgent, utils.ToJSON(rply)))
	}
	return true, nil
}

func (ra *RadiusAgent) ListenAndServe() (err error) {
	var errListen chan error
	go func() {
		utils.Logger.Info(fmt.Sprintf("<RadiusAgent> Start listening for auth requests on <%s>", ra.cgrCfg.RadiusAgentCfg().ListenAuth))
		if err := ra.rsAuth.ListenAndServe(); err != nil {
			errListen <- err
		}
	}()
	go func() {
		utils.Logger.Info(fmt.Sprintf("<RadiusAgent> Start listening for acct req on <%s>", ra.cgrCfg.RadiusAgentCfg().ListenAcct))
		if err := ra.rsAcct.ListenAndServe(); err != nil {
			errListen <- err
		}
	}()
	err = <-errListen
	return
}<|MERGE_RESOLUTION|>--- conflicted
+++ resolved
@@ -83,14 +83,10 @@
 	rpl.Code = radigo.AccessAccept
 	var processed bool
 	for _, reqProcessor := range ra.cgrCfg.RadiusAgentCfg().RequestProcessors {
-<<<<<<< HEAD
-		agReq := newAgentRequest(dcdr, nil, nil, reqProcessor.Tenant,
-			ra.cgrCfg.DefaultTenant, ra.filterS)
-=======
-		agReq := newAgentRequest(dcdr, reqProcessor.Tenant, ra.cgrCfg.DefaultTenant,
+		agReq := newAgentRequest(dcdr, nil, nil,
+			reqProcessor.Tenant, ra.cgrCfg.DefaultTenant,
 			utils.FirstNonEmpty(reqProcessor.Timezone, config.CgrConfig().DefaultTimezone),
 			ra.filterS)
->>>>>>> 34a5843b
 		agReq.Vars.Set([]string{MetaRadReqType}, utils.StringToInterface(MetaRadAuth), true)
 		var lclProcessed bool
 		if lclProcessed, err = ra.processRequest(reqProcessor, agReq, rpl); lclProcessed {
@@ -128,14 +124,10 @@
 	rpl.Code = radigo.AccountingResponse
 	var processed bool
 	for _, reqProcessor := range ra.cgrCfg.RadiusAgentCfg().RequestProcessors {
-<<<<<<< HEAD
-		agReq := newAgentRequest(dcdr, nil, nil, reqProcessor.Tenant,
-			ra.cgrCfg.DefaultTenant, ra.filterS)
-=======
-		agReq := newAgentRequest(dcdr, reqProcessor.Tenant, ra.cgrCfg.DefaultTenant,
+		agReq := newAgentRequest(dcdr, nil, nil,
+			reqProcessor.Tenant, ra.cgrCfg.DefaultTenant,
 			utils.FirstNonEmpty(reqProcessor.Timezone, config.CgrConfig().DefaultTimezone),
 			ra.filterS)
->>>>>>> 34a5843b
 		var lclProcessed bool
 		if lclProcessed, err = ra.processRequest(reqProcessor, agReq, rpl); lclProcessed {
 			processed = lclProcessed
