/*
Real-time Charging System for Telecom & ISP environments
Copyright (C) 2012-2014 ITsysCOM GmbH

This program is free software: you can redistribute it and/or modify
it under the terms of the GNU General Public License as published by
the Free Software Foundation, either version 3 of the License, or
(at your option) any later version.

This program is distributed in the hope that it will be useful,
but WITHOUT ANY WARRANTY; without even the implied warranty of
MERCHANTABILITY or FITNESS FOR A PARTICULAR PURPOSE.  See the
GNU General Public License for more details.

You should have received a copy of the GNU General Public License
along with this program.  If not, see <http://www.gnu.org/licenses/>
*/

package apier

import (
	"encoding/json"
	"errors"
	"fmt"
	"path"

	"github.com/cgrates/cgrates/cache2go"
	"github.com/cgrates/cgrates/config"
	"github.com/cgrates/cgrates/engine"
	"github.com/cgrates/cgrates/scheduler"
	"github.com/cgrates/cgrates/utils"
)

const (
	OK = "OK"
)

type ApierV1 struct {
	StorDb    engine.LoadStorage
	RatingDb  engine.RatingStorage
	AccountDb engine.AccountingStorage
	CdrDb     engine.CdrStorage
	LogDb     engine.LogStorage
	Sched     *scheduler.Scheduler
	Config    *config.CGRConfig
}

func (self *ApierV1) GetDestination(dstId string, reply *engine.Destination) error {
	if dst, err := self.RatingDb.GetDestination(dstId); err != nil {
		return errors.New(utils.ERR_NOT_FOUND)
	} else {
		*reply = *dst
	}
	return nil
}

func (self *ApierV1) GetRatingPlan(rplnId string, reply *engine.RatingPlan) error {
	if rpln, err := self.RatingDb.GetRatingPlan(rplnId, false); err != nil {
		return errors.New(utils.ERR_NOT_FOUND)
	} else {
		*reply = *rpln
	}
	return nil
}

type AttrGetAccount struct {
	Tenant    string
	Account   string
	Direction string
}

// Get balance
func (self *ApierV1) GetAccount(attr *AttrGetAccount, reply *engine.Account) error {
	tag := fmt.Sprintf("%s:%s:%s", attr.Direction, attr.Tenant, attr.Account)
	userBalance, err := self.AccountDb.GetAccount(tag)
	if err != nil {
		return err
	}

	*reply = *userBalance
	return nil
}

type AttrAddBalance struct {
	Tenant         string
	Account        string
	BalanceType    string
	Direction      string
	Value          float64
	ExpirationDate string
	RatingSubject  string
	DestinationId  string
	Weight         float64
	Overwrite      bool // When true it will reset if the balance is already there
}

func (self *ApierV1) AddBalance(attr *AttrAddBalance, reply *string) error {
	expTime, err := utils.ParseDate(attr.ExpirationDate)
	if err != nil {
		*reply = err.Error()
		return err
	}
	tag := fmt.Sprintf("%s:%s:%s", attr.Direction, attr.Tenant, attr.Account)
	if _, err := self.AccountDb.GetAccount(tag); err != nil {
		// create user balance if not exists
		ub := &engine.Account{
			Id: tag,
		}
		if err := self.AccountDb.SetAccount(ub); err != nil {
			*reply = err.Error()
			return err
		}
	}
	at := &engine.ActionTiming{
		AccountIds: []string{tag},
	}

	if attr.Direction == "" {
		attr.Direction = engine.OUTBOUND
	}
	aType := engine.TOPUP
	if attr.Overwrite {
		aType = engine.TOPUP_RESET
	}
	at.SetActions(engine.Actions{
		&engine.Action{
			ActionType:  aType,
			BalanceType: attr.BalanceType,
			Direction:   attr.Direction,
			Balance: &engine.Balance{
				Value:          attr.Value,
				ExpirationDate: expTime,
				RatingSubject:  attr.RatingSubject,
				DestinationId:  attr.DestinationId,
				Weight:         attr.Weight,
			},
		},
	})
	if err := at.Execute(); err != nil {
		*reply = err.Error()
		return err
	}
	*reply = OK
	return nil
}

type AttrExecuteAction struct {
	Direction string
	Tenant    string
	Account   string
	ActionsId string
}

func (self *ApierV1) ExecuteAction(attr *AttrExecuteAction, reply *string) error {
	tag := fmt.Sprintf("%s:%s:%s", attr.Direction, attr.Tenant, attr.Account)
	at := &engine.ActionTiming{
		AccountIds: []string{tag},
		ActionsId:  attr.ActionsId,
	}

	if err := at.Execute(); err != nil {
		*reply = err.Error()
		return err
	}
	*reply = OK
	return nil
}

type AttrLoadRatingPlan struct {
	TPid         string
	RatingPlanId string
}

// Process dependencies and load a specific rating plan from storDb into dataDb.
func (self *ApierV1) LoadRatingPlan(attrs AttrLoadRatingPlan, reply *string) error {
	if missing := utils.MissingStructFields(&attrs, []string{"TPid", "RatingPlanId"}); len(missing) != 0 {
		return fmt.Errorf("%s:%v", utils.ERR_MANDATORY_IE_MISSING, missing)
	}
	dbReader := engine.NewDbReader(self.StorDb, self.RatingDb, self.AccountDb, attrs.TPid)
	if loaded, err := dbReader.LoadRatingPlanByTag(attrs.RatingPlanId); err != nil {
		return fmt.Errorf("%s:%s", utils.ERR_SERVER_ERROR, err.Error())
	} else if !loaded {
		return errors.New("NOT_FOUND")
	}
	//Automatic cache of the newly inserted rating plan
	didNotChange := []string{}
	if err := self.RatingDb.CacheRating(nil, nil, didNotChange, didNotChange, didNotChange); err != nil {
		return err
	}
	*reply = OK
	return nil
}

// Process dependencies and load a specific rating profile from storDb into dataDb.
func (self *ApierV1) LoadRatingProfile(attrs utils.TPRatingProfile, reply *string) error {
	if missing := utils.MissingStructFields(&attrs, []string{"TPid", "LoadId", "Tenant", "TOR", "Direction", "Subject"}); len(missing) != 0 {
		return fmt.Errorf("%s:%v", utils.ERR_MANDATORY_IE_MISSING, missing)
	}
	dbReader := engine.NewDbReader(self.StorDb, self.RatingDb, self.AccountDb, attrs.TPid)
	if err := dbReader.LoadRatingProfileFiltered(&attrs); err != nil {
		return fmt.Errorf("%s:%s", utils.ERR_SERVER_ERROR, err.Error())
	}
	//Automatic cache of the newly inserted rating profile
	didNotChange := []string{}
	if err := self.RatingDb.CacheRating(didNotChange, didNotChange, []string{engine.RATING_PROFILE_PREFIX + attrs.KeyId()}, didNotChange, didNotChange); err != nil {
		return err
	}
	*reply = OK
	return nil
}

type AttrSetRatingProfile struct {
	Tenant                string                      // Tenant's Id
	Category              string                      // TypeOfRecord
	Direction             string                      // Traffic direction, OUT is the only one supported for now
	Subject               string                      // Rating subject, usually the same as account
	Overwrite             bool                        // Overwrite if exists
	RatingPlanActivations []*utils.TPRatingActivation // Activate rating plans at specific time
}

// Sets a specific rating profile working with data directly in the RatingDb without involving storDb
func (self *ApierV1) SetRatingProfile(attrs AttrSetRatingProfile, reply *string) error {
	if missing := utils.MissingStructFields(&attrs, []string{"Tenant", "TOR", "Direction", "Subject", "RatingPlanActivations"}); len(missing) != 0 {
		return fmt.Errorf("%s:%v", utils.ERR_MANDATORY_IE_MISSING, missing)
	}
	for _, rpa := range attrs.RatingPlanActivations {
		if missing := utils.MissingStructFields(rpa, []string{"ActivationTime", "RatingPlanId"}); len(missing) != 0 {
			return fmt.Errorf("%s:RatingPlanActivation:%v", utils.ERR_MANDATORY_IE_MISSING, missing)
		}
	}
	tpRpf := utils.TPRatingProfile{Tenant: attrs.Tenant, Category: attrs.Category, Direction: attrs.Direction, Subject: attrs.Subject}
	keyId := tpRpf.KeyId()
	if !attrs.Overwrite {
		if exists, err := self.RatingDb.HasData(engine.RATING_PROFILE_PREFIX, keyId); err != nil {
			return fmt.Errorf("%s:%s", utils.ERR_SERVER_ERROR, err.Error())
		} else if exists {
			return errors.New(utils.ERR_EXISTS)
		}
	}
	rpfl := &engine.RatingProfile{Id: keyId, RatingPlanActivations: make(engine.RatingPlanActivations, len(attrs.RatingPlanActivations))}
	for idx, ra := range attrs.RatingPlanActivations {
		at, err := utils.ParseDate(ra.ActivationTime)
		if err != nil {
			return fmt.Errorf(fmt.Sprintf("%s:Cannot parse activation time from %v", utils.ERR_SERVER_ERROR, ra.ActivationTime))
		}
		if exists, err := self.RatingDb.HasData(engine.RATING_PLAN_PREFIX, ra.RatingPlanId); err != nil {
			return fmt.Errorf("%s:%s", utils.ERR_SERVER_ERROR, err.Error())
		} else if !exists {
			return fmt.Errorf(fmt.Sprintf("%s:RatingPlanId:%s", utils.ERR_NOT_FOUND, ra.RatingPlanId))
		}
		rpfl.RatingPlanActivations[idx] = &engine.RatingPlanActivation{ActivationTime: at, RatingPlanId: ra.RatingPlanId,
			FallbackKeys: utils.FallbackSubjKeys(tpRpf.Direction, tpRpf.Tenant, tpRpf.Category, ra.FallbackSubjects)}
	}
	if err := self.RatingDb.SetRatingProfile(rpfl); err != nil {
		return fmt.Errorf("%s:%s", utils.ERR_SERVER_ERROR, err.Error())
	}
	//Automatic cache of the newly inserted rating profile
	didNotChange := []string{}
	if err := self.RatingDb.CacheRating(didNotChange, didNotChange, []string{engine.RATING_PROFILE_PREFIX + keyId}, didNotChange, didNotChange); err != nil {
		return err
	}
	*reply = OK
	return nil
}

type AttrSetActions struct {
	ActionsId string            // Actions id
	Overwrite bool              // If previously defined, will be overwritten
	Actions   []*utils.TPAction // Set of actions this Actions profile will perform
}

func (self *ApierV1) SetActions(attrs AttrSetActions, reply *string) error {
	if missing := utils.MissingStructFields(&attrs, []string{"ActionsId", "Actions"}); len(missing) != 0 {
		return fmt.Errorf("%s:%v", utils.ERR_MANDATORY_IE_MISSING, missing)
	}
	for _, action := range attrs.Actions {
		requiredFields := []string{"Identifier", "Weight"}
		if action.BalanceType != "" { // Add some inter-dependent parameters - if balanceType then we are not talking about simply calling actions
			requiredFields = append(requiredFields, "Direction", "Units")
		}
		if missing := utils.MissingStructFields(action, requiredFields); len(missing) != 0 {
			return fmt.Errorf("%s:Action:%s:%v", utils.ERR_MANDATORY_IE_MISSING, action.Identifier, missing)
		}
	}
	if !attrs.Overwrite {
		if exists, err := self.AccountDb.HasData(engine.ACTION_PREFIX, attrs.ActionsId); err != nil {
			return fmt.Errorf("%s:%s", utils.ERR_SERVER_ERROR, err.Error())
		} else if exists {
			return errors.New(utils.ERR_EXISTS)
		}
	}
	storeActions := make(engine.Actions, len(attrs.Actions))
	for idx, apiAct := range attrs.Actions {
		a := &engine.Action{
			Id:               utils.GenUUID(),
			ActionType:       apiAct.Identifier,
			BalanceType:      apiAct.BalanceType,
			Direction:        apiAct.Direction,
			Weight:           apiAct.Weight,
			ExpirationString: apiAct.ExpiryTime,
			ExtraParameters:  apiAct.ExtraParameters,
			Balance: &engine.Balance{
				Uuid:          utils.GenUUID(),
				Value:         apiAct.Units,
				Weight:        apiAct.BalanceWeight,
				DestinationId: apiAct.DestinationId,
				RatingSubject: apiAct.RatingSubject,
			},
		}
		storeActions[idx] = a
	}
	if err := self.AccountDb.SetActions(attrs.ActionsId, storeActions); err != nil {
		return fmt.Errorf("%s:%s", utils.ERR_SERVER_ERROR, err.Error())
	}
	*reply = OK
	return nil
}

type AttrSetActionPlan struct {
	Id              string             // Profile id
	ActionPlan      []*ApiActionTiming // Set of actions this Actions profile will perform
	Overwrite       bool               // If previously defined, will be overwritten
	ReloadScheduler bool               // Enables automatic reload of the scheduler (eg: useful when adding a single action timing)
}

type ApiActionTiming struct {
	ActionsId string  // Actions id
	Years     string  // semicolon separated list of years this timing is valid on, *any or empty supported
	Months    string  // semicolon separated list of months this timing is valid on, *any or empty supported
	MonthDays string  // semicolon separated list of month's days this timing is valid on, *any or empty supported
	WeekDays  string  // semicolon separated list of week day names this timing is valid on *any or empty supported
	Time      string  // String representing the time this timing starts on, *asap supported
	Weight    float64 // Binding's weight
}

func (self *ApierV1) SetActionPlan(attrs AttrSetActionPlan, reply *string) error {
	if missing := utils.MissingStructFields(&attrs, []string{"Id", "ActionPlan"}); len(missing) != 0 {
		return fmt.Errorf("%s:%v", utils.ERR_MANDATORY_IE_MISSING, missing)
	}
	for _, at := range attrs.ActionPlan {
		requiredFields := []string{"ActionsId", "Time", "Weight"}
		if missing := utils.MissingStructFields(at, requiredFields); len(missing) != 0 {
			return fmt.Errorf("%s:Action:%s:%v", utils.ERR_MANDATORY_IE_MISSING, at.ActionsId, missing)
		}
	}
	if !attrs.Overwrite {
		if exists, err := self.AccountDb.HasData(engine.ACTION_TIMING_PREFIX, attrs.Id); err != nil {
			return fmt.Errorf("%s:%s", utils.ERR_SERVER_ERROR, err.Error())
		} else if exists {
			return errors.New(utils.ERR_EXISTS)
		}
	}
	storeAtms := make(engine.ActionPlan, len(attrs.ActionPlan))
	for idx, apiAtm := range attrs.ActionPlan {
		if exists, err := self.AccountDb.HasData(engine.ACTION_PREFIX, apiAtm.ActionsId); err != nil {
			return fmt.Errorf("%s:%s", utils.ERR_SERVER_ERROR, err.Error())
		} else if !exists {
			return fmt.Errorf("%s:%s", utils.ERR_BROKEN_REFERENCE, err.Error())
		}
		timing := new(engine.RITiming)
		timing.Years.Parse(apiAtm.Years, ";")
		timing.Months.Parse(apiAtm.Months, ";")
		timing.MonthDays.Parse(apiAtm.MonthDays, ";")
		timing.WeekDays.Parse(apiAtm.WeekDays, ";")
		timing.StartTime = apiAtm.Time
		at := &engine.ActionTiming{
			Uuid:      utils.GenUUID(),
			Id:        attrs.Id,
			Weight:    apiAtm.Weight,
			Timing:    &engine.RateInterval{Timing: timing},
			ActionsId: apiAtm.ActionsId,
		}
		storeAtms[idx] = at
	}
	if err := self.AccountDb.SetActionTimings(attrs.Id, storeAtms); err != nil {
		return fmt.Errorf("%s:%s", utils.ERR_SERVER_ERROR, err.Error())
	}
	if attrs.ReloadScheduler {
		if self.Sched == nil {
			return errors.New("SCHEDULER_NOT_ENABLED")
		}
		self.Sched.LoadActionTimings(self.AccountDb)
		self.Sched.Restart()
	}
	*reply = OK
	return nil
}

type AttrAddActionTrigger struct {
	Tenant         string
	Account        string
	Direction      string
	BalanceType    string
	ThresholdType  string
	ThresholdValue float64
	DestinationId  string
	Weight         float64
	ActionsId      string
}

func (self *ApierV1) AddTriggeredAction(attr AttrAddActionTrigger, reply *string) error {
	if attr.Direction == "" {
		attr.Direction = engine.OUTBOUND
	}

	at := &engine.ActionTrigger{
		Id:             utils.GenUUID(),
		BalanceType:    attr.BalanceType,
		Direction:      attr.Direction,
		ThresholdType:  attr.ThresholdType,
		ThresholdValue: attr.ThresholdValue,
		DestinationId:  attr.DestinationId,
		Weight:         attr.Weight,
		ActionsId:      attr.ActionsId,
		Executed:       false,
	}

	tag := utils.BalanceKey(attr.Tenant, attr.Account, attr.Direction)
	_, err := engine.AccLock.Guard(tag, func() (float64, error) {
		userBalance, err := self.AccountDb.GetAccount(tag)
		if err != nil {
			return 0, err
		}

		userBalance.ActionTriggers = append(userBalance.ActionTriggers, at)

		if err = self.AccountDb.SetAccount(userBalance); err != nil {
			return 0, err
		}
		return 0, nil
	})
	if err != nil {
		*reply = err.Error()
		return err
	}
	*reply = OK
	return nil
}

type AttrResetTriggeredAction struct {
	Tenant         string
	Account        string
	Direction      string
	BalanceType    string
	ThresholdType  string
	ThresholdValue float64
}

func (self *ApierV1) ResetTriggeredActions(attr AttrResetTriggeredAction, reply *string) error {
	if attr.Direction == "" {
		attr.Direction = engine.OUTBOUND
	}
	extraParameters, err := json.Marshal(struct {
		ThresholdType  string
		ThresholdValue float64
	}{attr.ThresholdType, attr.ThresholdValue})
	if err != nil {
		*reply = err.Error()
		return err
	}
	a := &engine.Action{
		BalanceType:     attr.BalanceType,
		Direction:       attr.Direction,
		ExtraParameters: string(extraParameters),
	}
	accID := utils.BalanceKey(attr.Tenant, attr.Account, attr.Direction)
	_, err = engine.AccLock.Guard(accID, func() (float64, error) {
		acc, err := self.AccountDb.GetAccount(accID)
		if err != nil {
			return 0, err
		}

		acc.ResetActionTriggers(a)

		if err = self.AccountDb.SetAccount(acc); err != nil {
			return 0, err
		}
		return 0, nil
	})
	if err != nil {
		*reply = err.Error()
		return err
	}
	*reply = OK
	return nil
}

// Process dependencies and load a specific AccountActions profile from storDb into dataDb.
func (self *ApierV1) LoadAccountActions(attrs utils.TPAccountActions, reply *string) error {
	if missing := utils.MissingStructFields(&attrs, []string{"TPid", "LoadId", "Tenant", "Account", "Direction"}); len(missing) != 0 {
		return fmt.Errorf("%s:%v", utils.ERR_MANDATORY_IE_MISSING, missing)
	}
	dbReader := engine.NewDbReader(self.StorDb, self.RatingDb, self.AccountDb, attrs.TPid)

	if _, err := engine.AccLock.Guard(attrs.KeyId(), func() (float64, error) {
		if err := dbReader.LoadAccountActionsFiltered(&attrs); err != nil {
			return 0, err
		}
		return 0, nil
	}); err != nil {
		return fmt.Errorf("%s:%s", utils.ERR_SERVER_ERROR, err.Error())
	}
	// ToDo: Get the action keys loaded by dbReader so we reload only these in cache
	// Need to do it before scheduler otherwise actions to run will be unknown
	if err := self.AccountDb.CacheAccounting(nil, nil, nil, []string{}); err != nil {
		return err
	}
	if self.Sched != nil {
		self.Sched.LoadActionTimings(self.AccountDb)
		self.Sched.Restart()
	}
	*reply = OK
	return nil
}

func (self *ApierV1) ReloadScheduler(input string, reply *string) error {
	if self.Sched == nil {
		return errors.New(utils.ERR_NOT_FOUND)
	}
	self.Sched.LoadActionTimings(self.AccountDb)
	self.Sched.Restart()
	*reply = OK
	return nil

}

func (self *ApierV1) ReloadCache(attrs utils.ApiReloadCache, reply *string) error {
<<<<<<< HEAD
	var dstKeys, rpKeys, rpfKeys, actKeys, shgKeys, rpAlsKeys, accAlsKeys, lcrKeys []string
=======
	var dstKeys, rpKeys, rpfKeys, actKeys, shgKeys, rpAlsKeys, accAlsKeys, dcsKeys []string
>>>>>>> 402a1fbc
	if len(attrs.DestinationIds) > 0 {
		dstKeys = make([]string, len(attrs.DestinationIds))
		for idx, dId := range attrs.DestinationIds {
			dstKeys[idx] = engine.DESTINATION_PREFIX + dId // Cache expects them as redis keys
		}
	}
	if len(attrs.RatingPlanIds) > 0 {
		rpKeys = make([]string, len(attrs.RatingPlanIds))
		for idx, rpId := range attrs.RatingPlanIds {
			rpKeys[idx] = engine.RATING_PLAN_PREFIX + rpId
		}
	}
	if len(attrs.RatingProfileIds) > 0 {
		rpfKeys = make([]string, len(attrs.RatingProfileIds))
		for idx, rpfId := range attrs.RatingProfileIds {
			rpfKeys[idx] = engine.RATING_PROFILE_PREFIX + rpfId
		}
	}
	if len(attrs.ActionIds) > 0 {
		actKeys = make([]string, len(attrs.ActionIds))
		for idx, actId := range attrs.ActionIds {
			actKeys[idx] = engine.ACTION_PREFIX + actId
		}
	}
	if len(attrs.SharedGroupIds) > 0 {
		shgKeys = make([]string, len(attrs.SharedGroupIds))
		for idx, shgId := range attrs.SharedGroupIds {
			shgKeys[idx] = engine.SHARED_GROUP_PREFIX + shgId
		}
	}
	if len(attrs.RpAliases) > 0 {
		rpAlsKeys = make([]string, len(attrs.RpAliases))
		for idx, alias := range attrs.RpAliases {
			rpAlsKeys[idx] = engine.RP_ALIAS_PREFIX + alias
		}
	}
	if len(attrs.AccAliases) > 0 {
		accAlsKeys = make([]string, len(attrs.AccAliases))
		for idx, alias := range attrs.AccAliases {
			accAlsKeys[idx] = engine.ACC_ALIAS_PREFIX + alias
		}
	}
<<<<<<< HEAD
	if len(attrs.LCRIds) > 0 {
		lcrKeys = make([]string, len(attrs.LCRIds))
		for idx, lcrId := range attrs.LCRIds {
			lcrKeys[idx] = engine.LCR_PREFIX + lcrId
		}
	}
	if err := self.RatingDb.CacheRating(dstKeys, rpKeys, rpfKeys, rpAlsKeys, lcrKeys); err != nil {
=======
	if len(attrs.DerivedChargers) > 0 {
		dcsKeys = make([]string, len(attrs.DerivedChargers))
		for idx, dc := range attrs.DerivedChargers {
			dcsKeys[idx] = engine.DERIVEDCHARGERS_PREFIX + dc
		}
	}
	if err := self.RatingDb.CacheRating(dstKeys, rpKeys, rpfKeys, rpAlsKeys); err != nil {
>>>>>>> 402a1fbc
		return err
	}
	if err := self.AccountDb.CacheAccounting(actKeys, shgKeys, accAlsKeys, dcsKeys); err != nil {
		return err
	}
	*reply = "OK"
	return nil
}

func (self *ApierV1) GetCacheStats(attrs utils.AttrCacheStats, reply *utils.CacheStats) error {
	cs := new(utils.CacheStats)
	cs.Destinations = cache2go.CountEntries(engine.DESTINATION_PREFIX)
	cs.RatingPlans = cache2go.CountEntries(engine.RATING_PLAN_PREFIX)
	cs.RatingProfiles = cache2go.CountEntries(engine.RATING_PROFILE_PREFIX)
	cs.Actions = cache2go.CountEntries(engine.ACTION_PREFIX)
	cs.SharedGroups = cache2go.CountEntries(engine.SHARED_GROUP_PREFIX)
	cs.RatingAliases = cache2go.CountEntries(engine.RP_ALIAS_PREFIX)
	cs.AccountAliases = cache2go.CountEntries(engine.ACC_ALIAS_PREFIX)
	cs.DerivedChargers = cache2go.CountEntries(engine.DERIVEDCHARGERS_PREFIX)
	*reply = *cs
	return nil
}

func (self *ApierV1) GetCachedItemAge(itemId string, reply *utils.CachedItemAge) error {
	if len(itemId) == 0 {
		return fmt.Errorf("%s:ItemId", utils.ERR_MANDATORY_IE_MISSING)
	}
	cachedItemAge := new(utils.CachedItemAge)
	var found bool
	for idx, cacheKey := range []string{engine.DESTINATION_PREFIX + itemId, engine.RATING_PLAN_PREFIX + itemId, engine.RATING_PROFILE_PREFIX + itemId,
		engine.ACTION_PREFIX + itemId, engine.SHARED_GROUP_PREFIX + itemId, engine.RP_ALIAS_PREFIX + itemId, engine.ACC_ALIAS_PREFIX + itemId} {
		if age, err := cache2go.GetKeyAge(cacheKey); err == nil {
			found = true
			switch idx {
			case 0:
				cachedItemAge.Destination = age
			case 1:
				cachedItemAge.RatingPlan = age
			case 2:
				cachedItemAge.RatingProfile = age
			case 3:
				cachedItemAge.Action = age
			case 4:
				cachedItemAge.SharedGroup = age
			case 5:
				cachedItemAge.RatingAlias = age
			case 6:
				cachedItemAge.AccountAlias = age
			}
		}
	}
	if !found {
		return errors.New(utils.ERR_NOT_FOUND)
	}
	*reply = *cachedItemAge
	return nil
}

func (self *ApierV1) LoadTariffPlanFromFolder(attrs utils.AttrLoadTpFromFolder, reply *string) error {
	loader := engine.NewFileCSVReader(self.RatingDb, self.AccountDb, utils.CSV_SEP,
		path.Join(attrs.FolderPath, utils.DESTINATIONS_CSV),
		path.Join(attrs.FolderPath, utils.TIMINGS_CSV),
		path.Join(attrs.FolderPath, utils.RATES_CSV),
		path.Join(attrs.FolderPath, utils.DESTINATION_RATES_CSV),
		path.Join(attrs.FolderPath, utils.RATING_PLANS_CSV),
		path.Join(attrs.FolderPath, utils.RATING_PROFILES_CSV),
		path.Join(attrs.FolderPath, utils.SHARED_GROUPS_CSV),
		path.Join(attrs.FolderPath, utils.ACTIONS_CSV),
		path.Join(attrs.FolderPath, utils.ACTION_PLANS_CSV),
		path.Join(attrs.FolderPath, utils.ACTION_TRIGGERS_CSV),
		path.Join(attrs.FolderPath, utils.ACCOUNT_ACTIONS_CSV),
		path.Join(attrs.FolderPath, utils.DERIVED_CHARGERS_CSV))
	if err := loader.LoadAll(); err != nil {
		return fmt.Errorf("%s:%s", utils.ERR_SERVER_ERROR, err.Error())
	}
	if attrs.DryRun {
		*reply = "OK"
		return nil // Mission complete, no errors
	}
	if err := loader.WriteToDatabase(attrs.FlushDb, false); err != nil {
		return fmt.Errorf("%s:%s", utils.ERR_SERVER_ERROR, err.Error())
	}
	// Make sure the items are in the cache
	dstIds, _ := loader.GetLoadedIds(engine.DESTINATION_PREFIX)
	dstKeys := make([]string, len(dstIds))
	for idx, dId := range dstIds {
		dstKeys[idx] = engine.DESTINATION_PREFIX + dId // Cache expects them as redis keys
	}
	rplIds, _ := loader.GetLoadedIds(engine.RATING_PLAN_PREFIX)
	rpKeys := make([]string, len(rplIds))
	for idx, rpId := range rplIds {
		rpKeys[idx] = engine.RATING_PLAN_PREFIX + rpId
	}
	rpfIds, _ := loader.GetLoadedIds(engine.RATING_PROFILE_PREFIX)
	rpfKeys := make([]string, len(rpfIds))
	for idx, rpfId := range rpfIds {
		rpfKeys[idx] = engine.RATING_PROFILE_PREFIX + rpfId
	}
	actIds, _ := loader.GetLoadedIds(engine.ACTION_PREFIX)
	actKeys := make([]string, len(actIds))
	for idx, actId := range actIds {
		actKeys[idx] = engine.ACTION_PREFIX + actId
	}
	shgIds, _ := loader.GetLoadedIds(engine.SHARED_GROUP_PREFIX)
	shgKeys := make([]string, len(shgIds))
	for idx, shgId := range shgIds {
		shgKeys[idx] = engine.SHARED_GROUP_PREFIX + shgId
	}
	rpAliases, _ := loader.GetLoadedIds(engine.RP_ALIAS_PREFIX)
	rpAlsKeys := make([]string, len(rpAliases))
	for idx, alias := range rpAliases {
		rpAlsKeys[idx] = engine.RP_ALIAS_PREFIX + alias
	}
	accAliases, _ := loader.GetLoadedIds(engine.ACC_ALIAS_PREFIX)
	accAlsKeys := make([]string, len(accAliases))
	for idx, alias := range accAliases {
		accAlsKeys[idx] = engine.ACC_ALIAS_PREFIX + alias
	}
<<<<<<< HEAD
	lcrIds, _ := loader.GetLoadedIds(engine.LCR_PREFIX)
	lcrKeys := make([]string, len(lcrIds))
	for idx, lcrId := range lcrIds {
		lcrKeys[idx] = engine.LCR_PREFIX + lcrId
	}
	if err := self.RatingDb.CacheRating(dstKeys, rpKeys, rpfKeys, rpAlsKeys, lcrKeys); err != nil {
=======
	dcs, _ := loader.GetLoadedIds(engine.DERIVEDCHARGERS_PREFIX)
	dcsKeys := make([]string, len(dcs))
	for idx, dc := range dcs {
		dcsKeys[idx] = engine.DERIVEDCHARGERS_PREFIX + dc
	}
	if err := self.RatingDb.CacheRating(dstKeys, rpKeys, rpfKeys, rpAlsKeys); err != nil {
>>>>>>> 402a1fbc
		return err
	}
	if err := self.AccountDb.CacheAccounting(actKeys, shgKeys, accAlsKeys, dcsKeys); err != nil {
		return err
	}
	if self.Sched != nil {
		self.Sched.LoadActionTimings(self.AccountDb)
		self.Sched.Restart()
	}
	*reply = "OK"
	return nil
}<|MERGE_RESOLUTION|>--- conflicted
+++ resolved
@@ -525,11 +525,7 @@
 }
 
 func (self *ApierV1) ReloadCache(attrs utils.ApiReloadCache, reply *string) error {
-<<<<<<< HEAD
-	var dstKeys, rpKeys, rpfKeys, actKeys, shgKeys, rpAlsKeys, accAlsKeys, lcrKeys []string
-=======
-	var dstKeys, rpKeys, rpfKeys, actKeys, shgKeys, rpAlsKeys, accAlsKeys, dcsKeys []string
->>>>>>> 402a1fbc
+	var dstKeys, rpKeys, rpfKeys, actKeys, shgKeys, rpAlsKeys, accAlsKeys, lcrKeys, dcsKeys []string
 	if len(attrs.DestinationIds) > 0 {
 		dstKeys = make([]string, len(attrs.DestinationIds))
 		for idx, dId := range attrs.DestinationIds {
@@ -572,7 +568,6 @@
 			accAlsKeys[idx] = engine.ACC_ALIAS_PREFIX + alias
 		}
 	}
-<<<<<<< HEAD
 	if len(attrs.LCRIds) > 0 {
 		lcrKeys = make([]string, len(attrs.LCRIds))
 		for idx, lcrId := range attrs.LCRIds {
@@ -580,22 +575,21 @@
 		}
 	}
 	if err := self.RatingDb.CacheRating(dstKeys, rpKeys, rpfKeys, rpAlsKeys, lcrKeys); err != nil {
-=======
-	if len(attrs.DerivedChargers) > 0 {
-		dcsKeys = make([]string, len(attrs.DerivedChargers))
-		for idx, dc := range attrs.DerivedChargers {
-			dcsKeys[idx] = engine.DERIVEDCHARGERS_PREFIX + dc
-		}
-	}
-	if err := self.RatingDb.CacheRating(dstKeys, rpKeys, rpfKeys, rpAlsKeys); err != nil {
->>>>>>> 402a1fbc
-		return err
-	}
-	if err := self.AccountDb.CacheAccounting(actKeys, shgKeys, accAlsKeys, dcsKeys); err != nil {
-		return err
-	}
-	*reply = "OK"
-	return nil
+		if len(attrs.DerivedChargers) > 0 {
+			dcsKeys = make([]string, len(attrs.DerivedChargers))
+			for idx, dc := range attrs.DerivedChargers {
+				dcsKeys[idx] = engine.DERIVEDCHARGERS_PREFIX + dc
+			}
+		}
+		if err := self.RatingDb.CacheRating(dstKeys, rpKeys, rpfKeys, rpAlsKeys); err != nil {
+			return err
+		}
+		if err := self.AccountDb.CacheAccounting(actKeys, shgKeys, accAlsKeys, dcsKeys); err != nil {
+			return err
+		}
+		*reply = "OK"
+		return nil
+	}
 }
 
 func (self *ApierV1) GetCacheStats(attrs utils.AttrCacheStats, reply *utils.CacheStats) error {
@@ -707,30 +701,28 @@
 	for idx, alias := range accAliases {
 		accAlsKeys[idx] = engine.ACC_ALIAS_PREFIX + alias
 	}
-<<<<<<< HEAD
 	lcrIds, _ := loader.GetLoadedIds(engine.LCR_PREFIX)
 	lcrKeys := make([]string, len(lcrIds))
 	for idx, lcrId := range lcrIds {
 		lcrKeys[idx] = engine.LCR_PREFIX + lcrId
 	}
 	if err := self.RatingDb.CacheRating(dstKeys, rpKeys, rpfKeys, rpAlsKeys, lcrKeys); err != nil {
-=======
-	dcs, _ := loader.GetLoadedIds(engine.DERIVEDCHARGERS_PREFIX)
-	dcsKeys := make([]string, len(dcs))
-	for idx, dc := range dcs {
-		dcsKeys[idx] = engine.DERIVEDCHARGERS_PREFIX + dc
-	}
-	if err := self.RatingDb.CacheRating(dstKeys, rpKeys, rpfKeys, rpAlsKeys); err != nil {
->>>>>>> 402a1fbc
-		return err
-	}
-	if err := self.AccountDb.CacheAccounting(actKeys, shgKeys, accAlsKeys, dcsKeys); err != nil {
-		return err
-	}
-	if self.Sched != nil {
-		self.Sched.LoadActionTimings(self.AccountDb)
-		self.Sched.Restart()
-	}
-	*reply = "OK"
-	return nil
+		dcs, _ := loader.GetLoadedIds(engine.DERIVEDCHARGERS_PREFIX)
+		dcsKeys := make([]string, len(dcs))
+		for idx, dc := range dcs {
+			dcsKeys[idx] = engine.DERIVEDCHARGERS_PREFIX + dc
+		}
+		if err := self.RatingDb.CacheRating(dstKeys, rpKeys, rpfKeys, rpAlsKeys); err != nil {
+			return err
+		}
+		if err := self.AccountDb.CacheAccounting(actKeys, shgKeys, accAlsKeys, dcsKeys); err != nil {
+			return err
+		}
+		if self.Sched != nil {
+			self.Sched.LoadActionTimings(self.AccountDb)
+			self.Sched.Restart()
+		}
+		*reply = "OK"
+		return nil
+	}
 }