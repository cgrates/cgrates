/*
Rating system designed to be used in VoIP Carriers World
Copyright (C) 2013 ITsysCOM

This program is free software: you can redistribute it and/or modify
it under the terms of the GNU General Public License as published by
the Free Software Foundation, either version 3 of the License, or
(at your option) any later version.

This program is distributed in the hope that it will be useful,
but WITHOUT ANY WARRANTY; without even the implied warranty of
MERCHANTABILITY or FITNESS FOR A PARTICULAR PURPOSE.  See the
GNU General Public License for more details.

You should have received a copy of the GNU General Public License
along with this program.  If not, see <http://www.gnu.org/licenses/>
*/

package apier

import (
	"fmt"
<<<<<<< HEAD
	"time"

	"github.com/cgrates/cgrates/mediator"
=======
	"github.com/cgrates/cgrates/engine"
>>>>>>> 2bab5f05
	"github.com/cgrates/cgrates/utils"
)

type MediatorV1 struct {
	Medi *engine.Mediator
}

// Remotely start mediation with specific runid, runs asynchronously, it's status will be displayed in syslog
func (self *MediatorV1) RateCdrs(attrs utils.AttrRateCdrs, reply *string) error {
	if self.Medi == nil {
		return fmt.Errorf("%s:%s", utils.ERR_SERVER_ERROR, "MediatorNotRunning")
	}
	var tStart, tEnd time.Time
	var err error
	if len(attrs.TimeStart) != 0 {
		if tStart, err = utils.ParseTimeDetectLayout(attrs.TimeStart); err != nil {
			return err
		}
	}
	if len(attrs.TimeEnd) != 0 {
		if tEnd, err = utils.ParseTimeDetectLayout(attrs.TimeEnd); err != nil {
			return err
		}
	}
<<<<<<< HEAD
	if err := self.Medi.RateCdrs(tStart, tEnd, attrs.RerateErrors, attrs.RerateRated, attrs.SendToStats); err != nil {
=======
	//RateCdrs(cgrIds, runIds, tors, cdrHosts, cdrSources, reqTypes, directions, tenants, categories, accounts, subjects, destPrefixes []string,
	//orderIdStart, orderIdEnd int64, timeStart, timeEnd time.Time, rerateErrors, rerateRated bool)
	if err := self.Medi.RateCdrs(attrs.CgrIds, attrs.MediationRunIds, attrs.TORs, attrs.CdrHosts, attrs.CdrSources, attrs.ReqTypes, attrs.Directions,
		attrs.Tenants, attrs.Categories, attrs.Accounts, attrs.Subjects, attrs.DestinationPrefixes, attrs.RatedAccounts, attrs.RatedSubjects,
		attrs.OrderIdStart, attrs.OrderIdEnd, tStart, tEnd, attrs.RerateErrors, attrs.RerateRated); err != nil {
>>>>>>> 2bab5f05
		return fmt.Errorf("%s:%s", utils.ERR_SERVER_ERROR, err.Error())
	}
	*reply = utils.OK
	return nil
}<|MERGE_RESOLUTION|>--- conflicted
+++ resolved
@@ -20,13 +20,9 @@
 
 import (
 	"fmt"
-<<<<<<< HEAD
 	"time"
 
-	"github.com/cgrates/cgrates/mediator"
-=======
 	"github.com/cgrates/cgrates/engine"
->>>>>>> 2bab5f05
 	"github.com/cgrates/cgrates/utils"
 )
 
@@ -51,15 +47,11 @@
 			return err
 		}
 	}
-<<<<<<< HEAD
-	if err := self.Medi.RateCdrs(tStart, tEnd, attrs.RerateErrors, attrs.RerateRated, attrs.SendToStats); err != nil {
-=======
 	//RateCdrs(cgrIds, runIds, tors, cdrHosts, cdrSources, reqTypes, directions, tenants, categories, accounts, subjects, destPrefixes []string,
 	//orderIdStart, orderIdEnd int64, timeStart, timeEnd time.Time, rerateErrors, rerateRated bool)
 	if err := self.Medi.RateCdrs(attrs.CgrIds, attrs.MediationRunIds, attrs.TORs, attrs.CdrHosts, attrs.CdrSources, attrs.ReqTypes, attrs.Directions,
 		attrs.Tenants, attrs.Categories, attrs.Accounts, attrs.Subjects, attrs.DestinationPrefixes, attrs.RatedAccounts, attrs.RatedSubjects,
-		attrs.OrderIdStart, attrs.OrderIdEnd, tStart, tEnd, attrs.RerateErrors, attrs.RerateRated); err != nil {
->>>>>>> 2bab5f05
+		attrs.OrderIdStart, attrs.OrderIdEnd, tStart, tEnd, attrs.RerateErrors, attrs.RerateRated, attrs.SendToStats); err != nil {
 		return fmt.Errorf("%s:%s", utils.ERR_SERVER_ERROR, err.Error())
 	}
 	*reply = utils.OK
