--- conflicted
+++ resolved
@@ -49,17 +49,10 @@
 	}
 	var ignr string
 	for _, alias := range attrs.Aliases {
-<<<<<<< HEAD
-		if err := aliases.Call("AliasesV1.SetAlias",
-			&engine.Alias{Direction: utils.META_OUT, Tenant: attrs.Tenant, Category: attrs.Category, Account: alias, Subject: alias, Context: utils.ALIAS_CONTEXT_RATING,
-				Values: engine.AliasValues{&engine.AliasValue{DestinationId: utils.META_ANY,
-					Pairs: engine.AliasPairs{"Subject": map[string]string{alias: attrs.Subject}}, Weight: 10.0}}}, &ignr); err != nil {
-=======
 		als := engine.Alias{Direction: utils.META_OUT, Tenant: attrs.Tenant, Category: attrs.Category, Account: alias, Subject: alias, Context: utils.ALIAS_CONTEXT_RATING,
 			Values: engine.AliasValues{&engine.AliasValue{DestinationId: utils.META_ANY,
 				Pairs: engine.AliasPairs{"Account": map[string]string{alias: attrs.Subject}, "Subject": map[string]string{alias: attrs.Subject}}, Weight: 10.0}}}
-		if err := aliases.SetAlias(als, &ignr); err != nil {
->>>>>>> 2ea36b56
+		if err := aliases.Call("AliasesV1.SetAlias", als, &ignr); err != nil {
 			return utils.NewErrServerError(err)
 		}
 	}
@@ -108,17 +101,10 @@
 	}
 	var ignr string
 	for _, alias := range attrs.Aliases {
-<<<<<<< HEAD
-		if err := aliases.Call("AliasesV1.SetAlias",
-			&engine.Alias{Direction: utils.META_OUT, Tenant: attrs.Tenant, Category: attrs.Category, Account: alias, Subject: alias, Context: utils.ALIAS_CONTEXT_RATING,
-				Values: engine.AliasValues{&engine.AliasValue{DestinationId: utils.META_ANY,
-					Pairs: engine.AliasPairs{"Account": map[string]string{alias: attrs.Account}}, Weight: 10.0}}}, &ignr); err != nil {
-=======
 		als := engine.Alias{Direction: utils.META_OUT, Tenant: attrs.Tenant, Category: attrs.Category, Account: alias, Subject: alias, Context: utils.ALIAS_CONTEXT_RATING,
 			Values: engine.AliasValues{&engine.AliasValue{DestinationId: utils.META_ANY,
 				Pairs: engine.AliasPairs{"Account": map[string]string{alias: attrs.Account}, "Subject": map[string]string{alias: attrs.Account}}, Weight: 10.0}}}
-		if err := aliases.SetAlias(als, &ignr); err != nil {
->>>>>>> 2ea36b56
+		if err := aliases.Call("AliasesV1.SetAlias", als, &ignr); err != nil {
 			return utils.NewErrServerError(err)
 		}
 	}
