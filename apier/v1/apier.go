/*
Real-time Charging System for Telecom & ISP environments
Copyright (C) ITsysCOM GmbH

This program is free software: you can redistribute it and/or modify
it under the terms of the GNU General Public License as published by
the Free Software Foundation, either version 3 of the License, or
(at your option) any later version.

This program is distributed in the hope that it will be useful,
but WITHOUT ANY WARRANTY; without even the implied warranty of
MERCHANTABILITY or FITNESS FOR A PARTICULAR PURPOSE.  See the
GNU General Public License for more details.

You should have received a copy of the GNU General Public License
along with this program.  If not, see <http://www.gnu.org/licenses/>
*/

package v1

import (
	"encoding/json"
	"errors"
	"fmt"
	"os"
	"path"
	"strings"

	"github.com/cgrates/cgrates/cache2go"
	"github.com/cgrates/cgrates/config"
	"github.com/cgrates/cgrates/engine"
	"github.com/cgrates/cgrates/scheduler"
	"github.com/cgrates/cgrates/utils"
)

const (
	OK = "OK"
)

type ApierV1 struct {
	StorDb      engine.LoadStorage
	RatingDb    engine.RatingStorage
	AccountDb   engine.AccountingStorage
	CdrDb       engine.CdrStorage
	LogDb       engine.LogStorage
	Sched       *scheduler.Scheduler
	Config      *config.CGRConfig
	Responder   *engine.Responder
	CdrStatsSrv *engine.Stats
}

func (self *ApierV1) GetDestination(dstId string, reply *engine.Destination) error {
	if dst, err := self.RatingDb.GetDestination(dstId); err != nil {
		return errors.New(utils.ERR_NOT_FOUND)
	} else {
		*reply = *dst
	}
	return nil
}

func (apier *ApierV1) GetSharedGroup(sgId string, reply *engine.SharedGroup) error {
	if sg, err := apier.AccountDb.GetSharedGroup(sgId, false); err != nil && err.Error() != utils.ERR_NOT_FOUND { // Not found is not an error here
		return err
	} else {
		if sg != nil {
			*reply = *sg
		}
	}
	return nil
}

type AttrSetDestination struct { //ToDo
	Id        string
	Prefixes  []string
	Overwrite bool
}

func (self *ApierV1) GetRatingPlan(rplnId string, reply *engine.RatingPlan) error {
	if rpln, err := self.RatingDb.GetRatingPlan(rplnId, false); err != nil {
		return errors.New(utils.ERR_NOT_FOUND)
	} else {
		*reply = *rpln
	}
	return nil
}

// Get balance
func (self *ApierV1) GetAccount(attr *utils.AttrGetAccount, reply *engine.Account) error {
	tag := fmt.Sprintf("%s:%s:%s", attr.Direction, attr.Tenant, attr.Account)
	userBalance, err := self.AccountDb.GetAccount(tag)
	if err != nil {
		return err
	}

	*reply = *userBalance
	return nil
}

type AttrAddBalance struct {
	Tenant        string
	Account       string
	BalanceId     string
	BalanceType   string
	Direction     string
	Value         float64
	ExpiryTime    string
	RatingSubject string
	DestinationId string
	Weight        float64
	SharedGroup   string
	Overwrite     bool // When true it will reset if the balance is already there
}

func (self *ApierV1) AddBalance(attr *AttrAddBalance, reply *string) error {
	expTime, err := utils.ParseDate(attr.ExpiryTime)
	if err != nil {
		*reply = err.Error()
		return err
	}
<<<<<<< HEAD
	tag := fmt.Sprintf("%s:%s:%s", attr.Direction, attr.Tenant, attr.Account)
=======
	tag := utils.ConcatenatedKey(attr.Direction, attr.Tenant, attr.Account)
>>>>>>> 43c17326
	if _, err := self.AccountDb.GetAccount(tag); err != nil {
		// create user balance if not exists
		account := &engine.Account{
			Id: tag,
		}
		if err := self.AccountDb.SetAccount(account); err != nil {
			*reply = err.Error()
			return err
		}
	}
	at := &engine.ActionTiming{
		AccountIds: []string{tag},
	}
	if attr.Direction == "" {
		attr.Direction = engine.OUTBOUND
	}
	aType := engine.DEBIT
	// reverse the sign as it is a debit
	attr.Value = -attr.Value

	if attr.Overwrite {
		aType = engine.DEBIT_RESET
	}
	at.SetActions(engine.Actions{
		&engine.Action{
			ActionType:  aType,
			BalanceType: attr.BalanceType,
			Direction:   attr.Direction,
			Balance: &engine.Balance{
				Id:             attr.BalanceId,
				Value:          attr.Value,
				ExpirationDate: expTime,
				RatingSubject:  attr.RatingSubject,
				DestinationId:  attr.DestinationId,
				Weight:         attr.Weight,
				SharedGroup:    attr.SharedGroup,
			},
		},
	})
	if err := at.Execute(); err != nil {
		*reply = err.Error()
		return err
	}
	*reply = OK
	return nil
}

type AttrExecuteAction struct {
	Direction string
	Tenant    string
	Account   string
	ActionsId string
}

func (self *ApierV1) ExecuteAction(attr *AttrExecuteAction, reply *string) error {
	tag := fmt.Sprintf("%s:%s:%s", attr.Direction, attr.Tenant, attr.Account)
	at := &engine.ActionTiming{
		AccountIds: []string{tag},
		ActionsId:  attr.ActionsId,
	}

	if err := at.Execute(); err != nil {
		*reply = err.Error()
		return err
	}
	*reply = OK
	return nil
}

type AttrLoadDestination struct {
	TPid          string
	DestinationId string
}

// Load destinations from storDb into dataDb.
func (self *ApierV1) LoadDestination(attrs AttrLoadDestination, reply *string) error {
	if len(attrs.TPid) == 0 {
		return fmt.Errorf("%s:%s", utils.ERR_MANDATORY_IE_MISSING, "TPid")
	}
	dbReader := engine.NewDbReader(self.StorDb, self.RatingDb, self.AccountDb, attrs.TPid)
	if loaded, err := dbReader.LoadDestinationByTag(attrs.DestinationId); err != nil {
		return fmt.Errorf("%s:%s", utils.ERR_SERVER_ERROR, err.Error())
	} else if !loaded {
		return errors.New(utils.ERR_NOT_FOUND)
	}
	//Automatic cache of the newly inserted rating plan
	didNotChange := []string{}
	destIds := []string{engine.DESTINATION_PREFIX + attrs.DestinationId}
	if len(attrs.DestinationId) == 0 {
		destIds = nil // Cache all destinations, temporary here until we add ApierV2.LoadDestinations
	}
	if err := self.RatingDb.CacheRating(destIds, didNotChange, didNotChange, didNotChange, didNotChange); err != nil {
		return err
	}
	*reply = OK
	return nil
}

// Load derived chargers from storDb into dataDb.
func (self *ApierV1) LoadDerivedChargers(attrs utils.TPDerivedChargers, reply *string) error {
	if len(attrs.TPid) == 0 {
		return fmt.Errorf("%s:%s", utils.ERR_MANDATORY_IE_MISSING, "TPid")
	}
	dbReader := engine.NewDbReader(self.StorDb, self.RatingDb, self.AccountDb, attrs.TPid)
	if err := dbReader.LoadDerivedChargersFiltered(&attrs); err != nil {
		return fmt.Errorf("%s:%s", utils.ERR_SERVER_ERROR, err.Error())
	}
	//Automatic cache of the newly inserted rating plan
	didNotChange := []string{}
	var derivedChargingKeys []string
	if len(attrs.Direction) != 0 && len(attrs.Tenant) != 0 && len(attrs.Category) != 0 && len(attrs.Account) != 0 && len(attrs.Subject) != 0 {
		derivedChargingKeys = []string{engine.DERIVEDCHARGERS_PREFIX + attrs.GetDerivedChargersKey()}
	}
	if err := self.AccountDb.CacheAccounting(didNotChange, didNotChange, didNotChange, derivedChargingKeys); err != nil {
		return err
	}
	*reply = OK
	return nil
}

type AttrLoadRatingPlan struct {
	TPid         string
	RatingPlanId string
}

// Process dependencies and load a specific rating plan from storDb into dataDb.
func (self *ApierV1) LoadRatingPlan(attrs AttrLoadRatingPlan, reply *string) error {
	if len(attrs.TPid) == 0 {
		return fmt.Errorf("%s:%s", utils.ERR_MANDATORY_IE_MISSING, "TPid")
	}
	dbReader := engine.NewDbReader(self.StorDb, self.RatingDb, self.AccountDb, attrs.TPid)
	if loaded, err := dbReader.LoadRatingPlanByTag(attrs.RatingPlanId); err != nil {
		return fmt.Errorf("%s:%s", utils.ERR_SERVER_ERROR, err.Error())
	} else if !loaded {
		return errors.New(utils.ERR_NOT_FOUND)
	}
	//Automatic cache of the newly inserted rating plan
	didNotChange := []string{}
	var changedRPlKeys []string
	if len(attrs.TPid) != 0 {
		changedRPlKeys = []string{engine.RATING_PLAN_PREFIX + attrs.RatingPlanId}
	}
	if err := self.RatingDb.CacheRating(nil, changedRPlKeys, didNotChange, didNotChange, didNotChange); err != nil {
		return err
	}
	*reply = OK
	return nil
}

// Process dependencies and load a specific rating profile from storDb into dataDb.
func (self *ApierV1) LoadRatingProfile(attrs utils.TPRatingProfile, reply *string) error {
	if len(attrs.TPid) == 0 {
		return fmt.Errorf("%s:%s", utils.ERR_MANDATORY_IE_MISSING, "TPid")
	}
	dbReader := engine.NewDbReader(self.StorDb, self.RatingDb, self.AccountDb, attrs.TPid)
	if err := dbReader.LoadRatingProfileFiltered(&attrs); err != nil {
		return fmt.Errorf("%s:%s", utils.ERR_SERVER_ERROR, err.Error())
	}
	//Automatic cache of the newly inserted rating profile
	didNotChange := []string{}
	var ratingProfile []string
	if attrs.KeyId() != ":::" { // if has some filters
		ratingProfile = []string{engine.RATING_PROFILE_PREFIX + attrs.KeyId()}
	}
	if err := self.RatingDb.CacheRating(didNotChange, didNotChange, ratingProfile, didNotChange, didNotChange); err != nil {
		return err
	}
	*reply = OK
	return nil
}

type AttrLoadSharedGroup struct {
	TPid          string
	SharedGroupId string
}

// Load destinations from storDb into dataDb.
func (self *ApierV1) LoadSharedGroup(attrs AttrLoadSharedGroup, reply *string) error {
	if len(attrs.TPid) == 0 {
		return fmt.Errorf("%s:%s", utils.ERR_MANDATORY_IE_MISSING, "TPid")
	}
	dbReader := engine.NewDbReader(self.StorDb, self.RatingDb, self.AccountDb, attrs.TPid)
	if err := dbReader.LoadSharedGroupByTag(attrs.SharedGroupId, true); err != nil {
		return fmt.Errorf("%s:%s", utils.ERR_SERVER_ERROR, err.Error())
	}
	//Automatic cache of the newly inserted rating plan
	didNotChange := []string{}
	var changedSharedGroup []string
	if len(attrs.SharedGroupId) != 0 {
		changedSharedGroup = []string{engine.SHARED_GROUP_PREFIX + attrs.SharedGroupId}
	}
	if err := self.AccountDb.CacheAccounting(didNotChange, changedSharedGroup, didNotChange, didNotChange); err != nil {
		return err
	}
	*reply = OK
	return nil
}

type AttrLoadCdrStats struct {
	TPid       string
	CdrStatsId string
}

// Load destinations from storDb into dataDb.
func (self *ApierV1) LoadCdrStats(attrs AttrLoadCdrStats, reply *string) error {
	if len(attrs.TPid) == 0 {
		return fmt.Errorf("%s:%s", utils.ERR_MANDATORY_IE_MISSING, "TPid")
	}
	dbReader := engine.NewDbReader(self.StorDb, self.RatingDb, self.AccountDb, attrs.TPid)
	if err := dbReader.LoadCdrStatsByTag(attrs.CdrStatsId, true); err != nil {
		return fmt.Errorf("%s:%s", utils.ERR_SERVER_ERROR, err.Error())
	}
	*reply = OK
	return nil
}

type AttrSetRatingProfile struct {
	Tenant                string                      // Tenant's Id
	Category              string                      // TypeOfRecord
	Direction             string                      // Traffic direction, OUT is the only one supported for now
	Subject               string                      // Rating subject, usually the same as account
	Overwrite             bool                        // Overwrite if exists
	RatingPlanActivations []*utils.TPRatingActivation // Activate rating plans at specific time
}

// Sets a specific rating profile working with data directly in the RatingDb without involving storDb
func (self *ApierV1) SetRatingProfile(attrs AttrSetRatingProfile, reply *string) error {
	if missing := utils.MissingStructFields(&attrs, []string{"Tenant", "TOR", "Direction", "Subject", "RatingPlanActivations"}); len(missing) != 0 {
		return fmt.Errorf("%s:%v", utils.ERR_MANDATORY_IE_MISSING, missing)
	}
	for _, rpa := range attrs.RatingPlanActivations {
		if missing := utils.MissingStructFields(rpa, []string{"ActivationTime", "RatingPlanId"}); len(missing) != 0 {
			return fmt.Errorf("%s:RatingPlanActivation:%v", utils.ERR_MANDATORY_IE_MISSING, missing)
		}
	}
	tpRpf := utils.TPRatingProfile{Tenant: attrs.Tenant, Category: attrs.Category, Direction: attrs.Direction, Subject: attrs.Subject}
	keyId := tpRpf.KeyId()
	if !attrs.Overwrite {
		if exists, err := self.RatingDb.HasData(engine.RATING_PROFILE_PREFIX, keyId); err != nil {
			return fmt.Errorf("%s:%s", utils.ERR_SERVER_ERROR, err.Error())
		} else if exists {
			return errors.New(utils.ERR_EXISTS)
		}
	}
	rpfl := &engine.RatingProfile{Id: keyId, RatingPlanActivations: make(engine.RatingPlanActivations, len(attrs.RatingPlanActivations))}
	for idx, ra := range attrs.RatingPlanActivations {
		at, err := utils.ParseDate(ra.ActivationTime)
		if err != nil {
			return fmt.Errorf(fmt.Sprintf("%s:Cannot parse activation time from %v", utils.ERR_SERVER_ERROR, ra.ActivationTime))
		}
		if exists, err := self.RatingDb.HasData(engine.RATING_PLAN_PREFIX, ra.RatingPlanId); err != nil {
			return fmt.Errorf("%s:%s", utils.ERR_SERVER_ERROR, err.Error())
		} else if !exists {
			return fmt.Errorf(fmt.Sprintf("%s:RatingPlanId:%s", utils.ERR_NOT_FOUND, ra.RatingPlanId))
		}
		rpfl.RatingPlanActivations[idx] = &engine.RatingPlanActivation{ActivationTime: at, RatingPlanId: ra.RatingPlanId,
			FallbackKeys: utils.FallbackSubjKeys(tpRpf.Direction, tpRpf.Tenant, tpRpf.Category, ra.FallbackSubjects)}
	}
	if err := self.RatingDb.SetRatingProfile(rpfl); err != nil {
		return fmt.Errorf("%s:%s", utils.ERR_SERVER_ERROR, err.Error())
	}
	//Automatic cache of the newly inserted rating profile
	didNotChange := []string{}
	if err := self.RatingDb.CacheRating(didNotChange, didNotChange, []string{engine.RATING_PROFILE_PREFIX + keyId}, didNotChange, didNotChange); err != nil {
		return err
	}
	*reply = OK
	return nil
}

type AttrSetActions struct {
	ActionsId string            // Actions id
	Overwrite bool              // If previously defined, will be overwritten
	Actions   []*utils.TPAction // Set of actions this Actions profile will perform
}

func (self *ApierV1) SetActions(attrs AttrSetActions, reply *string) error {
	if missing := utils.MissingStructFields(&attrs, []string{"ActionsId", "Actions"}); len(missing) != 0 {
		return fmt.Errorf("%s:%v", utils.ERR_MANDATORY_IE_MISSING, missing)
	}
	for _, action := range attrs.Actions {
		requiredFields := []string{"Identifier", "Weight"}
		if action.BalanceType != "" { // Add some inter-dependent parameters - if balanceType then we are not talking about simply calling actions
			requiredFields = append(requiredFields, "Direction", "Units")
		}
		if missing := utils.MissingStructFields(action, requiredFields); len(missing) != 0 {
			return fmt.Errorf("%s:Action:%s:%v", utils.ERR_MANDATORY_IE_MISSING, action.Identifier, missing)
		}
	}
	if !attrs.Overwrite {
		if exists, err := self.AccountDb.HasData(engine.ACTION_PREFIX, attrs.ActionsId); err != nil {
			return fmt.Errorf("%s:%s", utils.ERR_SERVER_ERROR, err.Error())
		} else if exists {
			return errors.New(utils.ERR_EXISTS)
		}
	}
	storeActions := make(engine.Actions, len(attrs.Actions))
	for idx, apiAct := range attrs.Actions {
		a := &engine.Action{
			Id:               utils.GenUUID(),
			ActionType:       apiAct.Identifier,
			BalanceType:      apiAct.BalanceType,
			Direction:        apiAct.Direction,
			Weight:           apiAct.Weight,
			ExpirationString: apiAct.ExpiryTime,
			ExtraParameters:  apiAct.ExtraParameters,
			Balance: &engine.Balance{
				Uuid:          utils.GenUUID(),
				Id:            apiAct.BalanceId,
				Value:         apiAct.Units,
				Weight:        apiAct.BalanceWeight,
				DestinationId: apiAct.DestinationId,
				RatingSubject: apiAct.RatingSubject,
				SharedGroup:   apiAct.SharedGroup,
			},
		}
		storeActions[idx] = a
	}
	if err := self.AccountDb.SetActions(attrs.ActionsId, storeActions); err != nil {
		return fmt.Errorf("%s:%s", utils.ERR_SERVER_ERROR, err.Error())
	}
	didNotChange := []string{}
	self.AccountDb.CacheAccounting(nil, didNotChange, didNotChange, didNotChange)
	*reply = OK
	return nil
}

// Retrieves actions attached to specific ActionsId within cache
func (self *ApierV1) GetActions(actsId string, reply *[]*utils.TPAction) error {
	if len(actsId) == 0 {
		return fmt.Errorf("%s ActionsId: %s", utils.ERR_MANDATORY_IE_MISSING, actsId)
	}
	acts := make([]*utils.TPAction, 0)
	engActs, err := self.AccountDb.GetActions(actsId, false)
	if err != nil {
		return fmt.Errorf("%s:%s", utils.ERR_SERVER_ERROR, err.Error())
	}
	for _, engAct := range engActs {
		act := &utils.TPAction{Identifier: engAct.ActionType,
			BalanceType:     engAct.BalanceType,
			Direction:       engAct.Direction,
			ExpiryTime:      engAct.ExpirationString,
			ExtraParameters: engAct.ExtraParameters,
			Weight:          engAct.Weight,
		}
		if engAct.Balance != nil {
			act.Units = engAct.Balance.Value
			act.DestinationId = engAct.Balance.DestinationId
			act.RatingSubject = engAct.Balance.RatingSubject
			act.SharedGroup = engAct.Balance.SharedGroup
			act.BalanceWeight = engAct.Balance.Weight
		}
		acts = append(acts, act)
	}
	*reply = acts
	return nil
}

type AttrSetActionPlan struct {
	Id              string             // Profile id
	ActionPlan      []*ApiActionTiming // Set of actions this Actions profile will perform
	Overwrite       bool               // If previously defined, will be overwritten
	ReloadScheduler bool               // Enables automatic reload of the scheduler (eg: useful when adding a single action timing)
}

type ApiActionTiming struct {
	ActionsId string  // Actions id
	Years     string  // semicolon separated list of years this timing is valid on, *any or empty supported
	Months    string  // semicolon separated list of months this timing is valid on, *any or empty supported
	MonthDays string  // semicolon separated list of month's days this timing is valid on, *any or empty supported
	WeekDays  string  // semicolon separated list of week day names this timing is valid on *any or empty supported
	Time      string  // String representing the time this timing starts on, *asap supported
	Weight    float64 // Binding's weight
}

func (self *ApierV1) SetActionPlan(attrs AttrSetActionPlan, reply *string) error {
	if missing := utils.MissingStructFields(&attrs, []string{"Id", "ActionPlan"}); len(missing) != 0 {
		return fmt.Errorf("%s:%v", utils.ERR_MANDATORY_IE_MISSING, missing)
	}
	for _, at := range attrs.ActionPlan {
		requiredFields := []string{"ActionsId", "Time", "Weight"}
		if missing := utils.MissingStructFields(at, requiredFields); len(missing) != 0 {
			return fmt.Errorf("%s:Action:%s:%v", utils.ERR_MANDATORY_IE_MISSING, at.ActionsId, missing)
		}
	}
	if !attrs.Overwrite {
		if exists, err := self.AccountDb.HasData(engine.ACTION_TIMING_PREFIX, attrs.Id); err != nil {
			return fmt.Errorf("%s:%s", utils.ERR_SERVER_ERROR, err.Error())
		} else if exists {
			return errors.New(utils.ERR_EXISTS)
		}
	}
	storeAtms := make(engine.ActionPlan, len(attrs.ActionPlan))
	for idx, apiAtm := range attrs.ActionPlan {
		if exists, err := self.AccountDb.HasData(engine.ACTION_PREFIX, apiAtm.ActionsId); err != nil {
			return fmt.Errorf("%s:%s", utils.ERR_SERVER_ERROR, err.Error())
		} else if !exists {
			return fmt.Errorf("%s:%s", utils.ERR_BROKEN_REFERENCE, apiAtm.ActionsId)
		}
		timing := new(engine.RITiming)
		timing.Years.Parse(apiAtm.Years, ";")
		timing.Months.Parse(apiAtm.Months, ";")
		timing.MonthDays.Parse(apiAtm.MonthDays, ";")
		timing.WeekDays.Parse(apiAtm.WeekDays, ";")
		timing.StartTime = apiAtm.Time
		at := &engine.ActionTiming{
			Uuid:      utils.GenUUID(),
			Id:        attrs.Id,
			Weight:    apiAtm.Weight,
			Timing:    &engine.RateInterval{Timing: timing},
			ActionsId: apiAtm.ActionsId,
		}
		storeAtms[idx] = at
	}
	if err := self.AccountDb.SetActionTimings(attrs.Id, storeAtms); err != nil {
		return fmt.Errorf("%s:%s", utils.ERR_SERVER_ERROR, err.Error())
	}
	if attrs.ReloadScheduler {
		if self.Sched == nil {
			return errors.New("SCHEDULER_NOT_ENABLED")
		}
		self.Sched.LoadActionTimings(self.AccountDb)
		self.Sched.Restart()
	}
	*reply = OK
	return nil
}

type AttrAddActionTrigger struct {
	ActionTriggersId     string
	Tenant               string
	Account              string
	ThresholdType        string
	ThresholdValue       float64
	BalanceId            string
	BalanceType          string
	BalanceDirection     string
	BalanceDestinationId string
	BalanceRatingSubject string //ToDo
	BalanceWeight        float64
	BalanceExpiryTime    string
	BalanceSharedGroup   string //ToDo
	Weight               float64
	ActionsId            string
}

func (self *ApierV1) AddTriggeredAction(attr AttrAddActionTrigger, reply *string) error {
	if attr.BalanceDirection == "" {
		attr.BalanceDirection = engine.OUTBOUND
	}
	balExpiryTime, err := utils.ParseTimeDetectLayout(attr.BalanceExpiryTime)
	if err != nil {
		return fmt.Errorf("%s:%s", utils.ERR_SERVER_ERROR, err.Error())
	}
	at := &engine.ActionTrigger{
		Id:                    attr.ActionTriggersId,
		ThresholdType:         attr.ThresholdType,
		ThresholdValue:        attr.ThresholdValue,
		BalanceId:             attr.BalanceId,
		BalanceType:           attr.BalanceType,
		BalanceDirection:      attr.BalanceDirection,
		BalanceDestinationId:  attr.BalanceDestinationId,
		BalanceWeight:         attr.BalanceWeight,
		BalanceExpirationDate: balExpiryTime,
		Weight:                attr.Weight,
		ActionsId:             attr.ActionsId,
		Executed:              false,
	}

	tag := utils.AccountKey(attr.Tenant, attr.Account, attr.BalanceDirection)
	_, err = engine.AccLock.Guard(tag, func() (float64, error) {
		userBalance, err := self.AccountDb.GetAccount(tag)
		if err != nil {
			return 0, err
		}

		userBalance.ActionTriggers = append(userBalance.ActionTriggers, at)

		if err = self.AccountDb.SetAccount(userBalance); err != nil {
			return 0, err
		}
		return 0, nil
	})
	if err != nil {
		*reply = err.Error()
		return err
	}
	*reply = OK
	return nil
}

type AttrResetTriggeredAction struct {
	Id                   string
	Tenant               string
	Account              string
	Direction            string
	BalanceType          string
	ThresholdType        string
	ThresholdValue       float64
	DestinationId        string
	BalanceWeight        float64
	BalanceRatingSubject string
	BalanceSharedGroup   string
}

func (self *ApierV1) ResetTriggeredActions(attr AttrResetTriggeredAction, reply *string) error {
	var a *engine.Action
	if attr.Id != "" {
		// we can identify the trigge by the id
		a = &engine.Action{Id: attr.Id}
	} else {
		if attr.Direction == "" {
			attr.Direction = engine.OUTBOUND
		}
		extraParameters, err := json.Marshal(struct {
			ThresholdType        string
			ThresholdValue       float64
			DestinationId        string
			BalanceWeight        float64
			BalanceRatingSubject string
			BalanceSharedGroup   string
		}{
			attr.ThresholdType,
			attr.ThresholdValue,
			attr.DestinationId,
			attr.BalanceWeight,
			attr.BalanceRatingSubject,
			attr.BalanceSharedGroup,
		})
		if err != nil {
			*reply = err.Error()
			return err
		}
		a = &engine.Action{
			BalanceType:     attr.BalanceType,
			Direction:       attr.Direction,
			ExtraParameters: string(extraParameters),
		}
	}
	accID := utils.AccountKey(attr.Tenant, attr.Account, attr.Direction)
	_, err := engine.AccLock.Guard(accID, func() (float64, error) {
		acc, err := self.AccountDb.GetAccount(accID)
		if err != nil {
			return 0, err
		}

		acc.ResetActionTriggers(a)

		if err = self.AccountDb.SetAccount(acc); err != nil {
			return 0, err
		}
		return 0, nil
	})
	if err != nil {
		*reply = err.Error()
		return err
	}
	*reply = OK
	return nil
}

// Process dependencies and load a specific AccountActions profile from storDb into dataDb.
func (self *ApierV1) LoadAccountActions(attrs utils.TPAccountActions, reply *string) error {
	if len(attrs.TPid) == 0 {
		return fmt.Errorf("%s:%s", utils.ERR_MANDATORY_IE_MISSING, "TPid")
	}
	dbReader := engine.NewDbReader(self.StorDb, self.RatingDb, self.AccountDb, attrs.TPid)
	if _, err := engine.AccLock.Guard(attrs.KeyId(), func() (float64, error) {
		if err := dbReader.LoadAccountActionsFiltered(&attrs); err != nil {
			return 0, err
		}
		return 0, nil
	}); err != nil {
		return fmt.Errorf("%s:%s", utils.ERR_SERVER_ERROR, err.Error())
	}
	// ToDo: Get the action keys loaded by dbReader so we reload only these in cache
	// Need to do it before scheduler otherwise actions to run will be unknown
	if err := self.AccountDb.CacheAccounting(nil, nil, nil, []string{}); err != nil {
		return err
	}
	if self.Sched != nil {
		self.Sched.LoadActionTimings(self.AccountDb)
		self.Sched.Restart()
	}
	*reply = OK
	return nil
}

func (self *ApierV1) ReloadScheduler(input string, reply *string) error {
	if self.Sched == nil {
		return errors.New(utils.ERR_NOT_FOUND)
	}
	self.Sched.LoadActionTimings(self.AccountDb)
	self.Sched.Restart()
	*reply = OK
	return nil

}

func (self *ApierV1) ReloadCache(attrs utils.ApiReloadCache, reply *string) error {
	var dstKeys, rpKeys, rpfKeys, actKeys, shgKeys, rpAlsKeys, accAlsKeys, lcrKeys, dcsKeys []string
	if len(attrs.DestinationIds) > 0 {
		dstKeys = make([]string, len(attrs.DestinationIds))
		for idx, dId := range attrs.DestinationIds {
			dstKeys[idx] = engine.DESTINATION_PREFIX + dId // Cache expects them as redis keys
		}
	}
	if len(attrs.RatingPlanIds) > 0 {
		rpKeys = make([]string, len(attrs.RatingPlanIds))
		for idx, rpId := range attrs.RatingPlanIds {
			rpKeys[idx] = engine.RATING_PLAN_PREFIX + rpId
		}
	}
	if len(attrs.RatingProfileIds) > 0 {
		rpfKeys = make([]string, len(attrs.RatingProfileIds))
		for idx, rpfId := range attrs.RatingProfileIds {
			rpfKeys[idx] = engine.RATING_PROFILE_PREFIX + rpfId
		}
	}
	if len(attrs.ActionIds) > 0 {
		actKeys = make([]string, len(attrs.ActionIds))
		for idx, actId := range attrs.ActionIds {
			actKeys[idx] = engine.ACTION_PREFIX + actId
		}
	}
	if len(attrs.SharedGroupIds) > 0 {
		shgKeys = make([]string, len(attrs.SharedGroupIds))
		for idx, shgId := range attrs.SharedGroupIds {
			shgKeys[idx] = engine.SHARED_GROUP_PREFIX + shgId
		}
	}
	if len(attrs.RpAliases) > 0 {
		rpAlsKeys = make([]string, len(attrs.RpAliases))
		for idx, alias := range attrs.RpAliases {
			rpAlsKeys[idx] = engine.RP_ALIAS_PREFIX + alias
		}
	}
	if len(attrs.AccAliases) > 0 {
		accAlsKeys = make([]string, len(attrs.AccAliases))
		for idx, alias := range attrs.AccAliases {
			accAlsKeys[idx] = engine.ACC_ALIAS_PREFIX + alias
		}
	}
	if len(attrs.LCRIds) > 0 {
		lcrKeys = make([]string, len(attrs.LCRIds))
		for idx, lcrId := range attrs.LCRIds {
			lcrKeys[idx] = engine.LCR_PREFIX + lcrId
		}
	}

	if len(attrs.DerivedChargers) > 0 {
		dcsKeys = make([]string, len(attrs.DerivedChargers))
		for idx, dc := range attrs.DerivedChargers {
			dcsKeys[idx] = engine.DERIVEDCHARGERS_PREFIX + dc
		}
	}
	if err := self.RatingDb.CacheRating(dstKeys, rpKeys, rpfKeys, rpAlsKeys, lcrKeys); err != nil {
		return err
	}
	if err := self.AccountDb.CacheAccounting(actKeys, shgKeys, accAlsKeys, dcsKeys); err != nil {
		return err
	}
	*reply = "OK"
	return nil
}

func (self *ApierV1) GetCacheStats(attrs utils.AttrCacheStats, reply *utils.CacheStats) error {
	cs := new(utils.CacheStats)
	cs.Destinations = cache2go.CountEntries(engine.DESTINATION_PREFIX)
	cs.RatingPlans = cache2go.CountEntries(engine.RATING_PLAN_PREFIX)
	cs.RatingProfiles = cache2go.CountEntries(engine.RATING_PROFILE_PREFIX)
	cs.Actions = cache2go.CountEntries(engine.ACTION_PREFIX)
	cs.SharedGroups = cache2go.CountEntries(engine.SHARED_GROUP_PREFIX)
	cs.RatingAliases = cache2go.CountEntries(engine.RP_ALIAS_PREFIX)
	cs.AccountAliases = cache2go.CountEntries(engine.ACC_ALIAS_PREFIX)
	cs.DerivedChargers = cache2go.CountEntries(engine.DERIVEDCHARGERS_PREFIX)
	*reply = *cs
	return nil
}

func (self *ApierV1) GetCachedItemAge(itemId string, reply *utils.CachedItemAge) error {
	if len(itemId) == 0 {
		return fmt.Errorf("%s:ItemId", utils.ERR_MANDATORY_IE_MISSING)
	}
	cachedItemAge := new(utils.CachedItemAge)
	var found bool
	for idx, cacheKey := range []string{engine.DESTINATION_PREFIX + itemId, engine.RATING_PLAN_PREFIX + itemId, engine.RATING_PROFILE_PREFIX + itemId,
		engine.ACTION_PREFIX + itemId, engine.SHARED_GROUP_PREFIX + itemId, engine.RP_ALIAS_PREFIX + itemId, engine.ACC_ALIAS_PREFIX + itemId} {
		if age, err := cache2go.GetKeyAge(cacheKey); err == nil {
			found = true
			switch idx {
			case 0:
				cachedItemAge.Destination = age
			case 1:
				cachedItemAge.RatingPlan = age
			case 2:
				cachedItemAge.RatingProfile = age
			case 3:
				cachedItemAge.Action = age
			case 4:
				cachedItemAge.SharedGroup = age
			case 5:
				cachedItemAge.RatingAlias = age
			case 6:
				cachedItemAge.AccountAlias = age
			}
		}
	}
	if !found {
		return errors.New(utils.ERR_NOT_FOUND)
	}
	*reply = *cachedItemAge
	return nil
}

func (self *ApierV1) LoadTariffPlanFromFolder(attrs utils.AttrLoadTpFromFolder, reply *string) error {
	if len(attrs.FolderPath) == 0 {
		return fmt.Errorf("%s:%s", utils.ERR_MANDATORY_IE_MISSING, "FolderPath")
	}
	if fi, err := os.Stat(attrs.FolderPath); err != nil {
		if strings.HasSuffix(err.Error(), "no such file or directory") {
			return errors.New(utils.ERR_INVALID_PATH)
		}
		return fmt.Errorf("%s:%s", utils.ERR_SERVER_ERROR, err.Error())
	} else if !fi.IsDir() {
		return errors.New(utils.ERR_INVALID_PATH)
	}
	loader := engine.NewFileCSVReader(self.RatingDb, self.AccountDb, utils.CSV_SEP,
		path.Join(attrs.FolderPath, utils.DESTINATIONS_CSV),
		path.Join(attrs.FolderPath, utils.TIMINGS_CSV),
		path.Join(attrs.FolderPath, utils.RATES_CSV),
		path.Join(attrs.FolderPath, utils.DESTINATION_RATES_CSV),
		path.Join(attrs.FolderPath, utils.RATING_PLANS_CSV),
		path.Join(attrs.FolderPath, utils.RATING_PROFILES_CSV),
		path.Join(attrs.FolderPath, utils.SHARED_GROUPS_CSV),
		path.Join(attrs.FolderPath, utils.LCRS_CSV),
		path.Join(attrs.FolderPath, utils.ACTIONS_CSV),
		path.Join(attrs.FolderPath, utils.ACTION_PLANS_CSV),
		path.Join(attrs.FolderPath, utils.ACTION_TRIGGERS_CSV),
		path.Join(attrs.FolderPath, utils.ACCOUNT_ACTIONS_CSV),
		path.Join(attrs.FolderPath, utils.DERIVED_CHARGERS_CSV),
		path.Join(attrs.FolderPath, utils.CDR_STATS_CSV))
	if err := loader.LoadAll(); err != nil {
		return fmt.Errorf("%s:%s", utils.ERR_SERVER_ERROR, err.Error())
	}
	if attrs.DryRun {
		*reply = "OK"
		return nil // Mission complete, no errors
	}
	if err := loader.WriteToDatabase(attrs.FlushDb, false); err != nil {
		return fmt.Errorf("%s:%s", utils.ERR_SERVER_ERROR, err.Error())
	}
	// Make sure the items are in the cache
	dstIds, _ := loader.GetLoadedIds(engine.DESTINATION_PREFIX)
	dstKeys := make([]string, len(dstIds))
	for idx, dId := range dstIds {
		dstKeys[idx] = engine.DESTINATION_PREFIX + dId // Cache expects them as redis keys
	}
	rplIds, _ := loader.GetLoadedIds(engine.RATING_PLAN_PREFIX)
	rpKeys := make([]string, len(rplIds))
	for idx, rpId := range rplIds {
		rpKeys[idx] = engine.RATING_PLAN_PREFIX + rpId
	}
	rpfIds, _ := loader.GetLoadedIds(engine.RATING_PROFILE_PREFIX)
	rpfKeys := make([]string, len(rpfIds))
	for idx, rpfId := range rpfIds {
		rpfKeys[idx] = engine.RATING_PROFILE_PREFIX + rpfId
	}
	actIds, _ := loader.GetLoadedIds(engine.ACTION_PREFIX)
	actKeys := make([]string, len(actIds))
	for idx, actId := range actIds {
		actKeys[idx] = engine.ACTION_PREFIX + actId
	}
	shgIds, _ := loader.GetLoadedIds(engine.SHARED_GROUP_PREFIX)
	shgKeys := make([]string, len(shgIds))
	for idx, shgId := range shgIds {
		shgKeys[idx] = engine.SHARED_GROUP_PREFIX + shgId
	}
	rpAliases, _ := loader.GetLoadedIds(engine.RP_ALIAS_PREFIX)
	rpAlsKeys := make([]string, len(rpAliases))
	for idx, alias := range rpAliases {
		rpAlsKeys[idx] = engine.RP_ALIAS_PREFIX + alias
	}
	accAliases, _ := loader.GetLoadedIds(engine.ACC_ALIAS_PREFIX)
	accAlsKeys := make([]string, len(accAliases))
	for idx, alias := range accAliases {
		accAlsKeys[idx] = engine.ACC_ALIAS_PREFIX + alias
	}
	lcrIds, _ := loader.GetLoadedIds(engine.LCR_PREFIX)
	lcrKeys := make([]string, len(lcrIds))
	for idx, lcrId := range lcrIds {
		lcrKeys[idx] = engine.LCR_PREFIX + lcrId
	}
	dcs, _ := loader.GetLoadedIds(engine.DERIVEDCHARGERS_PREFIX)
	dcsKeys := make([]string, len(dcs))
	for idx, dc := range dcs {
		dcsKeys[idx] = engine.DERIVEDCHARGERS_PREFIX + dc
	}
	engine.Logger.Info("ApierV1.LoadTariffPlanFromFolder, reloading cache.")
	if err := self.RatingDb.CacheRating(dstKeys, rpKeys, rpfKeys, rpAlsKeys, lcrKeys); err != nil {
		return err
	}
	if err := self.AccountDb.CacheAccounting(actKeys, shgKeys, accAlsKeys, dcsKeys); err != nil {
		return err
	}
	if self.Sched != nil {
		engine.Logger.Info("ApierV1.LoadTariffPlanFromFolder, reloading scheduler.")
		self.Sched.LoadActionTimings(self.AccountDb)
		self.Sched.Restart()
	}
	cstKeys, _ := loader.GetLoadedIds(engine.CDR_STATS_PREFIX)
	if len(cstKeys) != 0 && self.CdrStatsSrv != nil {
		if err := self.CdrStatsSrv.ReloadQueues(cstKeys, nil); err != nil {
			return err
		}
	}
	*reply = "OK"
	return nil
}<|MERGE_RESOLUTION|>--- conflicted
+++ resolved
@@ -117,11 +117,7 @@
 		*reply = err.Error()
 		return err
 	}
-<<<<<<< HEAD
-	tag := fmt.Sprintf("%s:%s:%s", attr.Direction, attr.Tenant, attr.Account)
-=======
 	tag := utils.ConcatenatedKey(attr.Direction, attr.Tenant, attr.Account)
->>>>>>> 43c17326
 	if _, err := self.AccountDb.GetAccount(tag); err != nil {
 		// create user balance if not exists
 		account := &engine.Account{
