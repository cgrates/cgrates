--- conflicted
+++ resolved
@@ -19,30 +19,20 @@
 package apier
 
 import (
+	"path"
+	"reflect"
+	"os/exec"
+	"testing"
+	"time"
+	"strings"
+	"net/url"
+	"net/http"
+	"net/rpc"
 	"flag"
 	"fmt"
-<<<<<<< HEAD
-=======
+
+	"github.com/cgrates/cgrates/utils"
 	"github.com/cgrates/cgrates/config"
-	"github.com/cgrates/cgrates/engine"
-	"github.com/cgrates/cgrates/utils"
->>>>>>> 6a251c2b
-	"net/http"
-	"net/rpc"
-	"net/url"
-	"os/exec"
-	"path"
-	"reflect"
-	"strings"
-	"testing"
-	"time"
-<<<<<<< HEAD
-
-	"github.com/cgrates/cgrates/config"
-	"github.com/cgrates/cgrates/engine"
-	"github.com/cgrates/cgrates/utils"
-=======
->>>>>>> 6a251c2b
 )
 
 // ToDo: Replace rpc.Client with internal rpc server and Apier using internal map as both data and stor so we can run the tests non-local
