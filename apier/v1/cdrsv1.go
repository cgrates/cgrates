/*
Real-time Charging System for Telecom & ISP environments
Copyright (C) ITsysCOM GmbH

This program is free software: you can Storagetribute it and/or modify
it under the terms of the GNU General Public License as published by
the Free Software Foundation, either version 3 of the License, or
(at your option) any later version.

This program is distributed in the hope that it will be useful,
but WITH*out ANY WARRANTY; without even the implied warranty of
MERCHANTABILITY or FITNESS FOR A PARTICULAR PURPOSE.  See the
GNU General Public License for more details.

You should have received a copy of the GNU General Public License
along with this program.  If not, see <http://www.gnu.org/licenses/>
*/

package v1

import (
	"github.com/cgrates/cgrates/engine"
	"github.com/cgrates/cgrates/utils"
)

// Receive CDRs via RPC methods
type CdrsV1 struct {
	CdrSrv *engine.CdrServer
}

// Designed for CGR internal usage
<<<<<<< HEAD
func (self *CdrsV1) ProcessCdr(cdr *engine.StoredCdr, reply *string) error {
	if err := self.CdrSrv.LocalProcessCdr(cdr); err != nil {
=======
func (self *CdrsV1) ProcessCdr(cdr *engine.CDR, reply *string) error {
	if err := self.CdrSrv.ProcessCdr(cdr); err != nil {
>>>>>>> 2e530572
		return utils.NewErrServerError(err)
	}
	*reply = utils.OK
	return nil
}

// Designed for external programs feeding CDRs to CGRateS
func (self *CdrsV1) ProcessExternalCdr(cdr *engine.ExternalCDR, reply *string) error {
	if err := self.CdrSrv.ProcessExternalCdr(cdr); err != nil {
		return utils.NewErrServerError(err)
	}
	*reply = utils.OK
	return nil
}

// Remotely start mediation with specific runid, runs asynchronously, it's status will be displayed in syslog
func (self *CdrsV1) RateCdrs(attrs utils.AttrRateCdrs, reply *string) error {
	cdrsFltr, err := attrs.AsCDRsFilter(self.CdrSrv.Timezone())
	if err != nil {
		return utils.NewErrServerError(err)
	}
	if err := self.CdrSrv.RateCDRs(cdrsFltr, attrs.SendToStats); err != nil {
		return utils.NewErrServerError(err)
	}
	*reply = utils.OK
	return nil
}

func (self *CdrsV1) LogCallCost(ccl *engine.CallCostLog, reply *string) error {
	if err := self.CdrSrv.LocalLogCallCost(ccl); err != nil {
		return utils.NewErrServerError(err)
	}
	*reply = utils.OK
	return nil
}<|MERGE_RESOLUTION|>--- conflicted
+++ resolved
@@ -29,13 +29,8 @@
 }
 
 // Designed for CGR internal usage
-<<<<<<< HEAD
-func (self *CdrsV1) ProcessCdr(cdr *engine.StoredCdr, reply *string) error {
+func (self *CdrsV1) ProcessCdr(cdr *engine.CDR, reply *string) error {
 	if err := self.CdrSrv.LocalProcessCdr(cdr); err != nil {
-=======
-func (self *CdrsV1) ProcessCdr(cdr *engine.CDR, reply *string) error {
-	if err := self.CdrSrv.ProcessCdr(cdr); err != nil {
->>>>>>> 2e530572
 		return utils.NewErrServerError(err)
 	}
 	*reply = utils.OK
