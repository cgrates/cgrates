--- conflicted
+++ resolved
@@ -37,11 +37,7 @@
 
 func (self *ApierV1) GetFilterIndexes(arg AttrGetFilterIndexes, reply *[]string) (err error) {
 	var indexes map[string]utils.StringMap
-<<<<<<< HEAD
 	var indexedSlice []string
-=======
-	var indexedslice []string
->>>>>>> 954acb5f
 	indexesFilter := make(map[string]utils.StringMap)
 	if missing := utils.MissingStructFields(&arg, []string{"Tenant", "ItemType"}); len(missing) != 0 { //Params missing
 		return utils.NewErrMandatoryIeMissing(missing...)
@@ -73,35 +69,22 @@
 				indexesFilter[val] = make(utils.StringMap)
 				indexesFilter[val] = strmap
 				for _, value := range strmap.Slice() {
-<<<<<<< HEAD
 					indexedSlice = append(indexedSlice, utils.ConcatenatedKey(val, value))
 				}
 			}
 		}
 		if len(indexedSlice) == 0 {
-=======
-					indexedslice = append(indexedslice, utils.ConcatenatedKey(val, value))
-				}
-			}
-		}
-		if len(indexedslice) == 0 {
->>>>>>> 954acb5f
 			return utils.ErrNotFound
 		}
 	}
 	if arg.FilterField != "" {
-<<<<<<< HEAD
 		if len(indexedSlice) == 0 {
-=======
-		if len(indexedslice) == 0 {
->>>>>>> 954acb5f
 			indexesFilter = make(map[string]utils.StringMap)
 			for val, strmap := range indexes {
 				if strings.Index(val, arg.FilterField) != -1 {
 					indexesFilter[val] = make(utils.StringMap)
 					indexesFilter[val] = strmap
 					for _, value := range strmap.Slice() {
-<<<<<<< HEAD
 						indexedSlice = append(indexedSlice, utils.ConcatenatedKey(val, value))
 					}
 				}
@@ -111,17 +94,6 @@
 			}
 		} else {
 			var cloneIndexSlice []string
-=======
-						indexedslice = append(indexedslice, utils.ConcatenatedKey(val, value))
-					}
-				}
-			}
-			if len(indexedslice) == 0 {
-				return utils.ErrNotFound
-			}
-		} else {
-			cloneIndexSlice := []string{}
->>>>>>> 954acb5f
 			for val, strmap := range indexesFilter {
 				if strings.Index(val, arg.FilterField) != -1 {
 					for _, value := range strmap.Slice() {
@@ -132,7 +104,6 @@
 			if len(cloneIndexSlice) == 0 {
 				return utils.ErrNotFound
 			}
-<<<<<<< HEAD
 			indexedSlice = cloneIndexSlice
 		}
 	}
@@ -150,25 +121,6 @@
 			}
 		} else {
 			var cloneIndexSlice []string
-=======
-			indexedslice = cloneIndexSlice
-		}
-	}
-	if arg.FilterValue != "" {
-		if len(indexedslice) == 0 {
-			for val, strmap := range indexes {
-				if strings.Index(val, arg.FilterValue) != -1 {
-					for _, value := range strmap.Slice() {
-						indexedslice = append(indexedslice, utils.ConcatenatedKey(val, value))
-					}
-				}
-			}
-			if len(indexedslice) == 0 {
-				return utils.ErrNotFound
-			}
-		} else {
-			cloneIndexSlice := []string{}
->>>>>>> 954acb5f
 			for val, strmap := range indexesFilter {
 				if strings.Index(val, arg.FilterValue) != -1 {
 					for _, value := range strmap.Slice() {
@@ -179,7 +131,6 @@
 			if len(cloneIndexSlice) == 0 {
 				return utils.ErrNotFound
 			}
-<<<<<<< HEAD
 			indexedSlice = cloneIndexSlice
 		}
 	}
@@ -187,34 +138,18 @@
 		for val, strmap := range indexes {
 			for _, value := range strmap.Slice() {
 				indexedSlice = append(indexedSlice, utils.ConcatenatedKey(val, value))
-=======
-			indexedslice = cloneIndexSlice
-		}
-	}
-	if len(indexedslice) == 0 {
-		for val, strmap := range indexes {
-			for _, value := range strmap.Slice() {
-				indexedslice = append(indexedslice, utils.ConcatenatedKey(val, value))
->>>>>>> 954acb5f
 			}
 		}
 	}
 	if arg.Paginator.Limit != nil || arg.Paginator.Offset != nil || arg.Paginator.SearchTerm != "" {
-<<<<<<< HEAD
 		*reply = arg.Paginator.PaginateStringSlice(indexedSlice)
 	} else {
 		*reply = indexedSlice
-=======
-		*reply = arg.Paginator.PaginateStringSlice(indexedslice)
-	} else {
-		*reply = indexedslice
->>>>>>> 954acb5f
 	}
 	return nil
 }
 
 type AttrGetFilterReverseIndexes struct {
-<<<<<<< HEAD
 	Tenant      string
 	Context     string
 	ItemType    string
@@ -222,23 +157,13 @@
 	FilterType  string
 	FilterField string
 	FilterValue string
-=======
-	Tenant   string
-	Context  string
-	ItemType string
-	ItemIDs  []string
->>>>>>> 954acb5f
 	utils.Paginator
 }
 
 func (self *ApierV1) GetFilterReverseIndexes(arg AttrGetFilterReverseIndexes, reply *[]string) (err error) {
 	var indexes map[string]utils.StringMap
-<<<<<<< HEAD
 	var indexedSlice []string
 	indexesFilter := make(map[string]utils.StringMap)
-=======
-	var indexedslice []string
->>>>>>> 954acb5f
 	if missing := utils.MissingStructFields(&arg, []string{"Tenant", "ItemType"}); len(missing) != 0 { //Params missing
 		return utils.NewErrMandatoryIeMissing(missing...)
 	}
@@ -260,7 +185,6 @@
 		key = utils.ConcatenatedKey(arg.Tenant, arg.Context)
 	}
 	if arg.ItemIDs != nil {
-<<<<<<< HEAD
 		indexes = make(map[string]utils.StringMap)
 		for _, itemID := range arg.ItemIDs {
 			if tmpIndexes, err := self.DataManager.GetFilterReverseIndexes(
@@ -272,17 +196,6 @@
 					indexes[key] = val
 				}
 
-=======
-		for _, itemID := range arg.ItemIDs {
-			indexes, err = self.DataManager.GetFilterReverseIndexes(engine.GetDBIndexKey(arg.ItemType, key, true), map[string]string{itemID: ""})
-			if err != nil {
-				return err
-			}
-			for val, strmap := range indexes {
-				for _, value := range strmap.Slice() {
-					indexedslice = append(indexedslice, utils.ConcatenatedKey(val, value))
-				}
->>>>>>> 954acb5f
 			}
 		}
 	} else {
@@ -290,7 +203,6 @@
 		if err != nil {
 			return err
 		}
-<<<<<<< HEAD
 	}
 	if arg.FilterType != "" {
 		for val, strmap := range indexes {
@@ -368,24 +280,13 @@
 		for val, strmap := range indexes {
 			for _, value := range strmap.Slice() {
 				indexedSlice = append(indexedSlice, utils.ConcatenatedKey(val, value))
-=======
-		for val, strmap := range indexes {
-			for _, value := range strmap.Slice() {
-				indexedslice = append(indexedslice, utils.ConcatenatedKey(val, value))
->>>>>>> 954acb5f
 			}
 		}
 	}
 	if arg.Paginator.Limit != nil || arg.Paginator.Offset != nil || arg.Paginator.SearchTerm != "" {
-<<<<<<< HEAD
 		*reply = arg.Paginator.PaginateStringSlice(indexedSlice)
 	} else {
 		*reply = indexedSlice
-=======
-		*reply = arg.Paginator.PaginateStringSlice(indexedslice)
-	} else {
-		*reply = indexedslice
->>>>>>> 954acb5f
 	}
 	return nil
 }
