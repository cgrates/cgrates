--- conflicted
+++ resolved
@@ -76,7 +76,6 @@
 	testV1STSSetStatQueueProfile,
 	testV1STSUpdateStatQueueProfile,
 	testV1STSRemoveStatQueueProfile,
-	//testV1STSGetStatQueueProfileAfterRemove,
 	testV1STSStopEngine,
 }
 
@@ -203,14 +202,10 @@
 	}
 	expectedMetrics := map[string]string{
 		utils.MetaASR: "66.66667%",
-<<<<<<< HEAD
-		utils.MetaACD: "170s",
-=======
 		utils.MetaACD: "1m30s",
 		utils.MetaACC: "61.5",
 		utils.MetaTCD: "3m0s",
 		utils.MetaTCC: "123",
->>>>>>> 6cc1cc3e
 	}
 	var metrics map[string]string
 	if err := stsV1Rpc.Call("StatSV1.GetQueueStringMetrics", &utils.TenantID{Tenant: "cgrates.org", ID: "STATS_1"}, &metrics); err != nil {
@@ -341,14 +336,4 @@
 	}
 }
 
-// BenchmarkStatSV1GetQueueStringMetrics 	   20000	     94607 ns/op
-func BenchmarkStatSV1GetQueueStringMetrics(b *testing.B) {
-	for i := 0; i < b.N; i++ {
-		var metrics map[string]string
-		if err := stsV1Rpc.Call("StatSV1.GetQueueStringMetrics", "Stats1",
-			&metrics); err != nil {
-			b.Error(err)
-		}
-	}
-}
-*/+// BenchmarkStatSV1GetQueueStringMetrics 	   20000	  