//Simple caching library with expiration capabilities
package cache2go

import (
	"errors"
	"strings"
	"sync"
	"time"
)

type expiringCacheEntry interface {
	XCache(key string, expire time.Duration, value expiringCacheEntry)
	timer() *time.Timer
	age() time.Duration
	KeepAlive()
}

// Structure that must be embeded in the objectst that must be cached with expiration.
// If the expiration is not needed this can be ignored
type XEntry struct {
	sync.Mutex
	key            string
	keepAlive      bool
	expireDuration time.Duration
	timestamp      time.Time
	t              *time.Timer
}

type timestampedValue struct {
	timestamp time.Time
	value     interface{}
}

const (
	PREFIX_LEN = 4
)

var (
	xcache   = make(map[string]expiringCacheEntry)
	xMux     sync.RWMutex
	cache    = make(map[string]timestampedValue)
	mux      sync.RWMutex
	cMux     sync.Mutex
	counters = make(map[string]int64)
)

// The main function to cache with expiration
func (xe *XEntry) XCache(key string, expire time.Duration, value expiringCacheEntry) {
	xe.keepAlive = true
	xe.key = key
	xe.expireDuration = expire
	xe.timestamp = time.Now()
	xMux.Lock()
	if _, ok := xcache[key]; !ok {
		// only count if the key is not already there
		count(key)
	}
	xcache[key] = value
	xMux.Unlock()
	go xe.expire()
}

// The internal mechanism for expiartion
func (xe *XEntry) expire() {
	for xe.keepAlive {
		xe.Lock()
		xe.keepAlive = false
		xe.Unlock()
		xe.t = time.NewTimer(xe.expireDuration)
		<-xe.t.C
		if !xe.keepAlive {
			xMux.Lock()
			if _, ok := xcache[xe.key]; ok {
				delete(xcache, xe.key)
				descount(xe.key)
			}
			xMux.Unlock()
		}
	}
}

// Getter for the timer
func (xe *XEntry) timer() *time.Timer {
	return xe.t
}

func (xe *XEntry) age() time.Duration {
	return time.Since(xe.timestamp)

}

// Mark entry to be kept another expirationDuration period
func (xe *XEntry) KeepAlive() {
	xe.Lock()
	defer xe.Unlock()
	xe.keepAlive = true
}

// Get an entry from the expiration cache and mark it for keeping alive
func GetXCached(key string) (ece expiringCacheEntry, err error) {
	xMux.RLock()
	defer xMux.RUnlock()
	if r, ok := xcache[key]; ok {
		r.KeepAlive()
		return r, nil
	}
	return nil, errors.New("not found")
}

// The function to be used to cache a key/value pair when expiration is not needed
func Cache(key string, value interface{}) {
	mux.Lock()
	defer mux.Unlock()
	if _, ok := cache[key]; !ok {
		// only count if the key is not already there
		count(key)
	}
	cache[key] = timestampedValue{time.Now(), value}
}

// The function to extract a value for a key that never expire
func GetCached(key string) (v interface{}, err error) {
	mux.RLock()
	defer mux.RUnlock()
	if r, ok := cache[key]; ok {
		return r.value, nil
	}
	return nil, errors.New("not found")
}

func GetKeyAge(key string) (time.Duration, error) {
	mux.RLock()
	defer mux.RUnlock()
	if r, ok := cache[key]; ok {
		return time.Since(r.timestamp), nil
	}
	xMux.RLock()
	defer xMux.RUnlock()
	if r, ok := xcache[key]; ok {
		return r.age(), nil
	}
	return 0, errors.New("not found")
}

func RemKey(key string) {
	mux.Lock()
	defer mux.Unlock()
	if _, ok := cache[key]; ok {
		delete(cache, key)
		descount(key)
	}
	xMux.Lock()
	defer xMux.Unlock()
	if r, ok := xcache[key]; ok {
		if r.timer() != nil {
			r.timer().Stop()
		}
	}
	if _, ok := xcache[key]; ok {
		delete(xcache, key)
		descount(key)
	}
}

func RemPrefixKey(prefix string) {
	mux.Lock()
	defer mux.Unlock()
	for key, _ := range cache {
		if strings.HasPrefix(key, prefix) {
			delete(cache, key)
			descount(key)
		}
	}
	xMux.Lock()
	defer xMux.Unlock()
	for key, _ := range xcache {
		if strings.HasPrefix(key, prefix) {
			if r, ok := xcache[key]; ok {
				if r.timer() != nil {
					r.timer().Stop()
				}
			}
			delete(xcache, key)
			descount(key)
		}
	}
}

func GetAllEntries(prefix string) map[string]interface{} {
	result := make(map[string]interface{})
	for key, timestampedValue := range cache {
		if strings.HasPrefix(key, prefix) {
			result[key] = timestampedValue.value
		}
	}
	for key, value := range xcache {
		if strings.HasPrefix(key, prefix) {
			result[key] = value
		}
	}
	return result
}

// Delete all keys from cache
func Flush() {
	mux.Lock()
	defer mux.Unlock()
	cache = make(map[string]timestampedValue)
	xMux.Lock()
	defer xMux.Unlock()
	for _, v := range xcache {
		if v.timer() != nil {
			v.timer().Stop()
		}
	}
	xcache = make(map[string]expiringCacheEntry)
	cMux.Lock()
	defer cMux.Unlock()
	counters = make(map[string]int64)
}

func CountEntries(prefix string) (result int64) {
	if _, ok := counters[prefix]; ok {
		return counters[prefix]
	}
	return 0
}

// increments the counter for the specified key prefix
func count(key string) {
	if len(key) < PREFIX_LEN {
		return
	}
	cMux.Lock()
	defer cMux.Unlock()
	prefix := key[:PREFIX_LEN]
	if _, ok := counters[prefix]; ok {
		// increase the value
		counters[prefix] += 1
	} else {
		counters[prefix] = 1
	}
}

// decrements the counter for the specified key prefix
func descount(key string) {
	if len(key) < PREFIX_LEN {
		return
	}
	cMux.Lock()
	defer cMux.Unlock()
	prefix := key[:PREFIX_LEN]
	if value, ok := counters[prefix]; ok && value > 0 {
		counters[prefix] -= 1
	}
<<<<<<< HEAD
=======
	return
}

func GetEntriesKeys(prefix string) (keys []string) {
	for key, _ := range cache {
		if strings.HasPrefix(key, prefix) {
			keys = append(keys, key)
		}
	}
	return
}

func XGetEntriesKeys(prefix string) (keys []string) {
	for key, _ := range xcache {
		if strings.HasPrefix(key, prefix) {
			keys = append(keys, key)
		}
	}
	return
>>>>>>> 6f6f4c8c
}<|MERGE_RESOLUTION|>--- conflicted
+++ resolved
@@ -253,9 +253,6 @@
 	if value, ok := counters[prefix]; ok && value > 0 {
 		counters[prefix] -= 1
 	}
-<<<<<<< HEAD
-=======
-	return
 }
 
 func GetEntriesKeys(prefix string) (keys []string) {
@@ -274,5 +271,4 @@
 		}
 	}
 	return
->>>>>>> 6f6f4c8c
 }