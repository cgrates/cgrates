/*
Rating system designed to be used in VoIP Carriers World
Copyright (C) 2012-2015 ITsysCOM

This program is free software: you can redistribute it and/or modify
it under the terms of the GNU General Public License as published by
the Free Software Foundation, either version 3 of the License, or
(at your option) any later version.

This program is distributed in the hope that it will be useful,
but WITHOUT ANY WARRANTY; without even the implied warranty of
MERCHANTABILITY or FITNESS FOR A PARTICULAR PURPOSE.  See the
GNU General Public License for more details.

You should have received a copy of the GNU General Public License
along with this program.  If not, see <http://www.gnu.org/licenses/>
*/

package main

import (
	"flag"
	"fmt"
	"log"
	"os"
	"reflect"
	"runtime"
	"runtime/pprof"
	"strconv"
	"time"

	"github.com/cgrates/cgrates/apier/v1"
	"github.com/cgrates/cgrates/apier/v2"
	"github.com/cgrates/cgrates/balancer2go"
	"github.com/cgrates/cgrates/cdrc"
	"github.com/cgrates/cgrates/config"
	"github.com/cgrates/cgrates/engine"
	"github.com/cgrates/cgrates/history"
	"github.com/cgrates/cgrates/scheduler"
	"github.com/cgrates/cgrates/sessionmanager"
	"github.com/cgrates/cgrates/utils"
	"github.com/cgrates/rpcclient"
)

const (
	JSON     = "json"
	GOB      = "gob"
	POSTGRES = "postgres"
	MYSQL    = "mysql"
	MONGO    = "mongo"
	REDIS    = "redis"
	SAME     = "same"
	FS       = "freeswitch"
	KAMAILIO = "kamailio"
	OSIPS    = "opensips"
)

var (
	cfgDir       = flag.String("config_dir", utils.CONFIG_DIR, "Configuration directory path.")
	version      = flag.Bool("version", false, "Prints the application version.")
	raterEnabled = flag.Bool("rater", false, "Enforce starting of the rater daemon overwriting config")
	schedEnabled = flag.Bool("scheduler", false, "Enforce starting of the scheduler daemon .overwriting config")
	cdrsEnabled  = flag.Bool("cdrs", false, "Enforce starting of the cdrs daemon overwriting config")
	pidFile      = flag.String("pid", "", "Write pid file")
	cpuprofile   = flag.String("cpuprofile", "", "write cpu profile to file")
	singlecpu    = flag.Bool("singlecpu", false, "Run on single CPU core")

	cfg   *config.CGRConfig
	sms   []sessionmanager.SessionManager
	smRpc *v1.SessionManagerV1
	err   error
)

// Fires up a cdrc instance
func startCdrc(internalCdrSChan chan *engine.CdrServer, internalRaterChan chan *engine.Responder, cdrcCfgs map[string]*config.CdrcConfig, httpSkipTlsCheck bool, closeChan chan struct{}, exitChan chan bool) {
	var cdrsConn engine.Connector
	var cdrcCfg *config.CdrcConfig
	for _, cdrcCfg = range cdrcCfgs { // Take the first config out, does not matter which one
		break
	}
	if cdrcCfg.Cdrs == utils.INTERNAL {
		cdrsChan := <-internalCdrSChan // This will signal that the cdrs part is populated in internalRaterChan
		internalCdrSChan <- cdrsChan   // Put it back for other components
		resp := <-internalRaterChan
		cdrsConn = resp
		internalRaterChan <- resp
	} else {
		conn, err := rpcclient.NewRpcClient("tcp", cdrcCfg.Cdrs, cfg.ConnectAttempts, cfg.Reconnects, utils.GOB)
		if err != nil {
			engine.Logger.Crit(fmt.Sprintf("<CDRC> Could not connect to CDRS via RPC: %v", err))
			exitChan <- true
			return
		}
		cdrsConn = &engine.RPCClientConnector{Client: conn}
	}
	cdrc, err := cdrc.NewCdrc(cdrcCfgs, httpSkipTlsCheck, cdrsConn, closeChan, cfg.DefaultTimezone)
	if err != nil {
		engine.Logger.Crit(fmt.Sprintf("Cdrc config parsing error: %s", err.Error()))
		exitChan <- true
		return
	}
	if err := cdrc.Run(); err != nil {
		engine.Logger.Crit(fmt.Sprintf("Cdrc run error: %s", err.Error()))
	}
	exitChan <- true // If run stopped, something is bad, stop the application
}

<<<<<<< HEAD
func startSmFreeSWITCH(responder *engine.Responder, cdrDb engine.CdrStorage, cacheChan chan struct{}) {
	var raterConn, cdrsConn engine.ConnectorPool
	var client *rpcclient.RpcClient
	var err error
	delay := utils.Fib()
	for _, raterCfg := range cfg.SmFsConfig.HaRater {
		if raterCfg.Server == utils.INTERNAL {
			<-cacheChan // Wait for the cache to init before start doing queries
			raterConn = append(raterConn, responder)
			continue
		}
		for i := 0; i < cfg.SmFsConfig.Reconnects; i++ {
			client, err = rpcclient.NewRpcClient("tcp", raterCfg.Server, cfg.ConnectAttempts, cfg.SmFsConfig.Reconnects, utils.GOB)
			if err == nil { //Connected so no need to reiterate
				break
			}
			time.Sleep(delay())
		}
		if err != nil {
=======
func startSmFreeSWITCH(internalRaterChan chan *engine.Responder, cdrDb engine.CdrStorage, exitChan chan bool) {
	engine.Logger.Info("Starting CGRateS SM-FreeSWITCH service.")
	var raterConn, cdrsConn engine.Connector
	var client *rpcclient.RpcClient
	if cfg.SmFsConfig.Rater == utils.INTERNAL {
		resp := <-internalRaterChan
		raterConn = resp
		internalRaterChan <- resp
	} else {
		var err error
		client, err = rpcclient.NewRpcClient("tcp", cfg.SmFsConfig.Rater, cfg.ConnectAttempts, cfg.Reconnects, utils.GOB)
		if err != nil { //Connected so no need to reiterate
>>>>>>> 8a74a0a6
			engine.Logger.Crit(fmt.Sprintf("<SM-FreeSWITCH> Could not connect to rater via RPC: %v", err))
			exitChan <- true
			return
		}
		raterConn = append(raterConn, &engine.RPCClientConnector{Client: client, Timeout: raterCfg.Timeout})
	}
	if reflect.DeepEqual(cfg.SmFsConfig.HaCdrs, cfg.SmFsConfig.HaRater) {
		cdrsConn = raterConn
<<<<<<< HEAD
	} else if len(cfg.SmFsConfig.HaCdrs) != 0 {
		delay = utils.Fib()
		for _, cdrsCfg := range cfg.SmFsConfig.HaCdrs {
			if cdrsCfg.Server == utils.INTERNAL {
				<-cacheChan // Wait for the cache to init before start doing queries
				cdrsConn = append(cdrsConn, responder)
				continue
			}
			for i := 0; i < cfg.SmFsConfig.Reconnects; i++ {
				client, err = rpcclient.NewRpcClient("tcp", cdrsCfg.Server, cfg.ConnectAttempts, cfg.SmFsConfig.Reconnects, utils.GOB)
				if err == nil { //Connected so no need to reiterate
					break
				}
				time.Sleep(delay())
			}
			if err != nil {
				engine.Logger.Crit(fmt.Sprintf("<SM-FreeSWITCH> Could not connect to CDRS via RPC: %v", err))
				exitChan <- true
				return
			}
			cdrsConn = append(cdrsConn, &engine.RPCClientConnector{Client: client, Timeout: cdrsCfg.Timeout})
=======
	} else if cfg.SmFsConfig.Cdrs == utils.INTERNAL {
		resp := <-internalRaterChan
		cdrsConn = resp
		internalRaterChan <- resp
	} else if len(cfg.SmFsConfig.Cdrs) != 0 {
		client, err = rpcclient.NewRpcClient("tcp", cfg.SmFsConfig.Cdrs, cfg.ConnectAttempts, cfg.Reconnects, utils.GOB)
		if err != nil {
			engine.Logger.Crit(fmt.Sprintf("<SM-FreeSWITCH> Could not connect to CDRS via RPC: %v", err))
			exitChan <- true
			return
>>>>>>> 8a74a0a6
		}
	}
	sm := sessionmanager.NewFSSessionManager(cfg.SmFsConfig, raterConn, cdrsConn, cfg.DefaultTimezone)
	sms = append(sms, sm)
	smRpc.SMs = append(smRpc.SMs, sm)
	if err = sm.Connect(); err != nil {
		engine.Logger.Err(fmt.Sprintf("<SessionManager> error: %s!", err))
	}
	exitChan <- true
}

<<<<<<< HEAD
func startSmKamailio(responder *engine.Responder, cdrDb engine.CdrStorage, cacheChan chan struct{}) {
	var raterConn, cdrsConn engine.ConnectorPool
	var client *rpcclient.RpcClient

	var err error
	delay := utils.Fib()
	for _, raterCfg := range cfg.SmKamConfig.HaRater {
		if raterCfg.Server == utils.INTERNAL {
			<-cacheChan // Wait for the cache to init before start doing queries
			raterConn = append(raterConn, responder)
			continue
		}
		for i := 0; i < cfg.SmKamConfig.Reconnects; i++ {
			client, err = rpcclient.NewRpcClient("tcp", raterCfg.Server, cfg.ConnectAttempts, cfg.SmKamConfig.Reconnects, utils.GOB)
			if err == nil { //Connected so no need to reiterate
				break
			}
			time.Sleep(delay())
		}
=======
func startSmKamailio(internalRaterChan chan *engine.Responder, cdrDb engine.CdrStorage, exitChan chan bool) {
	engine.Logger.Info("Starting CGRateS SM-Kamailio service.")
	var raterConn, cdrsConn engine.Connector
	var client *rpcclient.RpcClient
	if cfg.SmKamConfig.Rater == utils.INTERNAL {
		resp := <-internalRaterChan
		raterConn = resp
		internalRaterChan <- resp
	} else {
		var err error
		client, err = rpcclient.NewRpcClient("tcp", cfg.SmKamConfig.Rater, cfg.ConnectAttempts, cfg.Reconnects, utils.GOB)
>>>>>>> 8a74a0a6
		if err != nil {
			engine.Logger.Crit(fmt.Sprintf("<SessionManager> Could not connect to rater: %v", err))
			exitChan <- true
		}
<<<<<<< HEAD
		raterConn = append(raterConn, &engine.RPCClientConnector{Client: client, Timeout: raterCfg.Timeout})
		if reflect.DeepEqual(cfg.SmKamConfig.HaCdrs, cfg.SmKamConfig.HaRater) {
			cdrsConn = raterConn
		} else if len(cfg.SmKamConfig.HaCdrs) != 0 {
			delay := utils.Fib()
			for _, cdrsCfg := range cfg.SmKamConfig.HaCdrs {
				if cdrsCfg.Server == utils.INTERNAL {
					<-cacheChan // Wait for the cache to init before start doing queries
					cdrsConn = append(cdrsConn, responder)
					continue
				}
				for i := 0; i < cfg.SmKamConfig.Reconnects; i++ {
					client, err = rpcclient.NewRpcClient("tcp", cdrsCfg.Server, cfg.ConnectAttempts, cfg.SmKamConfig.Reconnects, utils.GOB)
					if err == nil { //Connected so no need to reiterate
						break
					}
					time.Sleep(delay())
				}
				if err != nil {
					engine.Logger.Crit(fmt.Sprintf("<SM-Kamailio> Could not connect to CDRS via RPC: %v", err))
					exitChan <- true
					return
				}
				cdrsConn = append(cdrsConn, &engine.RPCClientConnector{Client: client, Timeout: cdrsCfg.Timeout})
			}
		}
=======
		raterConn = &engine.RPCClientConnector{Client: client}
	}
	if cfg.SmKamConfig.Cdrs == cfg.SmKamConfig.Rater {
		cdrsConn = raterConn
	} else if cfg.SmKamConfig.Cdrs == utils.INTERNAL {
		resp := <-internalRaterChan
		cdrsConn = resp
		internalRaterChan <- resp
	} else if len(cfg.SmKamConfig.Cdrs) != 0 {
		client, err = rpcclient.NewRpcClient("tcp", cfg.SmKamConfig.Cdrs, cfg.ConnectAttempts, cfg.Reconnects, utils.GOB)
		if err != nil {
			engine.Logger.Crit(fmt.Sprintf("<SM-Kamailio> Could not connect to CDRS via RPC: %v", err))
			exitChan <- true
			return
		}
		cdrsConn = &engine.RPCClientConnector{Client: client}
>>>>>>> 8a74a0a6
	}
	sm, _ := sessionmanager.NewKamailioSessionManager(cfg.SmKamConfig, raterConn, cdrsConn, cfg.DefaultTimezone)
	sms = append(sms, sm)
	smRpc.SMs = append(smRpc.SMs, sm)
	if err = sm.Connect(); err != nil {
		engine.Logger.Err(fmt.Sprintf("<SessionManager> error: %s!", err))
	}
	exitChan <- true
}

<<<<<<< HEAD
func startSmOpenSIPS(responder *engine.Responder, cdrDb engine.CdrStorage, cacheChan chan struct{}) {
	var raterConn, cdrsConn engine.ConnectorPool
	var client *rpcclient.RpcClient

	var err error
	delay := utils.Fib()
	for _, raterCfg := range cfg.SmOsipsConfig.HaRater {
		if raterCfg.Server == utils.INTERNAL {
			<-cacheChan // Wait for the cache to init before start doing queries
			raterConn = append(raterConn, responder)
			continue
		}
		for i := 0; i < cfg.SmOsipsConfig.Reconnects; i++ {
			client, err = rpcclient.NewRpcClient("tcp", raterCfg.Server, cfg.ConnectAttempts, cfg.SmOsipsConfig.Reconnects, utils.GOB)
			if err == nil { //Connected so no need to reiterate
				break
			}
			time.Sleep(delay())
		}
=======
func startSmOpenSIPS(internalRaterChan chan *engine.Responder, cdrDb engine.CdrStorage, exitChan chan bool) {
	engine.Logger.Info("Starting CGRateS SM-OpenSIPS service.")
	var raterConn, cdrsConn engine.Connector
	var client *rpcclient.RpcClient
	if cfg.SmOsipsConfig.Rater == utils.INTERNAL {
		resp := <-internalRaterChan
		raterConn = resp
		internalRaterChan <- resp
	} else {
		var err error
		client, err = rpcclient.NewRpcClient("tcp", cfg.SmOsipsConfig.Rater, cfg.ConnectAttempts, cfg.Reconnects, utils.GOB)
>>>>>>> 8a74a0a6
		if err != nil {
			engine.Logger.Crit(fmt.Sprintf("<SessionManager> Could not connect to rater: %v", err))
			exitChan <- true
		}
		raterConn = append(raterConn, &engine.RPCClientConnector{Client: client, Timeout: raterCfg.Timeout})
	}
	if reflect.DeepEqual(cfg.SmOsipsConfig.HaCdrs, cfg.SmOsipsConfig.HaRater) {
		cdrsConn = raterConn
<<<<<<< HEAD
	}
	for _, cdrsCfg := range cfg.SmOsipsConfig.HaCdrs {
		if cdrsCfg.Server == utils.INTERNAL {
			<-cacheChan // Wait for the cache to init before start doing queries
			cdrsConn = append(cdrsConn, responder)
			continue
		}
		if len(cfg.SmOsipsConfig.HaCdrs) != 0 {
			delay := utils.Fib()
			for i := 0; i < cfg.SmOsipsConfig.Reconnects; i++ {
				client, err = rpcclient.NewRpcClient("tcp", cdrsCfg.Server, cfg.ConnectAttempts, cfg.SmOsipsConfig.Reconnects, utils.GOB)
				if err == nil { //Connected so no need to reiterate
					break
				}
				time.Sleep(delay())
			}
			if err != nil {
				engine.Logger.Crit(fmt.Sprintf("<SM-OpenSIPS> Could not connect to CDRS via RPC: %v", err))
				exitChan <- true
				return
			}
			cdrsConn = append(raterConn, &engine.RPCClientConnector{Client: client, Timeout: cdrsCfg.Timeout})
=======
	} else if cfg.SmOsipsConfig.Cdrs == utils.INTERNAL {
		resp := <-internalRaterChan
		cdrsConn = resp
		internalRaterChan <- resp
	} else if len(cfg.SmOsipsConfig.Cdrs) != 0 {
		client, err = rpcclient.NewRpcClient("tcp", cfg.SmOsipsConfig.Cdrs, cfg.ConnectAttempts, cfg.Reconnects, utils.GOB)
		if err != nil {
			engine.Logger.Crit(fmt.Sprintf("<SM-OpenSIPS> Could not connect to CDRS via RPC: %v", err))
			exitChan <- true
			return
>>>>>>> 8a74a0a6
		}
	}
	sm, _ := sessionmanager.NewOSipsSessionManager(cfg.SmOsipsConfig, cfg.Reconnects, raterConn, cdrsConn, cfg.DefaultTimezone)
	sms = append(sms, sm)
	smRpc.SMs = append(smRpc.SMs, sm)
	if err := sm.Connect(); err != nil {
		engine.Logger.Err(fmt.Sprintf("<SM-OpenSIPS> error: %s!", err))
	}
	exitChan <- true
}

func startCDRS(internalCdrSChan chan *engine.CdrServer, logDb engine.LogStorage, cdrDb engine.CdrStorage,
	internalRaterChan chan *engine.Responder, internalPubSubSChan chan engine.PublisherSubscriber,
	internalUserSChan chan engine.UserService, internalAliaseSChan chan engine.AliasService,
	internalCdrStatSChan chan engine.StatsInterface, server *engine.Server, exitChan chan bool) {
	engine.Logger.Info("Starting CGRateS CDRS service.")
	var err error
	var client *rpcclient.RpcClient
	// Rater connection init
	var raterConn engine.Connector
	if cfg.CDRSRater == utils.INTERNAL {
		responder := <-internalRaterChan // Wait for rater to come up before start querying
		raterConn = responder
		internalRaterChan <- responder // Put back the connection since there might be other entities waiting for it
	} else if len(cfg.CDRSRater) != 0 {
		client, err = rpcclient.NewRpcClient("tcp", cfg.CDRSRater, cfg.ConnectAttempts, cfg.Reconnects, utils.GOB)
		if err != nil {
			engine.Logger.Crit(fmt.Sprintf("<CDRS> Could not connect to rater: %s", err.Error()))
			exitChan <- true
			return
		}
		raterConn = &engine.RPCClientConnector{Client: client}
	}
	// Pubsub connection init
	var pubSubConn engine.PublisherSubscriber
	if cfg.CDRSPubSub == utils.INTERNAL {
		pubSubs := <-internalPubSubSChan
		pubSubConn = pubSubs
		internalPubSubSChan <- pubSubs
	} else if len(cfg.CDRSPubSub) != 0 {
		if cfg.CDRSRater == cfg.CDRSPubSub {
			pubSubConn = &engine.ProxyPubSub{Client: client}
		} else {
			client, err = rpcclient.NewRpcClient("tcp", cfg.CDRSPubSub, cfg.ConnectAttempts, cfg.Reconnects, utils.GOB)
			if err != nil {
				engine.Logger.Crit(fmt.Sprintf("<CDRS> Could not connect to pubsub server: %s", err.Error()))
				exitChan <- true
				return
			}
			pubSubConn = &engine.ProxyPubSub{Client: client}
		}
	}
	// Users connection init
	var usersConn engine.UserService
	if cfg.CDRSUsers == utils.INTERNAL {
		userS := <-internalUserSChan
		usersConn = userS
		internalUserSChan <- userS
	} else if len(cfg.CDRSUsers) != 0 {
		if cfg.CDRSRater == cfg.CDRSUsers {
			usersConn = &engine.ProxyUserService{Client: client}
		} else {
			client, err = rpcclient.NewRpcClient("tcp", cfg.CDRSUsers, cfg.ConnectAttempts, cfg.Reconnects, utils.GOB)
			if err != nil {
				engine.Logger.Crit(fmt.Sprintf("<CDRS> Could not connect to users server: %s", err.Error()))
				exitChan <- true
				return
			}
			usersConn = &engine.ProxyUserService{Client: client}
		}
	}
	// Aliases connection init
	var aliasesConn engine.AliasService
	if cfg.CDRSAliases == utils.INTERNAL {
		aliaseS := <-internalAliaseSChan
		aliasesConn = aliaseS
		internalAliaseSChan <- aliaseS
	} else if len(cfg.CDRSAliases) != 0 {
		if cfg.CDRSRater == cfg.CDRSAliases {
			aliasesConn = &engine.ProxyAliasService{Client: client}
		} else {
			client, err = rpcclient.NewRpcClient("tcp", cfg.CDRSAliases, cfg.ConnectAttempts, cfg.Reconnects, utils.GOB)
			if err != nil {
				engine.Logger.Crit(fmt.Sprintf("<CDRS> Could not connect to aliases server: %s", err.Error()))
				exitChan <- true
				return
			}
			aliasesConn = &engine.ProxyAliasService{Client: client}
		}
	}
	// Stats connection init
	var statsConn engine.StatsInterface
	if cfg.CDRSStats == utils.INTERNAL {
		statS := <-internalCdrStatSChan
		statsConn = statS
		internalCdrStatSChan <- statS
	} else if len(cfg.CDRSStats) != 0 {
		if cfg.CDRSRater == cfg.CDRSStats {
			statsConn = &engine.ProxyStats{Client: client}
		} else {
			client, err = rpcclient.NewRpcClient("tcp", cfg.CDRSStats, cfg.ConnectAttempts, cfg.Reconnects, utils.GOB)
			if err != nil {
				engine.Logger.Crit(fmt.Sprintf("<CDRS> Could not connect to stats server: %s", err.Error()))
				exitChan <- true
				return
			}
			statsConn = &engine.ProxyStats{Client: client}
		}
	}

	cdrServer, _ := engine.NewCdrServer(cfg, cdrDb, raterConn, pubSubConn, usersConn, aliasesConn, statsConn)
	engine.Logger.Info("Registering CDRS HTTP Handlers.")
	cdrServer.RegisterHanlersToServer(server)
	engine.Logger.Info("Registering CDRS RPC service.")
	cdrSrv := v1.CdrsV1{CdrSrv: cdrServer}
	server.RpcRegister(&cdrSrv)
	server.RpcRegister(&v2.CdrsV2{CdrsV1: cdrSrv})
	// Make the cdr server available for internal communication
	responder := <-internalRaterChan // Retrieve again the responder
	responder.CdrSrv = cdrServer     // Attach connection to cdrServer in responder, so it can be used later
	internalRaterChan <- responder   // Put back the connection for the rest of the system
	internalCdrSChan <- cdrServer    // Signal that cdrS is operational
}

func startScheduler(internalSchedulerChan chan *scheduler.Scheduler, ratingDb engine.RatingStorage, exitChan chan bool) {
	engine.Logger.Info("Starting CGRateS Scheduler.")
	sched := scheduler.NewScheduler()
	go reloadSchedulerSingnalHandler(sched, ratingDb)
	time.Sleep(1)
	internalSchedulerChan <- sched
	sched.LoadActionPlans(ratingDb)
	sched.Loop()
	exitChan <- true // Should not get out of loop though
}

func startCdrStats(internalCdrStatSChan chan engine.StatsInterface, ratingDb engine.RatingStorage, accountDb engine.AccountingStorage, server *engine.Server) {
	cdrStats := engine.NewStats(ratingDb, accountDb, cfg.CDRStatsSaveInterval)
	server.RpcRegister(cdrStats)
	server.RpcRegister(&v1.CDRStatsV1{CdrStats: cdrStats}) // Public APIs
	internalCdrStatSChan <- cdrStats
}

func startHistoryServer(internalHistorySChan chan history.Scribe, server *engine.Server, exitChan chan bool) {
	scribeServer, err := history.NewFileScribe(cfg.HistoryDir, cfg.HistorySaveInterval)
	if err != nil {
		engine.Logger.Crit(fmt.Sprintf("<HistoryServer> Could not start, error: %s", err.Error()))
		exitChan <- true
	}
	server.RpcRegisterName("ScribeV1", scribeServer)
	internalHistorySChan <- scribeServer
}

func startPubSubServer(internalPubSubSChan chan engine.PublisherSubscriber, accountDb engine.AccountingStorage, server *engine.Server) {
	pubSubServer := engine.NewPubSub(accountDb, cfg.HttpSkipTlsVerify)
	server.RpcRegisterName("PubSubV1", pubSubServer)
	internalPubSubSChan <- pubSubServer
}

// ToDo: Make sure we are caching before starting this one
func startAliasesServer(internalAliaseSChan chan engine.AliasService, accountDb engine.AccountingStorage, server *engine.Server, exitChan chan bool) {
	aliasesServer := engine.NewAliasHandler(accountDb)
	server.RpcRegisterName("AliasesV1", aliasesServer)
	if err := accountDb.CacheAccountingPrefixes(utils.ALIASES_PREFIX); err != nil {
		engine.Logger.Crit(fmt.Sprintf("<Aliases> Could not start, error: %s", err.Error()))
		exitChan <- true
		return
	}
	internalAliaseSChan <- aliasesServer
}

func startUsersServer(internalUserSChan chan engine.UserService, accountDb engine.AccountingStorage, server *engine.Server, exitChan chan bool) {
	userServer, err := engine.NewUserMap(accountDb, cfg.UserServerIndexes)
	if err != nil {
		engine.Logger.Crit(fmt.Sprintf("<UsersService> Could not start, error: %s", err.Error()))
		exitChan <- true
		return
	}
	server.RpcRegisterName("UsersV1", userServer)
	internalUserSChan <- userServer
}

func startRpc(server *engine.Server, internalRaterChan chan *engine.Responder,
	internalCdrSChan chan *engine.CdrServer,
	internalCdrStatSChan chan engine.StatsInterface,
	internalHistorySChan chan history.Scribe,
	internalPubSubSChan chan engine.PublisherSubscriber,
	internalUserSChan chan engine.UserService,
	internalAliaseSChan chan engine.AliasService) {
	select { // Any of the rpc methods will unlock listening to rpc requests
	case resp := <-internalRaterChan:
		internalRaterChan <- resp
	case cdrs := <-internalCdrSChan:
		internalCdrSChan <- cdrs
	case cdrstats := <-internalCdrStatSChan:
		internalCdrStatSChan <- cdrstats
	case hist := <-internalHistorySChan:
		internalHistorySChan <- hist
	case pubsubs := <-internalPubSubSChan:
		internalPubSubSChan <- pubsubs
	case users := <-internalUserSChan:
		internalUserSChan <- users
	case aliases := <-internalAliaseSChan:
		internalAliaseSChan <- aliases
	}
	go server.ServeJSON(cfg.RPCJSONListen)
	go server.ServeGOB(cfg.RPCGOBListen)
	go server.ServeHTTP(cfg.HTTPListen)
}

func writePid() {
	engine.Logger.Info(*pidFile)
	f, err := os.Create(*pidFile)
	if err != nil {
		log.Fatal("Could not write pid file: ", err)
	}
	f.WriteString(strconv.Itoa(os.Getpid()))
	if err := f.Close(); err != nil {
		log.Fatal("Could not write pid file: ", err)
	}
}

func main() {
	flag.Parse()
	if *version {
		fmt.Println("CGRateS " + utils.VERSION)
		return
	}
	if *pidFile != "" {
		writePid()
	}
	if !*singlecpu {
		runtime.GOMAXPROCS(runtime.NumCPU()) // For now it slows down computing due to CPU management, to be reviewed in future Go releases
	}
	if *cpuprofile != "" {
		f, err := os.Create(*cpuprofile)
		if err != nil {
			log.Fatal(err)
		}
		pprof.StartCPUProfile(f)
		defer pprof.StopCPUProfile()
	}
	cfg, err = config.NewCGRConfigFromFolder(*cfgDir)
	if err != nil {
		engine.Logger.Crit(fmt.Sprintf("Could not parse config: %s exiting!", err))
		return
	}
	config.SetCgrConfig(cfg) // Share the config object
	if *raterEnabled {
		cfg.RaterEnabled = *raterEnabled
	}
	if *schedEnabled {
		cfg.SchedulerEnabled = *schedEnabled
	}
	if *cdrsEnabled {
		cfg.CDRSEnabled = *cdrsEnabled
	}
	var ratingDb engine.RatingStorage
	var accountDb engine.AccountingStorage
	var logDb engine.LogStorage
	var loadDb engine.LoadStorage
	var cdrDb engine.CdrStorage
	if cfg.RaterEnabled || cfg.SchedulerEnabled { // Only connect to dataDb if necessary
		ratingDb, err = engine.ConfigureRatingStorage(cfg.TpDbType, cfg.TpDbHost, cfg.TpDbPort,
			cfg.TpDbName, cfg.TpDbUser, cfg.TpDbPass, cfg.DBDataEncoding)
		if err != nil { // Cannot configure getter database, show stopper
			engine.Logger.Crit(fmt.Sprintf("Could not configure dataDb: %s exiting!", err))
			return
		}
		defer ratingDb.Close()
		engine.SetRatingStorage(ratingDb)
		accountDb, err = engine.ConfigureAccountingStorage(cfg.DataDbType, cfg.DataDbHost, cfg.DataDbPort,
			cfg.DataDbName, cfg.DataDbUser, cfg.DataDbPass, cfg.DBDataEncoding)
		if err != nil { // Cannot configure getter database, show stopper
			engine.Logger.Crit(fmt.Sprintf("Could not configure dataDb: %s exiting!", err))
			return
		}
		defer accountDb.Close()
		engine.SetAccountingStorage(accountDb)
	}
	if cfg.RaterEnabled || cfg.CDRSEnabled || cfg.SchedulerEnabled { // Only connect to storDb if necessary
		logDb, err = engine.ConfigureLogStorage(cfg.StorDBType, cfg.StorDBHost, cfg.StorDBPort,
			cfg.StorDBName, cfg.StorDBUser, cfg.StorDBPass, cfg.DBDataEncoding, cfg.StorDBMaxOpenConns, cfg.StorDBMaxIdleConns)
		if err != nil { // Cannot configure logger database, show stopper
			engine.Logger.Crit(fmt.Sprintf("Could not configure logger database: %s exiting!", err))
			return
		}
		defer logDb.Close()
		engine.SetStorageLogger(logDb)
		// loadDb,cdrDb and logDb are all mapped on the same stordb storage
		loadDb = logDb.(engine.LoadStorage)
		cdrDb = logDb.(engine.CdrStorage)
		engine.SetCdrStorage(cdrDb)
	}

	engine.SetRoundingDecimals(cfg.RoundingDecimals)
	stopHandled := false

	// Rpc/http server
	server := new(engine.Server)

	// Async starts here, will follow cgrates.json start order
	exitChan := make(chan bool)

	// Define internal connections via channels
	internalBalancerChan := make(chan *balancer2go.Balancer, 1)
	internalRaterChan := make(chan *engine.Responder, 1)
	internalSchedulerChan := make(chan *scheduler.Scheduler, 1)
	internalCdrSChan := make(chan *engine.CdrServer, 1)
	internalCdrStatSChan := make(chan engine.StatsInterface, 1)
	internalHistorySChan := make(chan history.Scribe, 1)
	internalPubSubSChan := make(chan engine.PublisherSubscriber, 1)
	internalUserSChan := make(chan engine.UserService, 1)
	internalAliaseSChan := make(chan engine.AliasService, 1)

	// Start balancer service
	if cfg.BalancerEnabled {
		go startBalancer(internalBalancerChan, &stopHandled, exitChan) // Not really needed async here but to cope with uniformity
	}

	// Start rater service
	if cfg.RaterEnabled {
		go startRater(internalRaterChan, internalBalancerChan, internalSchedulerChan, internalCdrStatSChan, internalHistorySChan, internalPubSubSChan, internalUserSChan, internalAliaseSChan,
			server, ratingDb, accountDb, loadDb, cdrDb, logDb, &stopHandled, exitChan)
	}

	// Start Scheduler
	if cfg.SchedulerEnabled {
		go startScheduler(internalSchedulerChan, ratingDb, exitChan)
	}

	// Start CDR Server
	if cfg.CDRSEnabled {
		go startCDRS(internalCdrSChan, logDb, cdrDb, internalRaterChan, internalPubSubSChan, internalUserSChan, internalAliaseSChan, internalCdrStatSChan, server, exitChan)
	}

	// Start CDR Stats server
	if cfg.CDRStatsEnabled {
		go startCdrStats(internalCdrStatSChan, ratingDb, accountDb, server)
	}

	// Start CDRC components
	var cdrcEnabled bool
	for _, cdrcCfgs := range cfg.CdrcProfiles {
		var cdrcCfg *config.CdrcConfig
		for _, cdrcCfg = range cdrcCfgs { // Take a random config out since they should be the same
			break
		}
		if cdrcCfg.Enabled == false {
			continue // Ignore not enabled
		} else if !cdrcEnabled {
			cdrcEnabled = true // Mark that at least one cdrc service is active
		}
		go startCdrc(internalCdrSChan, internalRaterChan, cdrcCfgs, cfg.HttpSkipTlsVerify, cfg.ConfigReloads[utils.CDRC], exitChan)
	}
	if cdrcEnabled {
		engine.Logger.Info("Starting CGRateS CDR client.")
	}

	// Start SM-FreeSWITCH
	if cfg.SmFsConfig.Enabled {
		go startSmFreeSWITCH(internalRaterChan, cdrDb, exitChan)
		// close all sessions on shutdown
		go shutdownSessionmanagerSingnalHandler(exitChan)
	}

	// Start SM-Kamailio
	if cfg.SmKamConfig.Enabled {
		go startSmKamailio(internalRaterChan, cdrDb, exitChan)
	}

	// Start SM-OpenSIPS
	if cfg.SmOsipsConfig.Enabled {
		go startSmOpenSIPS(internalRaterChan, cdrDb, exitChan)
	}

	// Register session manager service // FixMe: make sure this is thread safe
	if cfg.SmFsConfig.Enabled || cfg.SmKamConfig.Enabled || cfg.SmOsipsConfig.Enabled { // Register SessionManagerV1 service
		smRpc = new(v1.SessionManagerV1)
		server.RpcRegister(smRpc)
	}

	// Start HistoryS service
	if cfg.HistoryServerEnabled {
		go startHistoryServer(internalHistorySChan, server, exitChan)
	}

	// Start PubSubS service
	if cfg.PubSubServerEnabled {
		go startPubSubServer(internalPubSubSChan, accountDb, server)
	}

	// Start Aliases service
	if cfg.AliasesServerEnabled {
		go startAliasesServer(internalAliaseSChan, accountDb, server, exitChan)
	}

	// Start users service
	if cfg.UserServerEnabled {
		go startUsersServer(internalUserSChan, accountDb, server, exitChan)
	}

	// Serve rpc connections
	go startRpc(server, internalRaterChan, internalCdrSChan, internalCdrStatSChan, internalHistorySChan,
		internalPubSubSChan, internalUserSChan, internalAliaseSChan)
	<-exitChan

	if *pidFile != "" {
		if err := os.Remove(*pidFile); err != nil {
			engine.Logger.Warning("Could not remove pid file: " + err.Error())
		}
	}
	engine.Logger.Info("Stopped all components. CGRateS shutdown!")
}<|MERGE_RESOLUTION|>--- conflicted
+++ resolved
@@ -105,17 +105,17 @@
 	exitChan <- true // If run stopped, something is bad, stop the application
 }
 
-<<<<<<< HEAD
 func startSmFreeSWITCH(responder *engine.Responder, cdrDb engine.CdrStorage, cacheChan chan struct{}) {
+	engine.Logger.Info("Starting CGRateS SM-FreeSWITCH service.")
 	var raterConn, cdrsConn engine.ConnectorPool
 	var client *rpcclient.RpcClient
 	var err error
 	delay := utils.Fib()
 	for _, raterCfg := range cfg.SmFsConfig.HaRater {
 		if raterCfg.Server == utils.INTERNAL {
-			<-cacheChan // Wait for the cache to init before start doing queries
-			raterConn = append(raterConn, responder)
-			continue
+			resp := <-internalRaterChan
+			raterConn = resp
+			internalRaterChan <- resp
 		}
 		for i := 0; i < cfg.SmFsConfig.Reconnects; i++ {
 			client, err = rpcclient.NewRpcClient("tcp", raterCfg.Server, cfg.ConnectAttempts, cfg.SmFsConfig.Reconnects, utils.GOB)
@@ -125,20 +125,6 @@
 			time.Sleep(delay())
 		}
 		if err != nil {
-=======
-func startSmFreeSWITCH(internalRaterChan chan *engine.Responder, cdrDb engine.CdrStorage, exitChan chan bool) {
-	engine.Logger.Info("Starting CGRateS SM-FreeSWITCH service.")
-	var raterConn, cdrsConn engine.Connector
-	var client *rpcclient.RpcClient
-	if cfg.SmFsConfig.Rater == utils.INTERNAL {
-		resp := <-internalRaterChan
-		raterConn = resp
-		internalRaterChan <- resp
-	} else {
-		var err error
-		client, err = rpcclient.NewRpcClient("tcp", cfg.SmFsConfig.Rater, cfg.ConnectAttempts, cfg.Reconnects, utils.GOB)
-		if err != nil { //Connected so no need to reiterate
->>>>>>> 8a74a0a6
 			engine.Logger.Crit(fmt.Sprintf("<SM-FreeSWITCH> Could not connect to rater via RPC: %v", err))
 			exitChan <- true
 			return
@@ -147,14 +133,13 @@
 	}
 	if reflect.DeepEqual(cfg.SmFsConfig.HaCdrs, cfg.SmFsConfig.HaRater) {
 		cdrsConn = raterConn
-<<<<<<< HEAD
 	} else if len(cfg.SmFsConfig.HaCdrs) != 0 {
 		delay = utils.Fib()
 		for _, cdrsCfg := range cfg.SmFsConfig.HaCdrs {
 			if cdrsCfg.Server == utils.INTERNAL {
-				<-cacheChan // Wait for the cache to init before start doing queries
-				cdrsConn = append(cdrsConn, responder)
-				continue
+				resp := <-internalRaterChan
+				cdrsConn = resp
+				internalRaterChan <- resp
 			}
 			for i := 0; i < cfg.SmFsConfig.Reconnects; i++ {
 				client, err = rpcclient.NewRpcClient("tcp", cdrsCfg.Server, cfg.ConnectAttempts, cfg.SmFsConfig.Reconnects, utils.GOB)
@@ -169,18 +154,7 @@
 				return
 			}
 			cdrsConn = append(cdrsConn, &engine.RPCClientConnector{Client: client, Timeout: cdrsCfg.Timeout})
-=======
-	} else if cfg.SmFsConfig.Cdrs == utils.INTERNAL {
-		resp := <-internalRaterChan
-		cdrsConn = resp
-		internalRaterChan <- resp
-	} else if len(cfg.SmFsConfig.Cdrs) != 0 {
-		client, err = rpcclient.NewRpcClient("tcp", cfg.SmFsConfig.Cdrs, cfg.ConnectAttempts, cfg.Reconnects, utils.GOB)
-		if err != nil {
-			engine.Logger.Crit(fmt.Sprintf("<SM-FreeSWITCH> Could not connect to CDRS via RPC: %v", err))
-			exitChan <- true
-			return
->>>>>>> 8a74a0a6
+
 		}
 	}
 	sm := sessionmanager.NewFSSessionManager(cfg.SmFsConfig, raterConn, cdrsConn, cfg.DefaultTimezone)
@@ -192,8 +166,8 @@
 	exitChan <- true
 }
 
-<<<<<<< HEAD
 func startSmKamailio(responder *engine.Responder, cdrDb engine.CdrStorage, cacheChan chan struct{}) {
+	engine.Logger.Info("Starting CGRateS SM-Kamailio service.")
 	var raterConn, cdrsConn engine.ConnectorPool
 	var client *rpcclient.RpcClient
 
@@ -201,9 +175,9 @@
 	delay := utils.Fib()
 	for _, raterCfg := range cfg.SmKamConfig.HaRater {
 		if raterCfg.Server == utils.INTERNAL {
-			<-cacheChan // Wait for the cache to init before start doing queries
-			raterConn = append(raterConn, responder)
-			continue
+			resp := <-internalRaterChan
+			raterConn = resp
+			internalRaterChan <- resp
 		}
 		for i := 0; i < cfg.SmKamConfig.Reconnects; i++ {
 			client, err = rpcclient.NewRpcClient("tcp", raterCfg.Server, cfg.ConnectAttempts, cfg.SmKamConfig.Reconnects, utils.GOB)
@@ -212,24 +186,10 @@
 			}
 			time.Sleep(delay())
 		}
-=======
-func startSmKamailio(internalRaterChan chan *engine.Responder, cdrDb engine.CdrStorage, exitChan chan bool) {
-	engine.Logger.Info("Starting CGRateS SM-Kamailio service.")
-	var raterConn, cdrsConn engine.Connector
-	var client *rpcclient.RpcClient
-	if cfg.SmKamConfig.Rater == utils.INTERNAL {
-		resp := <-internalRaterChan
-		raterConn = resp
-		internalRaterChan <- resp
-	} else {
-		var err error
-		client, err = rpcclient.NewRpcClient("tcp", cfg.SmKamConfig.Rater, cfg.ConnectAttempts, cfg.Reconnects, utils.GOB)
->>>>>>> 8a74a0a6
 		if err != nil {
 			engine.Logger.Crit(fmt.Sprintf("<SessionManager> Could not connect to rater: %v", err))
 			exitChan <- true
 		}
-<<<<<<< HEAD
 		raterConn = append(raterConn, &engine.RPCClientConnector{Client: client, Timeout: raterCfg.Timeout})
 		if reflect.DeepEqual(cfg.SmKamConfig.HaCdrs, cfg.SmKamConfig.HaRater) {
 			cdrsConn = raterConn
@@ -237,9 +197,9 @@
 			delay := utils.Fib()
 			for _, cdrsCfg := range cfg.SmKamConfig.HaCdrs {
 				if cdrsCfg.Server == utils.INTERNAL {
-					<-cacheChan // Wait for the cache to init before start doing queries
-					cdrsConn = append(cdrsConn, responder)
-					continue
+					resp := <-internalRaterChan
+					cdrsConn = resp
+					internalRaterChan <- resp
 				}
 				for i := 0; i < cfg.SmKamConfig.Reconnects; i++ {
 					client, err = rpcclient.NewRpcClient("tcp", cdrsCfg.Server, cfg.ConnectAttempts, cfg.SmKamConfig.Reconnects, utils.GOB)
@@ -256,24 +216,6 @@
 				cdrsConn = append(cdrsConn, &engine.RPCClientConnector{Client: client, Timeout: cdrsCfg.Timeout})
 			}
 		}
-=======
-		raterConn = &engine.RPCClientConnector{Client: client}
-	}
-	if cfg.SmKamConfig.Cdrs == cfg.SmKamConfig.Rater {
-		cdrsConn = raterConn
-	} else if cfg.SmKamConfig.Cdrs == utils.INTERNAL {
-		resp := <-internalRaterChan
-		cdrsConn = resp
-		internalRaterChan <- resp
-	} else if len(cfg.SmKamConfig.Cdrs) != 0 {
-		client, err = rpcclient.NewRpcClient("tcp", cfg.SmKamConfig.Cdrs, cfg.ConnectAttempts, cfg.Reconnects, utils.GOB)
-		if err != nil {
-			engine.Logger.Crit(fmt.Sprintf("<SM-Kamailio> Could not connect to CDRS via RPC: %v", err))
-			exitChan <- true
-			return
-		}
-		cdrsConn = &engine.RPCClientConnector{Client: client}
->>>>>>> 8a74a0a6
 	}
 	sm, _ := sessionmanager.NewKamailioSessionManager(cfg.SmKamConfig, raterConn, cdrsConn, cfg.DefaultTimezone)
 	sms = append(sms, sm)
@@ -284,7 +226,6 @@
 	exitChan <- true
 }
 
-<<<<<<< HEAD
 func startSmOpenSIPS(responder *engine.Responder, cdrDb engine.CdrStorage, cacheChan chan struct{}) {
 	var raterConn, cdrsConn engine.ConnectorPool
 	var client *rpcclient.RpcClient
@@ -293,9 +234,9 @@
 	delay := utils.Fib()
 	for _, raterCfg := range cfg.SmOsipsConfig.HaRater {
 		if raterCfg.Server == utils.INTERNAL {
-			<-cacheChan // Wait for the cache to init before start doing queries
-			raterConn = append(raterConn, responder)
-			continue
+			resp := <-internalRaterChan
+			raterConn = resp
+			internalRaterChan <- resp
 		}
 		for i := 0; i < cfg.SmOsipsConfig.Reconnects; i++ {
 			client, err = rpcclient.NewRpcClient("tcp", raterCfg.Server, cfg.ConnectAttempts, cfg.SmOsipsConfig.Reconnects, utils.GOB)
@@ -304,19 +245,6 @@
 			}
 			time.Sleep(delay())
 		}
-=======
-func startSmOpenSIPS(internalRaterChan chan *engine.Responder, cdrDb engine.CdrStorage, exitChan chan bool) {
-	engine.Logger.Info("Starting CGRateS SM-OpenSIPS service.")
-	var raterConn, cdrsConn engine.Connector
-	var client *rpcclient.RpcClient
-	if cfg.SmOsipsConfig.Rater == utils.INTERNAL {
-		resp := <-internalRaterChan
-		raterConn = resp
-		internalRaterChan <- resp
-	} else {
-		var err error
-		client, err = rpcclient.NewRpcClient("tcp", cfg.SmOsipsConfig.Rater, cfg.ConnectAttempts, cfg.Reconnects, utils.GOB)
->>>>>>> 8a74a0a6
 		if err != nil {
 			engine.Logger.Crit(fmt.Sprintf("<SessionManager> Could not connect to rater: %v", err))
 			exitChan <- true
@@ -325,13 +253,12 @@
 	}
 	if reflect.DeepEqual(cfg.SmOsipsConfig.HaCdrs, cfg.SmOsipsConfig.HaRater) {
 		cdrsConn = raterConn
-<<<<<<< HEAD
 	}
 	for _, cdrsCfg := range cfg.SmOsipsConfig.HaCdrs {
 		if cdrsCfg.Server == utils.INTERNAL {
-			<-cacheChan // Wait for the cache to init before start doing queries
-			cdrsConn = append(cdrsConn, responder)
-			continue
+			resp := <-internalRaterChan
+			cdrsConn = resp
+			internalRaterChan <- resp
 		}
 		if len(cfg.SmOsipsConfig.HaCdrs) != 0 {
 			delay := utils.Fib()
@@ -348,18 +275,6 @@
 				return
 			}
 			cdrsConn = append(raterConn, &engine.RPCClientConnector{Client: client, Timeout: cdrsCfg.Timeout})
-=======
-	} else if cfg.SmOsipsConfig.Cdrs == utils.INTERNAL {
-		resp := <-internalRaterChan
-		cdrsConn = resp
-		internalRaterChan <- resp
-	} else if len(cfg.SmOsipsConfig.Cdrs) != 0 {
-		client, err = rpcclient.NewRpcClient("tcp", cfg.SmOsipsConfig.Cdrs, cfg.ConnectAttempts, cfg.Reconnects, utils.GOB)
-		if err != nil {
-			engine.Logger.Crit(fmt.Sprintf("<SM-OpenSIPS> Could not connect to CDRS via RPC: %v", err))
-			exitChan <- true
-			return
->>>>>>> 8a74a0a6
 		}
 	}
 	sm, _ := sessionmanager.NewOSipsSessionManager(cfg.SmOsipsConfig, cfg.Reconnects, raterConn, cdrsConn, cfg.DefaultTimezone)
