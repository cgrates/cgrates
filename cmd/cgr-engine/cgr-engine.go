/*
Rating system designed to be used in VoIP Carriers World
Copyright (C) 2013 ITsysCOM

This program is free software: you can redistribute it and/or modify
it under the terms of the GNU General Public License as published by
the Free Software Foundation, either version 3 of the License, or
(at your option) any later version.

This program is distributed in the hope that it will be useful,
but WITHOUT ANY WARRANTY; without even the implied warranty of
MERCHANTABILITY or FITNESS FOR A PARTICULAR PURPOSE.  See the
GNU General Public License for more details.

You should have received a copy of the GNU General Public License
along with this program.  If not, see <http://www.gnu.org/licenses/>
*/

package main

import (
	"errors"
	"flag"
	"fmt"
	"log"
	"net/rpc"
	"os"
	"runtime"
	"strconv"
	"time"

	"github.com/cgrates/cgrates/apier/v1"
	"github.com/cgrates/cgrates/balancer2go"
	"github.com/cgrates/cgrates/cdrc"
	"github.com/cgrates/cgrates/cdrs"
	"github.com/cgrates/cgrates/config"
	"github.com/cgrates/cgrates/engine"
	"github.com/cgrates/cgrates/history"
	"github.com/cgrates/cgrates/mediator"
	"github.com/cgrates/cgrates/scheduler"
	"github.com/cgrates/cgrates/sessionmanager"
	"github.com/cgrates/cgrates/utils"
)

const (
	INTERNAL = "internal"
	JSON     = "json"
	GOB      = "gob"
	POSTGRES = "postgres"
	MYSQL    = "mysql"
	MONGO    = "mongo"
	REDIS    = "redis"
	SAME     = "same"
	FS       = "freeswitch"
)

var (
	cfgPath         = flag.String("config", "/etc/cgrates/cgrates.cfg", "Configuration file location.")
	version         = flag.Bool("version", false, "Prints the application version.")
	raterEnabled    = flag.Bool("rater", false, "Enforce starting of the rater daemon overwriting config")
	schedEnabled    = flag.Bool("scheduler", false, "Enforce starting of the scheduler daemon overwriting config")
	cdrsEnabled     = flag.Bool("cdrs", false, "Enforce starting of the cdrs daemon overwriting config")
	cdrcEnabled     = flag.Bool("cdrc", false, "Enforce starting of the cdrc service overwriting config")
	mediatorEnabled = flag.Bool("mediator", false, "Enforce starting of the mediator service overwriting config")
	pidFile         = flag.String("pid", "", "Write pid file")
	bal             = balancer2go.NewBalancer()
	exitChan        = make(chan bool)
	server          = &engine.Server{}

	sm   sessionmanager.SessionManager
	medi *mediator.Mediator
	cfg  *config.CGRConfig
	err  error
)

func startMediator(responder *engine.Responder, loggerDb engine.LogStorage, cdrDb engine.CdrStorage) {
	var connector engine.Connector
	if cfg.MediatorRater == INTERNAL {
		connector = responder
	} else {
		var client *rpc.Client
		var err error

		for i := 0; i < cfg.MediatorRaterReconnects; i++ {
			client, err = rpc.Dial("tcp", cfg.MediatorRater)
			if err == nil { //Connected so no need to reiterate
				break
			}
			time.Sleep(time.Duration(i+1) * time.Second)
		}
		if err != nil {
			engine.Logger.Crit(fmt.Sprintf("<Mediator> Could not connect to engine: %v", err))
			exitChan <- true
		}
		connector = &engine.RPCClientConnector{Client: client}
	}
	var err error
	medi, err = mediator.NewMediator(connector, loggerDb, cdrDb, cfg)
	if err != nil {
		engine.Logger.Crit(fmt.Sprintf("Mediator config parsing error: %v", err))
		exitChan <- true
	}
}

func startCdrc() {
	cdrc, err := cdrc.NewCdrc(cfg)
	if err != nil {
		engine.Logger.Crit(fmt.Sprintf("Cdrc config parsing error: %s", err.Error()))
		exitChan <- true
		return
	}
	if err := cdrc.Run(); err != nil {
		engine.Logger.Crit(fmt.Sprintf("Cdrc run error: %s", err.Error()))
	}
	exitChan <- true // If run stopped, something is bad, stop the application
}

func startSessionManager(responder *engine.Responder, loggerDb engine.LogStorage) {
	var connector engine.Connector
	if cfg.SMRater == INTERNAL {
		connector = responder
	} else {
		var client *rpc.Client
		var err error

		for i := 0; i < cfg.SMRaterReconnects; i++ {
			client, err = rpc.Dial("tcp", cfg.SMRater)
			if err == nil { //Connected so no need to reiterate
				break
			}
			time.Sleep(time.Duration(i+1) * time.Second)
		}
		if err != nil {
			engine.Logger.Crit(fmt.Sprintf("<SessionManager> Could not connect to engine: %v", err))
			exitChan <- true
		}
		connector = &engine.RPCClientConnector{Client: client}
	}
	switch cfg.SMSwitchType {
	case FS:
		dp, _ := time.ParseDuration(fmt.Sprintf("%vs", cfg.SMDebitInterval))
		sm = sessionmanager.NewFSSessionManager(loggerDb, connector, dp)
		errConn := sm.Connect(cfg)
		if errConn != nil {
			engine.Logger.Err(fmt.Sprintf("<SessionManager> error: %s!", errConn))
		}
	default:
		engine.Logger.Err(fmt.Sprintf("<SessionManager> Unsupported session manger type: %s!", cfg.SMSwitchType))
		exitChan <- true
	}
	exitChan <- true
}

func startCDRS(responder *engine.Responder, cdrDb engine.CdrStorage) {
	if cfg.CDRSMediator == INTERNAL {
		for i := 0; i < 3; i++ { // ToDo: If the right approach, make the reconnects configurable
			time.Sleep(time.Duration(i+1) * time.Second)
			if medi != nil { // Got our mediator, no need to wait any longer
				break
			}
		}
		if medi == nil {
			engine.Logger.Crit("<CDRS> Could not connect to mediator, exiting.")
			exitChan <- true
		}
	}
	cs := cdrs.New(cdrDb, medi, cfg)
	cs.RegisterHanlersToServer(server)
}

func startHistoryAgent(scribeServer history.Scribe) {
	if cfg.HistoryServer != INTERNAL { // Connect in iteration since there are chances of concurrency here
		engine.Logger.Info("Starting History Agent.")
		for i := 0; i < 3; i++ { //ToDo: Make it globally configurable
			//engine.Logger.Crit(fmt.Sprintf("<HistoryAgent> Trying to connect, iteration: %d, time %s", i, time.Now()))
			if scribeServer, err = history.NewProxyScribe(cfg.HistoryServer); err == nil {
				break //Connected so no need to reiterate
			} else if i == 2 && err != nil {
				engine.Logger.Crit(fmt.Sprintf("<HistoryAgent> Could not connect to the server, error: %s", err.Error()))
				exitChan <- true
				return
			}
			time.Sleep(time.Duration(i+1) * time.Second)
		}
	}
	engine.SetHistoryScribe(scribeServer)
	return
}

func checkConfigSanity() error {
	if cfg.SMEnabled && cfg.RaterEnabled && cfg.RaterBalancer != "" {
		engine.Logger.Crit("The session manager must not be enabled on a worker engine (change [engine]/balancer to disabled)!")
		return errors.New("SessionManager on Worker")
	}
	if cfg.BalancerEnabled && cfg.RaterEnabled && cfg.RaterBalancer != "" {
		engine.Logger.Crit("The balancer is enabled so it cannot connect to another balancer (change rater/balancer to disabled)!")
		return errors.New("Improperly configured balancer")
	}
	if cfg.CDRSEnabled && cfg.CDRSMediator == INTERNAL && !cfg.MediatorEnabled {
		engine.Logger.Crit("CDRS cannot connect to mediator, Mediator not enabled in configuration!")
		return errors.New("Internal Mediator required by CDRS")
	}
	if cfg.HistoryServerEnabled && cfg.HistoryServer == INTERNAL && !cfg.HistoryServerEnabled {
		engine.Logger.Crit("The history agent is enabled and internal and history server is disabled!")
		return errors.New("Improperly configured history service")
	}
	return nil
}

func writePid() {
	engine.Logger.Info(*pidFile)
	f, err := os.Create(*pidFile)
	if err != nil {
		log.Fatal("Could not write pid file: ", err)
	}
	f.WriteString(strconv.Itoa(os.Getpid()))
	if err := f.Close(); err != nil {
		log.Fatal("Could not write pid file: ", err)
	}
}

func main() {
	flag.Parse()
	if *version {
		fmt.Println("CGRateS " + utils.VERSION)
		return
	}
	if *pidFile != "" {
		writePid()
	}
	runtime.GOMAXPROCS(runtime.NumCPU())

	cfg, err = config.NewCGRConfig(cfgPath)
	if err != nil {
		engine.Logger.Crit(fmt.Sprintf("Could not parse config: %s exiting!", err))
		return
	}
	config.SetCgrConfig(cfg) // Share the config object
	if *raterEnabled {
		cfg.RaterEnabled = *raterEnabled
	}
	if *schedEnabled {
		cfg.SchedulerEnabled = *schedEnabled
	}
	if *cdrsEnabled {
		cfg.CDRSEnabled = *cdrsEnabled
	}
	if *cdrcEnabled {
		cfg.CdrcEnabled = *cdrcEnabled
	}
	if *mediatorEnabled {
		cfg.MediatorEnabled = *mediatorEnabled
	}

	// some consitency checks
	errCfg := checkConfigSanity()
	if errCfg != nil {
		engine.Logger.Crit(errCfg.Error())
		return
	}
	var ratingDb engine.RatingStorage
	var accountDb engine.AccountingStorage
	var logDb engine.LogStorage
	var loadDb engine.LoadStorage
	var cdrDb engine.CdrStorage
	ratingDb, err = engine.ConfigureRatingStorage(cfg.RatingDBType, cfg.RatingDBHost, cfg.RatingDBPort, cfg.RatingDBName, cfg.RatingDBUser, cfg.RatingDBPass, cfg.DBDataEncoding)
	if err != nil { // Cannot configure getter database, show stopper
		engine.Logger.Crit(fmt.Sprintf("Could not configure dataDb: %s exiting!", err))
		return
	}
	defer ratingDb.Close()
	engine.SetRatingStorage(ratingDb)
	accountDb, err = engine.ConfigureAccountingStorage(cfg.AccountDBType, cfg.AccountDBHost, cfg.AccountDBPort, cfg.AccountDBName, cfg.AccountDBUser, cfg.AccountDBPass, cfg.DBDataEncoding)
	if err != nil { // Cannot configure getter database, show stopper
		engine.Logger.Crit(fmt.Sprintf("Could not configure dataDb: %s exiting!", err))
		return
	}
	defer accountDb.Close()
	engine.SetAccountingStorage(accountDb)
<<<<<<< HEAD
	if *raterEnabled {
		cfg.RaterEnabled = *raterEnabled
	}
	if *schedEnabled {
		cfg.SchedulerEnabled = *schedEnabled
	}
	if *cdrsEnabled {
		cfg.CDRSEnabled = *cdrsEnabled
	}
	if *cdrcEnabled {
		cfg.CdrcEnabled = *cdrcEnabled
	}
	if *mediatorEnabled {
		cfg.MediatorEnabled = *mediatorEnabled
	}
	if cfg.RaterEnabled {
		if err := ratingDb.CacheRating(nil, nil, nil); err != nil {
			engine.Logger.Crit(fmt.Sprintf("Cache rating error: %s", err.Error()))
			return
		}
		if err := accountDb.CacheAccounting(nil, nil); err != nil {
			engine.Logger.Crit(fmt.Sprintf("Cache accounting error: %s", err.Error()))
			return
		}
=======
>>>>>>> 5f9d18fe

	if cfg.StorDBType == SAME {
		logDb = ratingDb.(engine.LogStorage)
	} else {
		logDb, err = engine.ConfigureLogStorage(cfg.StorDBType, cfg.StorDBHost, cfg.StorDBPort, cfg.StorDBName, cfg.StorDBUser, cfg.StorDBPass, cfg.DBDataEncoding)
		if err != nil { // Cannot configure logger database, show stopper
			engine.Logger.Crit(fmt.Sprintf("Could not configure logger database: %s exiting!", err))
			return
		}
	}
	defer logDb.Close()
	engine.SetStorageLogger(logDb)
	// loadDb,cdrDb and logDb are all mapped on the same stordb storage
	loadDb = logDb.(engine.LoadStorage)
	cdrDb = logDb.(engine.CdrStorage)

	engine.SetRoundingMethodAndDecimals(cfg.RoundingMethod, cfg.RoundingDecimals)
	if cfg.SMDebitInterval > 0 {
		if dp, err := time.ParseDuration(fmt.Sprintf("%vs", cfg.SMDebitInterval)); err == nil {
			engine.SetDebitPeriod(dp)
		}
	}

	stopHandled := false

	if cfg.RaterEnabled { // Cache rating if rater enabled
		if err := ratingDb.CacheRating(nil, nil, nil); err != nil {
			engine.Logger.Crit(fmt.Sprintf("Cache rating error: %s", err.Error()))
			return
		}
		if err := accountDb.CacheAccounting(nil); err != nil {
			engine.Logger.Crit(fmt.Sprintf("Cache accounting error: %s", err.Error()))
			return
		}
	}

	// Async starts here
	if cfg.RaterEnabled && cfg.RaterBalancer != "" && !cfg.BalancerEnabled {
		go registerToBalancer()
		go stopRaterSignalHandler()
		stopHandled = true
	}

	responder := &engine.Responder{ExitChan: exitChan}
	apier := &apier.ApierV1{StorDb: loadDb, RatingDb: ratingDb, AccountDb: accountDb, CdrDb: cdrDb, Config: cfg}

	if cfg.RaterEnabled && !cfg.BalancerEnabled && cfg.RaterBalancer != INTERNAL {
		engine.Logger.Info("Registering CGRateS Rater service")
		server.RpcRegister(responder)
		server.RpcRegister(apier)
	}

	if cfg.BalancerEnabled {
		engine.Logger.Info("Registering CGRateS Balancer service")
		go stopBalancerSignalHandler()
		stopHandled = true
		responder.Bal = bal
		server.RpcRegister(responder)
		server.RpcRegister(apier)
		if cfg.RaterEnabled {
			engine.Logger.Info("<Balancer> Registering internal rater")
			bal.AddClient("local", new(engine.ResponderWorker))
		}
	}

	if !stopHandled {
		go generalSignalHandler()
	}

	if cfg.SchedulerEnabled {
		engine.Logger.Info("Starting CGRateS Scheduler.")
		go func() {
			sched := scheduler.NewScheduler()
			go reloadSchedulerSingnalHandler(sched, accountDb)
			apier.Sched = sched
			sched.LoadActionTimings(accountDb)
			sched.Loop()
		}()
	}

	var scribeServer history.Scribe

	if cfg.HistoryServerEnabled {
		engine.Logger.Info("Registering CGRates History service")
		if scribeServer, err = history.NewFileScribe(cfg.HistoryDir, cfg.HistorySaveInterval); err != nil {
			engine.Logger.Crit(fmt.Sprintf("<HistoryServer> Could not start, error: %s", err.Error()))
			exitChan <- true
			return
		}
		server.RpcRegisterName("Scribe", scribeServer)
	}
	go startHistoryAgent(scribeServer)

	go server.ServeGOB(cfg.RPCGOBListen)
	go server.ServeJSON(cfg.RPCJSONListen)

	go startHistoryAgent(scribeServer)

	if cfg.CDRSEnabled {
		engine.Logger.Info("Registering CGRateS CDR service")
		go startCDRS(responder, cdrDb)
	}

	go server.ServeHTTP(cfg.HTTPListen)

	if cfg.MediatorEnabled {
		engine.Logger.Info("Starting CGRateS Mediator service")
		go startMediator(responder, logDb, cdrDb)
	}

	if cfg.SMEnabled {
		engine.Logger.Info("Starting CGRateS SessionManager service")
		go startSessionManager(responder, logDb)
		// close all sessions on shutdown
		go shutdownSessionmanagerSingnalHandler()
	}

	if cfg.CdrcEnabled {
		engine.Logger.Info("Starting CGRateS CDR client")
		go startCdrc()
	}

	<-exitChan
	if *pidFile != "" {
		if err := os.Remove(*pidFile); err != nil {
			engine.Logger.Warning("Could not remove pid file: " + err.Error())
		}
	}
	engine.Logger.Info("Stopped all components. CGRateS shutdown!")
}<|MERGE_RESOLUTION|>--- conflicted
+++ resolved
@@ -277,7 +277,6 @@
 	}
 	defer accountDb.Close()
 	engine.SetAccountingStorage(accountDb)
-<<<<<<< HEAD
 	if *raterEnabled {
 		cfg.RaterEnabled = *raterEnabled
 	}
@@ -302,8 +301,7 @@
 			engine.Logger.Crit(fmt.Sprintf("Cache accounting error: %s", err.Error()))
 			return
 		}
-=======
->>>>>>> 5f9d18fe
+	}
 
 	if cfg.StorDBType == SAME {
 		logDb = ratingDb.(engine.LogStorage)
@@ -334,7 +332,7 @@
 			engine.Logger.Crit(fmt.Sprintf("Cache rating error: %s", err.Error()))
 			return
 		}
-		if err := accountDb.CacheAccounting(nil); err != nil {
+		if err := accountDb.CacheAccounting(nil, nil); err != nil {
 			engine.Logger.Crit(fmt.Sprintf("Cache accounting error: %s", err.Error()))
 			return
 		}
