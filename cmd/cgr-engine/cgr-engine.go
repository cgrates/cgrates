--- conflicted
+++ resolved
@@ -576,16 +576,10 @@
 	}()
 	wg.Wait()
 
-<<<<<<< HEAD
-	responder := engine.NewResponder(exitChan, nil, cdrStats, 10*time.Minute, cfg.ResponseCacheTTL)
-	apierRpcV1 := &v1.ApierV1{StorDb: loadDb, RatingDb: ratingDb, AccountDb: accountDb, CdrDb: cdrDb, LogDb: logDb, Config: cfg, Responder: responder, CdrStatsSrv: cdrStats}
-	apierRpcV2 := &v2.ApierV2{ApierV1: v1.ApierV1{StorDb: loadDb, RatingDb: ratingDb, AccountDb: accountDb, CdrDb: cdrDb, LogDb: logDb, Config: cfg, Responder: responder, CdrStatsSrv: cdrStats}}
-=======
 	responder := &engine.Responder{ExitChan: exitChan, Stats: cdrStats}
 	apierRpcV1 := &v1.ApierV1{StorDb: loadDb, RatingDb: ratingDb, AccountDb: accountDb, CdrDb: cdrDb, LogDb: logDb, Config: cfg, Responder: responder, CdrStatsSrv: cdrStats, Users: userServer}
 	apierRpcV2 := &v2.ApierV2{
 		ApierV1: v1.ApierV1{StorDb: loadDb, RatingDb: ratingDb, AccountDb: accountDb, CdrDb: cdrDb, LogDb: logDb, Config: cfg, Responder: responder, CdrStatsSrv: cdrStats, Users: userServer}}
->>>>>>> bc82a416
 
 	if cfg.RaterEnabled && !cfg.BalancerEnabled && cfg.RaterBalancer != utils.INTERNAL {
 		engine.Logger.Info("Registering Rater service")
