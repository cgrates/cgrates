/*
Real-time Online/Offline Charging System (OCS) for Telecom & ISP environments
Copyright (C) ITsysCOM GmbH

This program is free software: you can redistribute it and/or modify
it under the terms of the GNU General Public License as published by
the Free Software Foundation, either version 3 of the License, or
(at your option) any later version.

This program is distributed in the hope that it will be useful,
but WITHOUT ANY WARRANTY; without even the implied warranty of
MERCHANTABILITY or FITNESS FOR A PARTICULAR PURPOSE.  See the
GNU General Public License for more details.

You should have received a copy of the GNU General Public License
along with this program.  If not, see <http://www.gnu.org/licenses/>
*/

package main

import (
	"flag"
	"fmt"
	"log"
	"os"
	"os/signal"
	"path"
	"runtime"
	"runtime/pprof"
	"strconv"
	"syscall"
	"time"

	"github.com/cgrates/cgrates/agents"
	"github.com/cgrates/cgrates/analyzers"
	v1 "github.com/cgrates/cgrates/apier/v1"
	v2 "github.com/cgrates/cgrates/apier/v2"
	"github.com/cgrates/cgrates/cdrc"
	"github.com/cgrates/cgrates/config"
	"github.com/cgrates/cgrates/dispatchers"
	"github.com/cgrates/cgrates/engine"
	"github.com/cgrates/cgrates/loaders"
	"github.com/cgrates/cgrates/scheduler"
	"github.com/cgrates/cgrates/servmanager"
	"github.com/cgrates/cgrates/sessions"
	"github.com/cgrates/cgrates/utils"
	"github.com/cgrates/rpcclient"
)

const (
	JSON     = "json"
	GOB      = "gob"
	POSTGRES = "postgres"
	MYSQL    = "mysql"
	MONGO    = "mongo"
	REDIS    = "redis"
	SAME     = "same"
	FS       = "freeswitch"
	KAMAILIO = "kamailio"
	OSIPS    = "opensips"
)

var (
	cfgDir            = flag.String("config_dir", utils.CONFIG_DIR, "Configuration directory path.")
	version           = flag.Bool("version", false, "Prints the application version.")
	pidFile           = flag.String("pid", "", "Write pid file")
	cpuProfDir        = flag.String("cpuprof_dir", "", "write cpu profile to files")
	memProfDir        = flag.String("memprof_dir", "", "write memory profile to file")
	memProfInterval   = flag.Duration("memprof_interval", 5*time.Second, "Time betwen memory profile saves")
	memProfNrFiles    = flag.Int("memprof_nrfiles", 1, "Number of memory profile to write")
	scheduledShutdown = flag.String("scheduled_shutdown", "", "shutdown the engine after this duration")
	singlecpu         = flag.Bool("singlecpu", false, "Run on single CPU core")
	syslogger         = flag.String("logger", "", "logger <*syslog|*stdout>")
	nodeID            = flag.String("node_id", "", "The node ID of the engine")
	logLevel          = flag.Int("log_level", -1, "Log level (0-emergency to 7-debug)")

	cfg *config.CGRConfig
)

func startCdrcs(internalCdrSChan, internalRaterChan chan rpcclient.RpcClientConnection,
	exitChan chan bool, filterSChan chan *engine.FilterS) {
	filterS := <-filterSChan
	filterSChan <- filterS
	cdrcInitialized := false           // Control whether the cdrc was already initialized (so we don't reload in that case)
	var cdrcChildrenChan chan struct{} // Will use it to communicate with the children of one fork
	for {
		select {
		case <-exitChan: // Stop forking CDRCs
			break
		case <-cfg.ConfigReloads[utils.CDRC]: // Consume the load request and wait for a new one
			if cdrcInitialized {
				utils.Logger.Info("<CDRC> Configuration reload")
				close(cdrcChildrenChan) // Stop all the children of the previous run
			}
			cdrcChildrenChan = make(chan struct{})
		}
		// Start CDRCs
		for _, cdrcCfgs := range cfg.CdrcProfiles {
			var enabledCfgs []*config.CdrcCfg
			for _, cdrcCfg := range cdrcCfgs { // Take a random config out since they should be the same
				if cdrcCfg.Enabled {
					enabledCfgs = append(enabledCfgs, cdrcCfg)
				}
			}
			if len(enabledCfgs) != 0 {
				go startCdrc(internalCdrSChan, internalRaterChan, enabledCfgs,
					cfg.GeneralCfg().HttpSkipTlsVerify, cdrcChildrenChan,
					exitChan, filterSChan)
			} else {
				utils.Logger.Info("<CDRC> No enabled CDRC clients")
			}
		}
		cdrcInitialized = true // Initialized
	}
}

// Fires up a cdrc instance
func startCdrc(internalCdrSChan, internalRaterChan chan rpcclient.RpcClientConnection, cdrcCfgs []*config.CdrcCfg, httpSkipTlsCheck bool,
	closeChan chan struct{}, exitChan chan bool, filterSChan chan *engine.FilterS) {
	filterS := <-filterSChan
	filterSChan <- filterS
	var cdrcCfg *config.CdrcCfg
	for _, cdrcCfg = range cdrcCfgs { // Take the first config out, does not matter which one
		break
	}
	cdrsConn, err := engine.NewRPCPool(rpcclient.POOL_FIRST, cfg.TlsCfg().ClientKey,
		cfg.TlsCfg().ClientCerificate, cfg.TlsCfg().CaCertificate,
		cfg.GeneralCfg().ConnectAttempts, cfg.GeneralCfg().Reconnects,
		cfg.GeneralCfg().ConnectTimeout, cfg.GeneralCfg().ReplyTimeout,
		cdrcCfg.CdrsConns, internalCdrSChan, cfg.GeneralCfg().InternalTtl)
	if err != nil {
		utils.Logger.Crit(fmt.Sprintf("<CDRC> Could not connect to CDRS via RPC: %s", err.Error()))
		exitChan <- true
		return
	}
	cdrc, err := cdrc.NewCdrc(cdrcCfgs, httpSkipTlsCheck, cdrsConn, closeChan,
		cfg.GeneralCfg().DefaultTimezone, cfg.GeneralCfg().RoundingDecimals,
		filterS)
	if err != nil {
		utils.Logger.Crit(fmt.Sprintf("Cdrc config parsing error: %s", err.Error()))
		exitChan <- true
		return
	}
	if err := cdrc.Run(); err != nil {
		utils.Logger.Crit(fmt.Sprintf("Cdrc run error: %s", err.Error()))
		exitChan <- true // If run stopped, something is bad, stop the application
		return
	}
}

func startSessionS(internalSMGChan, internalRaterChan, internalResourceSChan, internalThresholdSChan,
	internalStatSChan, internalSupplierSChan, internalAttrSChan,
	internalCDRSChan, internalChargerSChan chan rpcclient.RpcClientConnection, server *utils.Server, exitChan chan bool) {
	utils.Logger.Info("Starting CGRateS Session service.")
	var err error
	var ralsConns, resSConns, threshSConns, statSConns, suplSConns, attrSConns, cdrsConn, chargerSConn *rpcclient.RpcClientPool
	if len(cfg.SessionSCfg().ChargerSConns) != 0 {
		chargerSConn, err = engine.NewRPCPool(rpcclient.POOL_FIRST,
			cfg.TlsCfg().ClientKey, cfg.TlsCfg().ClientCerificate,
			cfg.TlsCfg().CaCertificate, cfg.GeneralCfg().ConnectAttempts,
			cfg.GeneralCfg().Reconnects, cfg.GeneralCfg().ConnectTimeout,
			cfg.GeneralCfg().ReplyTimeout, cfg.SessionSCfg().ChargerSConns,
			internalChargerSChan, cfg.GeneralCfg().InternalTtl)
		if err != nil {
			utils.Logger.Crit(fmt.Sprintf("<%s> Could not connect to %s: %s",
				utils.SessionS, utils.ChargerS, err.Error()))
			exitChan <- true
			return
		}
	}
	if len(cfg.SessionSCfg().RALsConns) != 0 {
		ralsConns, err = engine.NewRPCPool(rpcclient.POOL_FIRST,
			cfg.TlsCfg().ClientKey, cfg.TlsCfg().ClientCerificate,
			cfg.TlsCfg().CaCertificate, cfg.GeneralCfg().ConnectAttempts,
			cfg.GeneralCfg().Reconnects, cfg.GeneralCfg().ConnectTimeout,
			cfg.GeneralCfg().ReplyTimeout, cfg.SessionSCfg().RALsConns,
			internalRaterChan, cfg.GeneralCfg().InternalTtl)
		if err != nil {
			utils.Logger.Crit(fmt.Sprintf("<%s> Could not connect to RALs: %s",
				utils.SessionS, err.Error()))
			exitChan <- true
			return
		}
	}
	if len(cfg.SessionSCfg().ResSConns) != 0 {
		resSConns, err = engine.NewRPCPool(rpcclient.POOL_FIRST,
			cfg.TlsCfg().ClientKey,
			cfg.TlsCfg().ClientCerificate, cfg.TlsCfg().CaCertificate,
			cfg.GeneralCfg().ConnectAttempts, cfg.GeneralCfg().Reconnects,
			cfg.GeneralCfg().ConnectTimeout, cfg.GeneralCfg().ReplyTimeout,
			cfg.SessionSCfg().ResSConns, internalResourceSChan,
			cfg.GeneralCfg().InternalTtl)
		if err != nil {
			utils.Logger.Crit(fmt.Sprintf("<%s> Could not connect to ResourceS: %s",
				utils.SessionS, err.Error()))
			exitChan <- true
			return
		}
	}
	if len(cfg.SessionSCfg().ThreshSConns) != 0 {
		threshSConns, err = engine.NewRPCPool(rpcclient.POOL_FIRST,
			cfg.TlsCfg().ClientKey,
			cfg.TlsCfg().ClientCerificate, cfg.TlsCfg().CaCertificate,
			cfg.GeneralCfg().ConnectAttempts, cfg.GeneralCfg().Reconnects,
			cfg.GeneralCfg().ConnectTimeout, cfg.GeneralCfg().ReplyTimeout,
			cfg.SessionSCfg().ThreshSConns, internalThresholdSChan,
			cfg.GeneralCfg().InternalTtl)
		if err != nil {
			utils.Logger.Crit(fmt.Sprintf("<%s> Could not connect to ThresholdS: %s",
				utils.SessionS, err.Error()))
			exitChan <- true
			return
		}
	}
	if len(cfg.SessionSCfg().StatSConns) != 0 {
		statSConns, err = engine.NewRPCPool(rpcclient.POOL_FIRST,
			cfg.TlsCfg().ClientKey,
			cfg.TlsCfg().ClientCerificate, cfg.TlsCfg().CaCertificate,
			cfg.GeneralCfg().ConnectAttempts, cfg.GeneralCfg().Reconnects,
			cfg.GeneralCfg().ConnectTimeout, cfg.GeneralCfg().ReplyTimeout,
			cfg.SessionSCfg().StatSConns, internalStatSChan,
			cfg.GeneralCfg().InternalTtl)
		if err != nil {
			utils.Logger.Crit(fmt.Sprintf("<%s> Could not connect to StatS: %s",
				utils.SessionS, err.Error()))
			exitChan <- true
			return
		}
	}
	if len(cfg.SessionSCfg().SupplSConns) != 0 {
		suplSConns, err = engine.NewRPCPool(rpcclient.POOL_FIRST,
			cfg.TlsCfg().ClientKey,
			cfg.TlsCfg().ClientCerificate, cfg.TlsCfg().CaCertificate,
			cfg.GeneralCfg().ConnectAttempts, cfg.GeneralCfg().Reconnects,
			cfg.GeneralCfg().ConnectTimeout, cfg.GeneralCfg().ReplyTimeout,
			cfg.SessionSCfg().SupplSConns, internalSupplierSChan,
			cfg.GeneralCfg().InternalTtl)
		if err != nil {
			utils.Logger.Crit(fmt.Sprintf("<%s> Could not connect to SupplierS: %s",
				utils.SessionS, err.Error()))
			exitChan <- true
			return
		}
	}
	if len(cfg.SessionSCfg().AttrSConns) != 0 {
		attrSConns, err = engine.NewRPCPool(rpcclient.POOL_FIRST,
			cfg.TlsCfg().ClientKey,
			cfg.TlsCfg().ClientCerificate, cfg.TlsCfg().CaCertificate,
			cfg.GeneralCfg().ConnectAttempts, cfg.GeneralCfg().Reconnects,
			cfg.GeneralCfg().ConnectTimeout, cfg.GeneralCfg().ReplyTimeout,
			cfg.SessionSCfg().AttrSConns, internalAttrSChan,
			cfg.GeneralCfg().InternalTtl)
		if err != nil {
			utils.Logger.Crit(fmt.Sprintf("<%s> Could not connect to AttributeS: %s",
				utils.SessionS, err.Error()))
			exitChan <- true
			return
		}
	}
	if len(cfg.SessionSCfg().CDRsConns) != 0 {
		cdrsConn, err = engine.NewRPCPool(rpcclient.POOL_FIRST,
			cfg.TlsCfg().ClientKey,
			cfg.TlsCfg().ClientCerificate, cfg.TlsCfg().CaCertificate,
			cfg.GeneralCfg().ConnectAttempts, cfg.GeneralCfg().Reconnects,
			cfg.GeneralCfg().ConnectTimeout, cfg.GeneralCfg().ReplyTimeout,
			cfg.SessionSCfg().CDRsConns, internalCDRSChan,
			cfg.GeneralCfg().InternalTtl)
		if err != nil {
			utils.Logger.Crit(fmt.Sprintf("<%s> Could not connect to RALs: %s",
				utils.SessionS, err.Error()))
			exitChan <- true
			return
		}
	}
	smgReplConns, err := sessions.NewSessionReplicationConns(cfg.SessionSCfg().SessionReplicationConns,
		cfg.GeneralCfg().Reconnects, cfg.GeneralCfg().ConnectTimeout,
		cfg.GeneralCfg().ReplyTimeout)
	if err != nil {
		utils.Logger.Crit(fmt.Sprintf("<%s> Could not connect to SMGReplicationConnection error: <%s>",
			utils.SessionS, err.Error()))
		exitChan <- true
		return
	}
	sm := sessions.NewSMGeneric(cfg, ralsConns, resSConns, threshSConns,
		statSConns, suplSConns, attrSConns, cdrsConn, chargerSConn,
		smgReplConns, cfg.GeneralCfg().DefaultTimezone)
	if err = sm.Connect(); err != nil {
		utils.Logger.Err(fmt.Sprintf("<%s> error: %s!", utils.SessionS, err))
	}
	// Pass internal connection via BiRPCClient
	internalSMGChan <- sm
	// Register RPC handler
	smgRpc := v1.NewSMGenericV1(sm)
	server.RpcRegister(smgRpc)
	server.RpcRegister(&v2.SMGenericV2{*smgRpc})
	ssv1 := v1.NewSessionSv1(sm) // methods with multiple options
	server.RpcRegister(ssv1)
	// Register BiRpc handlers
	if cfg.SessionSCfg().ListenBijson != "" {
		smgBiRpc := v1.NewSMGenericBiRpcV1(sm)
		for method, handler := range smgBiRpc.Handlers() {
			server.BiRPCRegisterName(method, handler)
		}
		for method, handler := range ssv1.Handlers() {
			server.BiRPCRegisterName(method, handler)
		}
		server.ServeBiJSON(cfg.SessionSCfg().ListenBijson, sm.OnBiJSONConnect, sm.OnBiJSONDisconnect)
		exitChan <- true
	}
}

func startAsteriskAgent(internalSMGChan chan rpcclient.RpcClientConnection, exitChan chan bool) {
	utils.Logger.Info("Starting Asterisk agent")
	smgRpcConn := <-internalSMGChan
	internalSMGChan <- smgRpcConn
	birpcClnt := utils.NewBiRPCInternalClient(smgRpcConn.(*sessions.SMGeneric))
	var reply string
	for connIdx := range cfg.AsteriskAgentCfg().AsteriskConns { // Instantiate connections towards asterisk servers
		sma, err := agents.NewAsteriskAgent(cfg, connIdx, birpcClnt)
		if err != nil {
			utils.Logger.Err(fmt.Sprintf("<%s> error: %s!", utils.AsteriskAgent, err))
			exitChan <- true
			return
		}
		if err := birpcClnt.Call(utils.SessionSv1RegisterInternalBiJSONConn, "", &reply); err != nil { // for session sync
			utils.Logger.Err(fmt.Sprintf("<%s> error: %s!", utils.AsteriskAgent, err))
		}
		if err = sma.ListenAndServe(); err != nil {
			utils.Logger.Err(fmt.Sprintf("<%s> runtime error: %s!", utils.AsteriskAgent, err))
		}
	}
	exitChan <- true
}

func startDiameterAgent(internalSsChan chan rpcclient.RpcClientConnection,
	exitChan chan bool, filterSChan chan *engine.FilterS) {
	var err error
	utils.Logger.Info("Starting CGRateS DiameterAgent service")
	filterS := <-filterSChan
	filterSChan <- filterS
	var sS rpcclient.RpcClientConnection
	var sSInternal bool
	if len(cfg.DiameterAgentCfg().SessionSConns) == 0 {
		utils.Logger.Crit(
			fmt.Sprintf("<%s> no SessionS connections defined",
				utils.DiameterAgent))
		exitChan <- true
		return
	}
	if cfg.DiameterAgentCfg().SessionSConns[0].Address == utils.MetaInternal {
		sSInternal = true
		sSIntConn := <-internalSsChan
		internalSsChan <- sSIntConn
		sS = utils.NewBiRPCInternalClient(sSIntConn.(*sessions.SMGeneric))
	} else {
		sS, err = engine.NewRPCPool(rpcclient.POOL_FIRST,
			cfg.TlsCfg().ClientKey,
			cfg.TlsCfg().ClientCerificate, cfg.TlsCfg().CaCertificate,
			cfg.GeneralCfg().ConnectAttempts, cfg.GeneralCfg().Reconnects,
			cfg.GeneralCfg().ConnectTimeout, cfg.GeneralCfg().ReplyTimeout,
			cfg.DiameterAgentCfg().SessionSConns, internalSsChan,
			cfg.GeneralCfg().InternalTtl)
		if err != nil {
			utils.Logger.Crit(fmt.Sprintf("<%s> Could not connect to %s: %s",
				utils.DiameterAgent, utils.SessionS, err.Error()))
			exitChan <- true
			return
		}
	}
	da, err := agents.NewDiameterAgent(cfg, filterS, sS)
	if err != nil {
		utils.Logger.Err(fmt.Sprintf("<DiameterAgent> error: %s!", err))
		exitChan <- true
		return
	}
	if sSInternal { // bidirectional client backwards connection
		sS.(*utils.BiRPCInternalClient).SetClientConn(da)
	}
	if err = da.ListenAndServe(); err != nil {
		utils.Logger.Err(fmt.Sprintf("<DiameterAgent> error: %s!", err))
	}
	exitChan <- true
}

func startRadiusAgent(internalSMGChan chan rpcclient.RpcClientConnection, exitChan chan bool,
	filterSChan chan *engine.FilterS) {
	filterS := <-filterSChan
	filterSChan <- filterS
	utils.Logger.Info("Starting CGRateS RadiusAgent service")
	var err error
	var smgConn *rpcclient.RpcClientPool
	if len(cfg.RadiusAgentCfg().SessionSConns) != 0 {
		smgConn, err = engine.NewRPCPool(rpcclient.POOL_FIRST,
			cfg.TlsCfg().ClientKey,
			cfg.TlsCfg().ClientCerificate, cfg.TlsCfg().CaCertificate,
			cfg.GeneralCfg().ConnectAttempts, cfg.GeneralCfg().Reconnects,
			cfg.GeneralCfg().ConnectTimeout, cfg.GeneralCfg().ReplyTimeout,
			cfg.RadiusAgentCfg().SessionSConns, internalSMGChan,
			cfg.GeneralCfg().InternalTtl)
		if err != nil {
			utils.Logger.Crit(fmt.Sprintf("<RadiusAgent> Could not connect to SMG: %s", err.Error()))
			exitChan <- true
			return
		}
	}
	ra, err := agents.NewRadiusAgent(cfg, filterS, smgConn)
	if err != nil {
		utils.Logger.Err(fmt.Sprintf("<RadiusAgent> error: <%s>", err.Error()))
		exitChan <- true
		return
	}
	if err = ra.ListenAndServe(); err != nil {
		utils.Logger.Err(fmt.Sprintf("<RadiusAgent> error: <%s>", err.Error()))
	}
	exitChan <- true
}

func startFsAgent(internalSMGChan chan rpcclient.RpcClientConnection, exitChan chan bool) {
	var err error
	utils.Logger.Info("Starting FreeSWITCH agent")
	smgRpcConn := <-internalSMGChan
	internalSMGChan <- smgRpcConn
	birpcClnt := utils.NewBiRPCInternalClient(smgRpcConn.(*sessions.SMGeneric))
	sm := agents.NewFSsessions(cfg.FsAgentCfg(), birpcClnt, cfg.GeneralCfg().DefaultTimezone)
	var reply string
	if err = birpcClnt.Call(utils.SessionSv1RegisterInternalBiJSONConn, "", &reply); err != nil { // for session sync
		utils.Logger.Err(fmt.Sprintf("<%s> error: %s!", utils.FreeSWITCHAgent, err))
	}
	if err = sm.Connect(); err != nil {
		utils.Logger.Err(fmt.Sprintf("<%s> error: %s!", utils.FreeSWITCHAgent, err))
	}

	exitChan <- true
}

func startKamAgent(internalSMGChan chan rpcclient.RpcClientConnection, exitChan chan bool) {
	var err error
	utils.Logger.Info("Starting Kamailio agent")
	smgRpcConn := <-internalSMGChan
	internalSMGChan <- smgRpcConn
	birpcClnt := utils.NewBiRPCInternalClient(smgRpcConn.(*sessions.SMGeneric))
	ka := agents.NewKamailioAgent(cfg.KamAgentCfg(), birpcClnt,
		utils.FirstNonEmpty(cfg.KamAgentCfg().Timezone, cfg.GeneralCfg().DefaultTimezone))
	var reply string
	if err = birpcClnt.Call(utils.SessionSv1RegisterInternalBiJSONConn, "", &reply); err != nil { // for session sync
		utils.Logger.Err(fmt.Sprintf("<%s> error: %s!", utils.KamailioAgent, err))
	}
	if err = ka.Connect(); err != nil {
		utils.Logger.Err(fmt.Sprintf("<%s> error: %s", utils.KamailioAgent, err))
	}
	exitChan <- true
}

func startHTTPAgent(internalSMGChan chan rpcclient.RpcClientConnection,
	exitChan chan bool, server *utils.Server,
	filterSChan chan *engine.FilterS, dfltTenant string) {
	filterS := <-filterSChan
	filterSChan <- filterS
	utils.Logger.Info("Starting HTTP agent")
	var err error
	for _, agntCfg := range cfg.HttpAgentCfg() {
		var sSConn *rpcclient.RpcClientPool
		if len(agntCfg.SessionSConns) != 0 {
			sSConn, err = engine.NewRPCPool(rpcclient.POOL_FIRST,
				cfg.TlsCfg().ClientKey,
				cfg.TlsCfg().ClientCerificate, cfg.TlsCfg().CaCertificate,
				cfg.GeneralCfg().ConnectAttempts, cfg.GeneralCfg().Reconnects,
				cfg.GeneralCfg().ConnectTimeout, cfg.GeneralCfg().ReplyTimeout,
				agntCfg.SessionSConns, internalSMGChan,
				cfg.GeneralCfg().InternalTtl)
			if err != nil {
				utils.Logger.Crit(fmt.Sprintf("<%s> could not connect to %s, error: %s",
					utils.HTTPAgent, utils.SessionS, err.Error()))
				exitChan <- true
				return
			}
		}
		server.RegisterHttpHandler(agntCfg.Url,
			agents.NewHTTPAgent(sSConn, filterS, dfltTenant, agntCfg.RequestPayload,
				agntCfg.ReplyPayload, agntCfg.RequestProcessors))
	}
}

func startCDRS(internalCdrSChan chan rpcclient.RpcClientConnection,
	cdrDb engine.CdrStorage, dm *engine.DataManager,
	internalRaterChan, internalPubSubSChan, internalAttributeSChan,
	internalUserSChan, internalAliaseSChan,
	internalThresholdSChan, internalStatSChan,
	internalChargerSChan chan rpcclient.RpcClientConnection,
	server *utils.Server, exitChan chan bool, filterSChan chan *engine.FilterS) {
	filterS := <-filterSChan
	filterSChan <- filterS
	var err error
	utils.Logger.Info("Starting CGRateS CDRS service.")
	var ralConn, pubSubConn, usersConn, attrSConn, aliasesConn,
		thresholdSConn, statsConn, chargerSConn *rpcclient.RpcClientPool
	if len(cfg.CdrsCfg().CDRSChargerSConns) != 0 { // Conn pool towards RAL
		chargerSConn, err = engine.NewRPCPool(rpcclient.POOL_FIRST,
			cfg.TlsCfg().ClientKey,
			cfg.TlsCfg().ClientCerificate, cfg.TlsCfg().CaCertificate,
			cfg.GeneralCfg().ConnectAttempts, cfg.GeneralCfg().Reconnects,
			cfg.GeneralCfg().ConnectTimeout, cfg.GeneralCfg().ReplyTimeout,
			cfg.CdrsCfg().CDRSChargerSConns, internalChargerSChan,
			cfg.GeneralCfg().InternalTtl)
		if err != nil {
			utils.Logger.Crit(fmt.Sprintf("<CDRS> Could not connect to %s: %s",
				utils.ChargerS, err.Error()))
			exitChan <- true
			return
		}
	}
	if len(cfg.CdrsCfg().CDRSRaterConns) != 0 { // Conn pool towards RAL
		ralConn, err = engine.NewRPCPool(rpcclient.POOL_FIRST,
			cfg.TlsCfg().ClientKey,
			cfg.TlsCfg().ClientCerificate, cfg.TlsCfg().CaCertificate,
			cfg.GeneralCfg().ConnectAttempts, cfg.GeneralCfg().Reconnects,
			cfg.GeneralCfg().ConnectTimeout, cfg.GeneralCfg().ReplyTimeout,
			cfg.CdrsCfg().CDRSRaterConns, internalRaterChan,
			cfg.GeneralCfg().InternalTtl)
		if err != nil {
			utils.Logger.Crit(fmt.Sprintf("<CDRS> Could not connect to RAL: %s", err.Error()))
			exitChan <- true
			return
		}
	}
	if len(cfg.CdrsCfg().CDRSPubSubSConns) != 0 { // Pubsub connection init
		pubSubConn, err = engine.NewRPCPool(rpcclient.POOL_FIRST,
			cfg.TlsCfg().ClientKey,
			cfg.TlsCfg().ClientCerificate, cfg.TlsCfg().CaCertificate,
			cfg.GeneralCfg().ConnectAttempts, cfg.GeneralCfg().Reconnects,
			cfg.GeneralCfg().ConnectTimeout, cfg.GeneralCfg().ReplyTimeout,
			cfg.CdrsCfg().CDRSPubSubSConns, internalPubSubSChan,
			cfg.GeneralCfg().InternalTtl)
		if err != nil {
			utils.Logger.Crit(fmt.Sprintf("<CDRS> Could not connect to PubSubSystem: %s", err.Error()))
			exitChan <- true
			return
		}
	}
	if len(cfg.CdrsCfg().CDRSAttributeSConns) != 0 { // Users connection init
		attrSConn, err = engine.NewRPCPool(rpcclient.POOL_FIRST,
			cfg.TlsCfg().ClientKey,
			cfg.TlsCfg().ClientCerificate, cfg.TlsCfg().CaCertificate,
			cfg.GeneralCfg().ConnectAttempts, cfg.GeneralCfg().Reconnects,
			cfg.GeneralCfg().ConnectTimeout, cfg.GeneralCfg().ReplyTimeout,
			cfg.CdrsCfg().CDRSAttributeSConns, internalAttributeSChan,
			cfg.GeneralCfg().InternalTtl)
		if err != nil {
			utils.Logger.Crit(fmt.Sprintf("<CDRS> Could not connect to %s: %s",
				utils.AttributeS, err.Error()))
			exitChan <- true
			return
		}
	}
	if len(cfg.CdrsCfg().CDRSUserSConns) != 0 { // Users connection init
		usersConn, err = engine.NewRPCPool(rpcclient.POOL_FIRST,
			cfg.TlsCfg().ClientKey,
			cfg.TlsCfg().ClientCerificate, cfg.TlsCfg().CaCertificate,
			cfg.GeneralCfg().ConnectAttempts, cfg.GeneralCfg().Reconnects,
			cfg.GeneralCfg().ConnectTimeout, cfg.GeneralCfg().ReplyTimeout,
			cfg.CdrsCfg().CDRSUserSConns, internalUserSChan,
			cfg.GeneralCfg().InternalTtl)
		if err != nil {
			utils.Logger.Crit(fmt.Sprintf("<CDRS> Could not connect to UserS: %s", err.Error()))
			exitChan <- true
			return
		}
	}
	if len(cfg.CdrsCfg().CDRSAliaseSConns) != 0 { // Aliases connection init
		aliasesConn, err = engine.NewRPCPool(rpcclient.POOL_FIRST,
			cfg.TlsCfg().ClientKey,
			cfg.TlsCfg().ClientCerificate, cfg.TlsCfg().CaCertificate,
			cfg.GeneralCfg().ConnectAttempts, cfg.GeneralCfg().Reconnects,
			cfg.GeneralCfg().ConnectTimeout, cfg.GeneralCfg().ReplyTimeout,
			cfg.CdrsCfg().CDRSAliaseSConns, internalAliaseSChan,
			cfg.GeneralCfg().InternalTtl)
		if err != nil {
			utils.Logger.Crit(fmt.Sprintf("<CDRS> Could not connect to AliaseS: %s", err.Error()))
			exitChan <- true
			return
		}
	}
	if len(cfg.CdrsCfg().CDRSThresholdSConns) != 0 { // Stats connection init
		thresholdSConn, err = engine.NewRPCPool(rpcclient.POOL_FIRST,
			cfg.TlsCfg().ClientKey,
			cfg.TlsCfg().ClientCerificate, cfg.TlsCfg().CaCertificate,
			cfg.GeneralCfg().ConnectAttempts, cfg.GeneralCfg().Reconnects,
			cfg.GeneralCfg().ConnectTimeout, cfg.GeneralCfg().ReplyTimeout,
			cfg.CdrsCfg().CDRSThresholdSConns, internalThresholdSChan,
			cfg.GeneralCfg().InternalTtl)
		if err != nil {
			utils.Logger.Crit(fmt.Sprintf("<CDRS> Could not connect to ThresholdS: %s", err.Error()))
			exitChan <- true
			return
		}
	}
	if len(cfg.CdrsCfg().CDRSStatSConns) != 0 { // Stats connection init
		statsConn, err = engine.NewRPCPool(rpcclient.POOL_FIRST,
			cfg.TlsCfg().ClientKey,
			cfg.TlsCfg().ClientCerificate, cfg.TlsCfg().CaCertificate,
			cfg.GeneralCfg().ConnectAttempts, cfg.GeneralCfg().Reconnects,
			cfg.GeneralCfg().ConnectTimeout, cfg.GeneralCfg().ReplyTimeout,
			cfg.CdrsCfg().CDRSStatSConns, internalStatSChan,
			cfg.GeneralCfg().InternalTtl)
		if err != nil {
			utils.Logger.Crit(fmt.Sprintf("<CDRS> Could not connect to StatS: %s", err.Error()))
			exitChan <- true
			return
		}
	}
	cdrServer, _ := engine.NewCdrServer(cfg, cdrDb, dm, ralConn, pubSubConn,
		attrSConn, usersConn, aliasesConn,
		thresholdSConn, statsConn, chargerSConn, filterS)
	cdrServer.SetTimeToLive(cfg.GeneralCfg().ResponseCacheTTL, nil)
	utils.Logger.Info("Registering CDRS HTTP Handlers.")
	cdrServer.RegisterHandlersToServer(server)
	utils.Logger.Info("Registering CDRS RPC service.")
	cdrSrv := v1.CdrsV1{CdrSrv: cdrServer}
	server.RpcRegister(&cdrSrv)
	server.RpcRegister(&v2.CdrsV2{CdrsV1: cdrSrv})
	// Make the cdr server available for internal communication
	server.RpcRegister(cdrServer) // register CdrServer for internal usage (TODO: refactor this)
	internalCdrSChan <- cdrServer // Signal that cdrS is operational
}

func startScheduler(internalSchedulerChan chan *scheduler.Scheduler, cacheDoneChan chan struct{}, dm *engine.DataManager, exitChan chan bool) {
	// Wait for cache to load data before starting
	cacheDone := <-cacheDoneChan
	cacheDoneChan <- cacheDone
	utils.Logger.Info("Starting CGRateS Scheduler.")
	sched := scheduler.NewScheduler(dm)
	internalSchedulerChan <- sched

	sched.Loop()
	exitChan <- true // Should not get out of loop though
}

func startPubSubServer(internalPubSubSChan chan rpcclient.RpcClientConnection, dm *engine.DataManager, server *utils.Server, exitChan chan bool) {
	pubSubServer, err := engine.NewPubSub(dm, cfg.GeneralCfg().HttpSkipTlsVerify)
	if err != nil {
		utils.Logger.Crit(fmt.Sprintf("<PubSubS> Could not start, error: %s", err.Error()))
		exitChan <- true
		return
	}
	server.RpcRegisterName("PubSubV1", pubSubServer)
	internalPubSubSChan <- pubSubServer
}

// ToDo: Make sure we are caching before starting this one
func startAliasesServer(internalAliaseSChan chan rpcclient.RpcClientConnection, dm *engine.DataManager, server *utils.Server, exitChan chan bool) {
	aliasesServer := engine.NewAliasHandler(dm)
	server.RpcRegisterName("AliasesV1", aliasesServer)
	/*loadHist, err := dm.DataDB().GetLoadHistory(1, true, utils.NonTransactional)
	if err != nil || len(loadHist) == 0 {
		utils.Logger.Info(fmt.Sprintf("could not get load history: %v (%v)", loadHist, err))
		internalAliaseSChan <- aliasesServer
		return
	}
	*/
	internalAliaseSChan <- aliasesServer
}

func startUsersServer(internalUserSChan chan rpcclient.RpcClientConnection, dm *engine.DataManager, server *utils.Server, exitChan chan bool) {
	utils.Logger.Info("Starting User service.")
	userServer, err := engine.NewUserMap(dm, cfg.UserServerIndexes)
	if err != nil {
		utils.Logger.Crit(fmt.Sprintf("<UsersService> Could not start, error: %s", err.Error()))
		exitChan <- true
		return
	}
	utils.Logger.Info("Started User service.")
	server.RpcRegisterName("UsersV1", userServer)
	internalUserSChan <- userServer
}

// startAttributeService fires up the AttributeS
func startAttributeService(internalAttributeSChan chan rpcclient.RpcClientConnection,
	cacheS *engine.CacheS, cfg *config.CGRConfig, dm *engine.DataManager,
	server *utils.Server, exitChan chan bool, filterSChan chan *engine.FilterS) {
	filterS := <-filterSChan
	filterSChan <- filterS
	<-cacheS.GetPrecacheChannel(utils.CacheAttributeProfiles)

	aS, err := engine.NewAttributeService(dm, filterS,
		cfg.AttributeSCfg().StringIndexedFields,
		cfg.AttributeSCfg().PrefixIndexedFields,
		cfg.AttributeSCfg().ProcessRuns)
	if err != nil {
		utils.Logger.Crit(
			fmt.Sprintf("<%s> Could not init, error: %s",
				utils.AttributeS, err.Error()))
		exitChan <- true
		return
	}
	go func() {
		if err := aS.ListenAndServe(exitChan); err != nil {
			utils.Logger.Crit(
				fmt.Sprintf("<%s> Error: %s listening for packets",
					utils.AttributeS, err.Error()))
		}
		aS.Shutdown()
		exitChan <- true
		return
	}()
	aSv1 := v1.NewAttributeSv1(aS)
	server.RpcRegister(aSv1)
	internalAttributeSChan <- aSv1
}

// startChargerService fires up the ChargerS
func startChargerService(internalChargerSChan chan rpcclient.RpcClientConnection,
	cacheS *engine.CacheS, internalAttributeSChan chan rpcclient.RpcClientConnection,
	cfg *config.CGRConfig, dm *engine.DataManager,
	server *utils.Server, exitChan chan bool, filterSChan chan *engine.FilterS) {
	filterS := <-filterSChan
	filterSChan <- filterS
	<-cacheS.GetPrecacheChannel(utils.CacheChargerProfiles)
	var attrSConn *rpcclient.RpcClientPool
	var err error
	if len(cfg.ChargerSCfg().AttributeSConns) != 0 { // AttributeS connection init
		attrSConn, err = engine.NewRPCPool(rpcclient.POOL_FIRST,
			cfg.TlsCfg().ClientKey,
			cfg.TlsCfg().ClientCerificate, cfg.TlsCfg().CaCertificate,
			cfg.GeneralCfg().ConnectAttempts, cfg.GeneralCfg().Reconnects,
			cfg.GeneralCfg().ConnectTimeout, cfg.GeneralCfg().ReplyTimeout,
			cfg.ChargerSCfg().AttributeSConns, internalAttributeSChan,
			cfg.GeneralCfg().InternalTtl)
		if err != nil {
			utils.Logger.Crit(fmt.Sprintf("<%s> Could not connect to %s: %s",
				utils.ChargerS, utils.AttributeS, err.Error()))
			exitChan <- true
			return
		}
	}
	cS, err := engine.NewChargerService(dm, filterS, attrSConn, cfg)
	if err != nil {
		utils.Logger.Crit(
			fmt.Sprintf("<%s> Could not init, error: %s",
				utils.ChargerS, err.Error()))
		exitChan <- true
		return
	}
	go func() {
		if err := cS.ListenAndServe(exitChan); err != nil {
			utils.Logger.Crit(
				fmt.Sprintf("<%s> Error: %s listening for packets",
					utils.ChargerS, err.Error()))
		}
		cS.Shutdown()
		exitChan <- true
		return
	}()
	cSv1 := v1.NewChargerSv1(cS)
	server.RpcRegister(cSv1)
	internalChargerSChan <- cSv1
}

func startResourceService(internalRsChan chan rpcclient.RpcClientConnection, cacheS *engine.CacheS,
	internalThresholdSChan chan rpcclient.RpcClientConnection, cfg *config.CGRConfig,
	dm *engine.DataManager, server *utils.Server, exitChan chan bool, filterSChan chan *engine.FilterS) {
	var err error
	var thdSConn *rpcclient.RpcClientPool
	filterS := <-filterSChan
	filterSChan <- filterS
	if len(cfg.ResourceSCfg().ThresholdSConns) != 0 { // Stats connection init
		thdSConn, err = engine.NewRPCPool(rpcclient.POOL_FIRST,
			cfg.TlsCfg().ClientKey,
			cfg.TlsCfg().ClientCerificate, cfg.TlsCfg().CaCertificate,
			cfg.GeneralCfg().ConnectAttempts, cfg.GeneralCfg().Reconnects,
			cfg.GeneralCfg().ConnectTimeout, cfg.GeneralCfg().ReplyTimeout,
			cfg.ResourceSCfg().ThresholdSConns, internalThresholdSChan,
			cfg.GeneralCfg().InternalTtl)
		if err != nil {
			utils.Logger.Crit(fmt.Sprintf("<ResourceS> Could not connect to ThresholdS: %s", err.Error()))
			exitChan <- true
			return
		}
	}
	<-cacheS.GetPrecacheChannel(utils.CacheResourceProfiles)
	<-cacheS.GetPrecacheChannel(utils.CacheResources)

	rS, err := engine.NewResourceService(dm, cfg.ResourceSCfg().StoreInterval,
		thdSConn, filterS, cfg.ResourceSCfg().StringIndexedFields, cfg.ResourceSCfg().PrefixIndexedFields)
	if err != nil {
		utils.Logger.Crit(fmt.Sprintf("<ResourceS> Could not init, error: %s", err.Error()))
		exitChan <- true
		return
	}
	utils.Logger.Info(fmt.Sprintf("Starting Resource Service"))
	go func() {
		if err := rS.ListenAndServe(exitChan); err != nil {
			utils.Logger.Crit(fmt.Sprintf("<ResourceS> Could not start, error: %s", err.Error()))

		}
		rS.Shutdown()
		exitChan <- true
		return
	}()
	rsV1 := v1.NewResourceSv1(rS)
	server.RpcRegister(rsV1)
	internalRsChan <- rsV1
}

// startStatService fires up the StatS
func startStatService(internalStatSChan chan rpcclient.RpcClientConnection, cacheS *engine.CacheS,
	internalThresholdSChan chan rpcclient.RpcClientConnection, cfg *config.CGRConfig,
	dm *engine.DataManager, server *utils.Server, exitChan chan bool, filterSChan chan *engine.FilterS) {
	var err error
	var thdSConn *rpcclient.RpcClientPool
	filterS := <-filterSChan
	filterSChan <- filterS
	if len(cfg.StatSCfg().ThresholdSConns) != 0 { // Stats connection init
		thdSConn, err = engine.NewRPCPool(rpcclient.POOL_FIRST,
			cfg.TlsCfg().ClientKey,
			cfg.TlsCfg().ClientCerificate, cfg.TlsCfg().CaCertificate,
			cfg.GeneralCfg().ConnectAttempts, cfg.GeneralCfg().Reconnects,
			cfg.GeneralCfg().ConnectTimeout, cfg.GeneralCfg().ReplyTimeout,
			cfg.StatSCfg().ThresholdSConns, internalThresholdSChan,
			cfg.GeneralCfg().InternalTtl)
		if err != nil {
			utils.Logger.Crit(fmt.Sprintf("<StatS> Could not connect to ThresholdS: %s", err.Error()))
			exitChan <- true
			return
		}
	}
	<-cacheS.GetPrecacheChannel(utils.CacheStatQueueProfiles)
	<-cacheS.GetPrecacheChannel(utils.CacheStatQueues)

	sS, err := engine.NewStatService(dm, cfg.StatSCfg().StoreInterval,
		thdSConn, filterS, cfg.StatSCfg().StringIndexedFields, cfg.StatSCfg().PrefixIndexedFields)
	if err != nil {
		utils.Logger.Crit(fmt.Sprintf("<StatS> Could not init, error: %s", err.Error()))
		exitChan <- true
		return
	}
	utils.Logger.Info(fmt.Sprintf("Starting Stat Service"))
	go func() {
		if err := sS.ListenAndServe(exitChan); err != nil {
			utils.Logger.Crit(fmt.Sprintf("<StatS> Error: %s listening for packets", err.Error()))
		}
		sS.Shutdown()
		exitChan <- true
		return
	}()
	stsV1 := v1.NewStatSv1(sS)
	server.RpcRegister(stsV1)
	internalStatSChan <- stsV1
}

// startThresholdService fires up the ThresholdS
func startThresholdService(internalThresholdSChan chan rpcclient.RpcClientConnection,
	cacheS *engine.CacheS, cfg *config.CGRConfig, dm *engine.DataManager,
	server *utils.Server, exitChan chan bool, filterSChan chan *engine.FilterS) {
	filterS := <-filterSChan
	filterSChan <- filterS
	<-cacheS.GetPrecacheChannel(utils.CacheThresholdProfiles)
	<-cacheS.GetPrecacheChannel(utils.CacheThresholds)

	tS, err := engine.NewThresholdService(dm, cfg.ThresholdSCfg().StringIndexedFields,
		cfg.ThresholdSCfg().PrefixIndexedFields, cfg.ThresholdSCfg().StoreInterval, filterS)
	if err != nil {
		utils.Logger.Crit(fmt.Sprintf("<ThresholdS> Could not init, error: %s", err.Error()))
		exitChan <- true
		return
	}
	utils.Logger.Info(fmt.Sprintf("Starting Threshold Service"))
	go func() {
		if err := tS.ListenAndServe(exitChan); err != nil {
			utils.Logger.Crit(fmt.Sprintf("<ThresholdS> Error: %s listening for packets", err.Error()))
		}
		tS.Shutdown()
		exitChan <- true
		return
	}()
	tSv1 := v1.NewThresholdSv1(tS)
	server.RpcRegister(tSv1)
	internalThresholdSChan <- tSv1
}

// startSupplierService fires up the SupplierS
func startSupplierService(internalSupplierSChan chan rpcclient.RpcClientConnection, cacheS *engine.CacheS,
	internalRsChan, internalStatSChan chan rpcclient.RpcClientConnection,
	cfg *config.CGRConfig, dm *engine.DataManager, server *utils.Server,
	exitChan chan bool, filterSChan chan *engine.FilterS,
	internalAttrSChan chan rpcclient.RpcClientConnection) {
	var err error
	filterS := <-filterSChan
	filterSChan <- filterS
	var attrSConn, resourceSConn, statSConn *rpcclient.RpcClientPool
	if len(cfg.SupplierSCfg().AttributeSConns) != 0 {
		attrSConn, err = engine.NewRPCPool(rpcclient.POOL_FIRST,
			cfg.TlsCfg().ClientKey,
			cfg.TlsCfg().ClientCerificate, cfg.TlsCfg().CaCertificate,
			cfg.GeneralCfg().ConnectAttempts, cfg.GeneralCfg().Reconnects,
			cfg.GeneralCfg().ConnectTimeout, cfg.GeneralCfg().ReplyTimeout,
			cfg.SupplierSCfg().AttributeSConns, internalAttrSChan,
			cfg.GeneralCfg().InternalTtl)
		if err != nil {
			utils.Logger.Crit(fmt.Sprintf("<%s> Could not connect to %s: %s",
				utils.SupplierS, utils.AttributeS, err.Error()))
			exitChan <- true
			return
		}
	}
	if len(cfg.SupplierSCfg().StatSConns) != 0 {
		statSConn, err = engine.NewRPCPool(rpcclient.POOL_FIRST,
			cfg.TlsCfg().ClientKey,
			cfg.TlsCfg().ClientCerificate, cfg.TlsCfg().CaCertificate,
			cfg.GeneralCfg().ConnectAttempts, cfg.GeneralCfg().Reconnects,
			cfg.GeneralCfg().ConnectTimeout, cfg.GeneralCfg().ReplyTimeout,
			cfg.SupplierSCfg().StatSConns, internalStatSChan,
			cfg.GeneralCfg().InternalTtl)
		if err != nil {
			utils.Logger.Crit(fmt.Sprintf("<%s> Could not connect to StatS: %s",
				utils.SupplierS, err.Error()))
			exitChan <- true
			return
		}
	}
	<-cacheS.GetPrecacheChannel(utils.CacheSupplierProfiles)

	splS, err := engine.NewSupplierService(dm, cfg.GeneralCfg().DefaultTimezone,
		filterS, cfg.SupplierSCfg().StringIndexedFields,
		cfg.SupplierSCfg().PrefixIndexedFields, resourceSConn, statSConn, attrSConn)
	if err != nil {
		utils.Logger.Crit(fmt.Sprintf("<%s> Could not init, error: %s",
			utils.SupplierS, err.Error()))
		exitChan <- true
		return
	}
	go func() {
		if err := splS.ListenAndServe(exitChan); err != nil {
			utils.Logger.Crit(fmt.Sprintf("<%s> Error: %s listening for packets",
				utils.SupplierS, err.Error()))
		}
		splS.Shutdown()
		exitChan <- true
		return
	}()
	splV1 := v1.NewSupplierSv1(splS)
	server.RpcRegister(splV1)
	internalSupplierSChan <- splV1
}

// startFilterService fires up the FilterS
func startFilterService(filterSChan chan *engine.FilterS, cacheS *engine.CacheS,
	internalStatSChan chan rpcclient.RpcClientConnection, cfg *config.CGRConfig,
	dm *engine.DataManager, exitChan chan bool) {
	<-cacheS.GetPrecacheChannel(utils.CacheFilters)
	filterSChan <- engine.NewFilterS(cfg, internalStatSChan, dm)
}

// loaderService will start and register APIs for LoaderService if enabled
func loaderService(cacheS *engine.CacheS, cfg *config.CGRConfig,
	dm *engine.DataManager, server *utils.Server, exitChan chan bool, filterSChan chan *engine.FilterS) {
	filterS := <-filterSChan
	filterSChan <- filterS
	ldrS := loaders.NewLoaderService(dm, cfg.LoaderCfg(),
		cfg.GeneralCfg().DefaultTimezone, filterS)
	if !ldrS.Enabled() {
		return
	}
	go ldrS.ListenAndServe(exitChan)
	server.RpcRegister(v1.NewLoaderSv1(ldrS))
}

// startDispatcherService fires up the DispatcherS
func startDispatcherService(internalDispatcherSChan, internalRaterChan chan rpcclient.RpcClientConnection,
	cacheS *engine.CacheS, dm *engine.DataManager,
	server *utils.Server, exitChan chan bool) {
	utils.Logger.Info("Starting CGRateS Dispatcher service.")
	var err error
	//var ralsConns, resSConns, threshSConns, statSConns, suplSConns, attrSConns, sessionsSConns, chargerSConns *rpcclient.RpcClientPool

<<<<<<< HEAD
	/*
		if len(cfg.DispatcherSCfg().RALsConns) != 0 {
			ralsConns, err = engine.NewRPCPool(cfg.DispatcherSCfg().DispatchingStrategy,
				cfg.TlsCfg().ClientKey,
				cfg.TlsCfg().ClientCerificate, cfg.TlsCfg().CaCertificate,
				cfg.GeneralCfg().ConnectAttempts, cfg.GeneralCfg().Reconnects,
				cfg.GeneralCfg().ConnectTimeout, cfg.GeneralCfg().ReplyTimeout,
				cfg.DispatcherSCfg().RALsConns, internalRaterChan,
				cfg.GeneralCfg().InternalTtl)
			if err != nil {
				utils.Logger.Crit(fmt.Sprintf("<%s> Could not connect to RALs: %s", utils.DispatcherS, err.Error()))
				exitChan <- true
				return
			}
=======
	cfg.DispatcherCfg().DispatchingStrategy = strings.TrimPrefix(cfg.DispatcherCfg().DispatchingStrategy,
		utils.Meta) // remote * from DispatchingStrategy
	if len(cfg.DispatcherCfg().RALsConns) != 0 {
		ralsConns, err = engine.NewRPCPool(cfg.DispatcherCfg().DispatchingStrategy,
			cfg.TlsCfg().ClientKey,
			cfg.TlsCfg().ClientCerificate, cfg.TlsCfg().CaCertificate,
			cfg.GeneralCfg().ConnectAttempts, cfg.GeneralCfg().Reconnects,
			cfg.GeneralCfg().ConnectTimeout, cfg.GeneralCfg().ReplyTimeout,
			cfg.DispatcherCfg().RALsConns, internalRaterChan,
			cfg.GeneralCfg().InternalTtl)
		if err != nil {
			utils.Logger.Crit(fmt.Sprintf("<%s> Could not connect to RALs: %s", utils.DispatcherS, err.Error()))
			exitChan <- true
			return
		}
	}
	if len(cfg.DispatcherCfg().ResSConns) != 0 {
		resSConns, err = engine.NewRPCPool(cfg.DispatcherCfg().DispatchingStrategy,
			cfg.TlsCfg().ClientKey,
			cfg.TlsCfg().ClientCerificate, cfg.TlsCfg().CaCertificate,
			cfg.GeneralCfg().ConnectAttempts, cfg.GeneralCfg().Reconnects,
			cfg.GeneralCfg().ConnectTimeout, cfg.GeneralCfg().ReplyTimeout,
			cfg.DispatcherCfg().ResSConns, nil,
			cfg.GeneralCfg().InternalTtl)
		if err != nil {
			utils.Logger.Crit(fmt.Sprintf("<%s> Could not connect to ResoruceS: %s", utils.DispatcherS, err.Error()))
			exitChan <- true
			return
		}
	}
	if len(cfg.DispatcherCfg().ThreshSConns) != 0 {
		threshSConns, err = engine.NewRPCPool(cfg.DispatcherCfg().DispatchingStrategy,
			cfg.TlsCfg().ClientKey,
			cfg.TlsCfg().ClientCerificate, cfg.TlsCfg().CaCertificate,
			cfg.GeneralCfg().ConnectAttempts, cfg.GeneralCfg().Reconnects,
			cfg.GeneralCfg().ConnectTimeout, cfg.GeneralCfg().ReplyTimeout,
			cfg.DispatcherCfg().ThreshSConns, nil,
			cfg.GeneralCfg().InternalTtl)
		if err != nil {
			utils.Logger.Crit(fmt.Sprintf("<%s> Could not connect to ThresholdS: %s", utils.DispatcherS, err.Error()))
			exitChan <- true
			return
		}
	}
	if len(cfg.DispatcherCfg().StatSConns) != 0 {
		statSConns, err = engine.NewRPCPool(cfg.DispatcherCfg().DispatchingStrategy,
			cfg.TlsCfg().ClientKey,
			cfg.TlsCfg().ClientCerificate, cfg.TlsCfg().CaCertificate,
			cfg.GeneralCfg().ConnectAttempts, cfg.GeneralCfg().Reconnects,
			cfg.GeneralCfg().ConnectTimeout, cfg.GeneralCfg().ReplyTimeout,
			cfg.DispatcherCfg().StatSConns, nil,
			cfg.GeneralCfg().InternalTtl)
		if err != nil {
			utils.Logger.Crit(fmt.Sprintf("<%s> Could not connect to StatQueueS: %s", utils.DispatcherS, err.Error()))
			exitChan <- true
			return
		}
	}
	if len(cfg.DispatcherCfg().SupplSConns) != 0 {
		suplSConns, err = engine.NewRPCPool(cfg.DispatcherCfg().DispatchingStrategy,
			cfg.TlsCfg().ClientKey,
			cfg.TlsCfg().ClientCerificate, cfg.TlsCfg().CaCertificate,
			cfg.GeneralCfg().ConnectAttempts, cfg.GeneralCfg().Reconnects,
			cfg.GeneralCfg().ConnectTimeout, cfg.GeneralCfg().ReplyTimeout,
			cfg.DispatcherCfg().SupplSConns, nil,
			cfg.GeneralCfg().InternalTtl)
		if err != nil {
			utils.Logger.Crit(fmt.Sprintf("<%s> Could not connect to SupplierS: %s", utils.DispatcherS, err.Error()))
			exitChan <- true
			return
		}
	}
	if len(cfg.DispatcherCfg().AttrSConns) != 0 {
		attrSConns, err = engine.NewRPCPool(cfg.DispatcherCfg().DispatchingStrategy,
			cfg.TlsCfg().ClientKey,
			cfg.TlsCfg().ClientCerificate, cfg.TlsCfg().CaCertificate,
			cfg.GeneralCfg().ConnectAttempts, cfg.GeneralCfg().Reconnects,
			cfg.GeneralCfg().ConnectTimeout, cfg.GeneralCfg().ReplyTimeout,
			cfg.DispatcherCfg().AttrSConns, nil,
			cfg.GeneralCfg().InternalTtl)
		if err != nil {
			utils.Logger.Crit(fmt.Sprintf("<%s> Could not connect to AttributeS: %s", utils.DispatcherS, err.Error()))
			exitChan <- true
			return
		}
	}
	if len(cfg.DispatcherCfg().SessionSConns) != 0 {
		sessionsSConns, err = engine.NewRPCPool(cfg.DispatcherCfg().DispatchingStrategy,
			cfg.TlsCfg().ClientKey,
			cfg.TlsCfg().ClientCerificate, cfg.TlsCfg().CaCertificate,
			cfg.GeneralCfg().ConnectAttempts, cfg.GeneralCfg().Reconnects,
			cfg.GeneralCfg().ConnectTimeout, cfg.GeneralCfg().ReplyTimeout,
			cfg.DispatcherCfg().SessionSConns, nil,
			cfg.GeneralCfg().InternalTtl)
		if err != nil {
			utils.Logger.Crit(fmt.Sprintf("<%s> Could not connect to SessionS: %s", utils.DispatcherS, err.Error()))
			exitChan <- true
			return
		}
	}
	if len(cfg.DispatcherCfg().ChargerSConns) != 0 {
		chargerSConns, err = engine.NewRPCPool(cfg.DispatcherCfg().DispatchingStrategy,
			cfg.TlsCfg().ClientKey,
			cfg.TlsCfg().ClientCerificate, cfg.TlsCfg().CaCertificate,
			cfg.GeneralCfg().ConnectAttempts, cfg.GeneralCfg().Reconnects,
			cfg.GeneralCfg().ConnectTimeout, cfg.GeneralCfg().ReplyTimeout,
			cfg.DispatcherCfg().ChargerSConns, nil,
			cfg.GeneralCfg().InternalTtl)
		if err != nil {
			utils.Logger.Crit(fmt.Sprintf("<%s> Could not connect to ChargerS: %s", utils.DispatcherS, err.Error()))
			exitChan <- true
			return
>>>>>>> a65bf218
		}
	*/

	dspS, err := dispatchers.NewDispatcherService(dm, cfg)
	if err != nil {
		utils.Logger.Crit(fmt.Sprintf("<%s> Could not init, error: %s", utils.DispatcherS, err.Error()))
		exitChan <- true
		return
	}
	go func() {
		if err := dspS.ListenAndServe(exitChan); err != nil {
			utils.Logger.Crit(fmt.Sprintf("<%s> Error: %s listening for packets", utils.DispatcherS, err.Error()))
		}
		dspS.Shutdown()
		exitChan <- true
		return
	}()
<<<<<<< HEAD
	/*
		if !cfg.ThresholdSCfg().Enabled && len(cfg.DispatcherSCfg().ThreshSConns) != 0 {
			server.RpcRegisterName(utils.ThresholdSv1,
				v1.NewDispatcherThresholdSv1(dspS))
		}
		if !cfg.StatSCfg().Enabled && len(cfg.DispatcherSCfg().StatSConns) != 0 {
			server.RpcRegisterName(utils.StatSv1,
				v1.NewDispatcherStatSv1(dspS))
		}
		if !cfg.ResourceSCfg().Enabled && len(cfg.DispatcherSCfg().ResSConns) != 0 {
			server.RpcRegisterName(utils.ResourceSv1,
				v1.NewDispatcherResourceSv1(dspS))
		}
		if !cfg.SupplierSCfg().Enabled && len(cfg.DispatcherSCfg().SupplSConns) != 0 {
			server.RpcRegisterName(utils.SupplierSv1,
				v1.NewDispatcherSupplierSv1(dspS))
		}
		if !cfg.AttributeSCfg().Enabled && len(cfg.DispatcherSCfg().AttrSConns) != 0 {
			server.RpcRegisterName(utils.AttributeSv1,
				v1.NewDispatcherAttributeSv1(dspS))
		}
		if !cfg.SessionSCfg().Enabled && len(cfg.DispatcherSCfg().SessionSConns) != 0 {
			server.RpcRegisterName(utils.SessionSv1,
				v1.NewDispatcherSessionSv1(dspS))
		}
		if !cfg.ChargerSCfg().Enabled && len(cfg.DispatcherSCfg().ChargerSConns) != 0 {
			server.RpcRegisterName(utils.ChargerSv1,
				v1.NewDispatcherChargerSv1(dspS))
		}
	*/
=======
	if !cfg.ThresholdSCfg().Enabled && len(cfg.DispatcherCfg().ThreshSConns) != 0 {
		server.RpcRegisterName(utils.ThresholdSv1,
			v1.NewDispatcherThresholdSv1(dspS))
	}
	if !cfg.StatSCfg().Enabled && len(cfg.DispatcherCfg().StatSConns) != 0 {
		server.RpcRegisterName(utils.StatSv1,
			v1.NewDispatcherStatSv1(dspS))
	}
	if !cfg.ResourceSCfg().Enabled && len(cfg.DispatcherCfg().ResSConns) != 0 {
		server.RpcRegisterName(utils.ResourceSv1,
			v1.NewDispatcherResourceSv1(dspS))
	}
	if !cfg.SupplierSCfg().Enabled && len(cfg.DispatcherCfg().SupplSConns) != 0 {
		server.RpcRegisterName(utils.SupplierSv1,
			v1.NewDispatcherSupplierSv1(dspS))
	}
	if !cfg.AttributeSCfg().Enabled && len(cfg.DispatcherCfg().AttrSConns) != 0 {
		server.RpcRegisterName(utils.AttributeSv1,
			v1.NewDispatcherAttributeSv1(dspS))
	}
	if !cfg.SessionSCfg().Enabled && len(cfg.DispatcherCfg().SessionSConns) != 0 {
		server.RpcRegisterName(utils.SessionSv1,
			v1.NewDispatcherSessionSv1(dspS))
	}
	if !cfg.ChargerSCfg().Enabled && len(cfg.DispatcherCfg().ChargerSConns) != 0 {
		server.RpcRegisterName(utils.ChargerSv1,
			v1.NewDispatcherChargerSv1(dspS))
	}
>>>>>>> a65bf218
}

// startAnalyzerService fires up the AnalyzerS
func startAnalyzerService(internalAnalyzerSChan chan rpcclient.RpcClientConnection,
	server *utils.Server, exitChan chan bool) {
	utils.Logger.Info("Starting CGRateS Analyzer service.")
	var err error
	aS, err := analyzers.NewAnalyzerService()
	if err != nil {
		utils.Logger.Crit(fmt.Sprintf("<%s> Could not init, error: %s", utils.AnalyzerS, err.Error()))
		exitChan <- true
		return
	}
	go func() {
		if err := aS.ListenAndServe(exitChan); err != nil {
			utils.Logger.Crit(fmt.Sprintf("<%s> Error: %s listening for packets", utils.AnalyzerS, err.Error()))
		}
		aS.Shutdown()
		exitChan <- true
		return
	}()
	aSv1 := v1.NewAnalyzerSv1(aS)
	server.RpcRegister(aSv1)
	internalAnalyzerSChan <- aSv1
}

func startRpc(server *utils.Server, internalRaterChan,
	internalCdrSChan, internalPubSubSChan, internalUserSChan,
	internalAliaseSChan, internalRsChan, internalStatSChan,
	internalAttrSChan, internalChargerSChan, internalThdSChan, internalSuplSChan,
	internalSMGChan, internalDispatcherSChan, internalAnalyzerSChan chan rpcclient.RpcClientConnection,
	exitChan chan bool) {
	select { // Any of the rpc methods will unlock listening to rpc requests
	case resp := <-internalRaterChan:
		internalRaterChan <- resp
	case cdrs := <-internalCdrSChan:
		internalCdrSChan <- cdrs
	case pubsubs := <-internalPubSubSChan:
		internalPubSubSChan <- pubsubs
	case users := <-internalUserSChan:
		internalUserSChan <- users
	case aliases := <-internalAliaseSChan:
		internalAliaseSChan <- aliases
	case smg := <-internalSMGChan:
		internalSMGChan <- smg
	case rls := <-internalRsChan:
		internalRsChan <- rls
	case statS := <-internalStatSChan:
		internalStatSChan <- statS
	case attrS := <-internalAttrSChan:
		internalAttrSChan <- attrS
	case chrgS := <-internalChargerSChan:
		internalChargerSChan <- chrgS
	case thS := <-internalThdSChan:
		internalThdSChan <- thS
	case splS := <-internalSuplSChan:
		internalSuplSChan <- splS
	case dispatcherS := <-internalDispatcherSChan:
		internalDispatcherSChan <- dispatcherS
	case analyzerS := <-internalAnalyzerSChan:
		internalAnalyzerSChan <- analyzerS
	}

	go server.ServeJSON(cfg.ListenCfg().RPCJSONListen)
	go server.ServeGOB(cfg.ListenCfg().RPCGOBListen)
	go server.ServeHTTP(
		cfg.ListenCfg().HTTPListen,
		cfg.HTTPCfg().HTTPJsonRPCURL,
		cfg.HTTPCfg().HTTPWSURL,
		cfg.HTTPCfg().HTTPUseBasicAuth,
		cfg.HTTPCfg().HTTPAuthUsers,
		exitChan,
	)
	if cfg.ListenCfg().RPCGOBTLSListen != "" {
		if cfg.TlsCfg().ServerCerificate == "" || cfg.TlsCfg().ServerKey == "" {
			utils.Logger.Warning("WARNING: missing TLS certificate/key file!")
		} else {
			go server.ServeGOBTLS(
				cfg.ListenCfg().RPCGOBTLSListen,
				cfg.TlsCfg().ServerCerificate,
				cfg.TlsCfg().ServerKey,
				cfg.TlsCfg().CaCertificate,
				cfg.TlsCfg().ServerPolicy,
				cfg.TlsCfg().ServerName,
			)
		}
	}
	if cfg.ListenCfg().RPCJSONTLSListen != "" {
		if cfg.TlsCfg().ServerCerificate == "" || cfg.TlsCfg().ServerKey == "" {
			utils.Logger.Warning("WARNING: missing TLS certificate/key file!")
		} else {
			go server.ServeJSONTLS(
				cfg.ListenCfg().RPCJSONTLSListen,
				cfg.TlsCfg().ServerCerificate,
				cfg.TlsCfg().ServerKey,
				cfg.TlsCfg().CaCertificate,
				cfg.TlsCfg().ServerPolicy,
				cfg.TlsCfg().ServerName,
			)
		}
	}
	if cfg.ListenCfg().HTTPTLSListen != "" {
		if cfg.TlsCfg().ServerCerificate == "" || cfg.TlsCfg().ServerKey == "" {
			utils.Logger.Warning("WARNING: missing TLS certificate/key file!")
		} else {
			go server.ServeHTTPTLS(
				cfg.ListenCfg().HTTPTLSListen,
				cfg.TlsCfg().ServerCerificate,
				cfg.TlsCfg().ServerKey,
				cfg.TlsCfg().CaCertificate,
				cfg.TlsCfg().ServerPolicy,
				cfg.TlsCfg().ServerName,
				cfg.HTTPCfg().HTTPJsonRPCURL,
				cfg.HTTPCfg().HTTPWSURL,
				cfg.HTTPCfg().HTTPUseBasicAuth,
				cfg.HTTPCfg().HTTPAuthUsers,
			)
		}
	}
}

func writePid() {
	utils.Logger.Info(*pidFile)
	f, err := os.Create(*pidFile)
	if err != nil {
		log.Fatal("Could not write pid file: ", err)
	}
	f.WriteString(strconv.Itoa(os.Getpid()))
	if err := f.Close(); err != nil {
		log.Fatal("Could not write pid file: ", err)
	}
}

// initLogger will initialize syslog writter, needs to be called after config init
func initLogger(cfg *config.CGRConfig) error {
	sylogger := cfg.GeneralCfg().Logger
	if *syslogger != "" { // Modify the log level if provided by command arguments
		sylogger = *syslogger
	}
	err := utils.Newlogger(sylogger, cfg.GeneralCfg().NodeID)
	if err != nil {
		return err
	}
	return nil
}

func schedCDRsConns(internalCDRSChan chan rpcclient.RpcClientConnection, exitChan chan bool) {
	var err error
	var cdrsConn *rpcclient.RpcClientPool
	cdrsConn, err = engine.NewRPCPool(rpcclient.POOL_FIRST,
		cfg.TlsCfg().ClientKey,
		cfg.TlsCfg().ClientCerificate, cfg.TlsCfg().CaCertificate,
		cfg.GeneralCfg().ConnectAttempts, cfg.GeneralCfg().Reconnects,
		cfg.GeneralCfg().ConnectTimeout, cfg.GeneralCfg().ReplyTimeout,
		cfg.SchedulerCfg().CDRsConns, internalCDRSChan,
		cfg.GeneralCfg().InternalTtl)
	if err != nil {
		utils.Logger.Crit(fmt.Sprintf("<%s> Could not connect to CDRServer: %s", utils.SchedulerS, err.Error()))
		exitChan <- true
		return
	}
	engine.SetSchedCdrsConns(cdrsConn)
}

func memProfFile(memProfPath string) bool {
	f, err := os.Create(memProfPath)
	if err != nil {
		utils.Logger.Crit(fmt.Sprintf("<memProfile>could not create memory profile file: %s", err))
		return false
	}
	runtime.GC() // get up-to-date statistics
	if err := pprof.WriteHeapProfile(f); err != nil {
		utils.Logger.Crit(fmt.Sprintf("<memProfile>could not write memory profile: %s", err))
		f.Close()
		return false
	}
	f.Close()
	return true
}

func memProfiling(memProfDir string, interval time.Duration, nrFiles int, exitChan chan bool) {
	for i := 1; ; i++ {
		time.Sleep(interval)
		memPath := path.Join(memProfDir, fmt.Sprintf("mem%v.prof", i))
		if !memProfFile(memPath) {
			exitChan <- true
		}
		if i%nrFiles == 0 {
			i = 0 // reset the counting
		}
	}
}

func cpuProfiling(cpuProfDir string, exitChan chan bool, stopChan, doneChan chan struct{}) {
	cpuPath := path.Join(cpuProfDir, "cpu.prof")
	f, err := os.Create(cpuPath)
	if err != nil {
		utils.Logger.Crit(fmt.Sprintf("<cpuProfiling>could not create cpu profile file: %s", err))
		exitChan <- true
		return
	}
	pprof.StartCPUProfile(f)
	<-stopChan
	pprof.StopCPUProfile()
	f.Close()
	doneChan <- struct{}{}
}

func shutdownSingnalHandler(exitChan chan bool) {
	c := make(chan os.Signal)
	signal.Notify(c, os.Interrupt, syscall.SIGHUP, syscall.SIGTERM, syscall.SIGINT, syscall.SIGQUIT)
	<-c
	exitChan <- true
}

func main() {
	flag.Parse()
	vers := utils.GetCGRVersion()
	if *version {
		fmt.Println(vers)
		return
	}
	if *pidFile != "" {
		writePid()
	}
	if *singlecpu {
		runtime.GOMAXPROCS(1) // Having multiple cpus may slow down computing due to CPU management, to be reviewed in future Go releases
	}

	exitChan := make(chan bool)
	go shutdownSingnalHandler(exitChan)

	if *memProfDir != "" {
		go memProfiling(*memProfDir, *memProfInterval, *memProfNrFiles, exitChan)
	}
	cpuProfChanStop := make(chan struct{})
	cpuProfChanDone := make(chan struct{})
	if *cpuProfDir != "" {
		go cpuProfiling(*cpuProfDir, exitChan, cpuProfChanStop, cpuProfChanDone)
	}

	if *scheduledShutdown != "" {
		shutdownDur, err := utils.ParseDurationWithNanosecs(*scheduledShutdown)
		if err != nil {
			log.Fatal(err)
		}
		go func() { // Schedule shutdown
			time.Sleep(shutdownDur)
			exitChan <- true
			return
		}()
	}
	utils.Logger.Debug(fmt.Sprintf("Starting CGRateS with version <%s>", vers))
	var err error
	// Init config
	cfg, err = config.NewCGRConfigFromFolder(*cfgDir)
	if err != nil {
		log.Fatalf("Could not parse config: <%s>", err.Error())
		return
	}
	if *nodeID != "" {
		cfg.GeneralCfg().NodeID = *nodeID
	}
	config.SetCgrConfig(cfg) // Share the config object

	// init syslog
	if err = initLogger(cfg); err != nil {
		log.Fatalf("Could not initialize syslog connection, err: <%s>", err.Error())
		return
	}
	lgLevel := cfg.GeneralCfg().LogLevel
	if *logLevel != -1 { // Modify the log level if provided by command arguments
		lgLevel = *logLevel
	}
	utils.Logger.SetLogLevel(lgLevel)

	var loadDb engine.LoadStorage
	var cdrDb engine.CdrStorage
	var dm *engine.DataManager
	if cfg.RalsCfg().RALsEnabled || cfg.PubSubServerEnabled ||
		cfg.AliasesServerEnabled || cfg.UserServerEnabled || cfg.SchedulerCfg().Enabled ||
		cfg.AttributeSCfg().Enabled || cfg.ResourceSCfg().Enabled || cfg.StatSCfg().Enabled ||
		cfg.ThresholdSCfg().Enabled || cfg.SupplierSCfg().Enabled { // Some services can run without db, ie: SessionS or CDRC
		dm, err = engine.ConfigureDataStorage(cfg.DataDbCfg().DataDbType,
			cfg.DataDbCfg().DataDbHost, cfg.DataDbCfg().DataDbPort,
			cfg.DataDbCfg().DataDbName, cfg.DataDbCfg().DataDbUser,
			cfg.DataDbCfg().DataDbPass, cfg.GeneralCfg().DBDataEncoding,
			cfg.CacheCfg(), cfg.DataDbCfg().DataDbSentinelName)
		if err != nil { // Cannot configure getter database, show stopper
			utils.Logger.Crit(fmt.Sprintf("Could not configure dataDb: %s exiting!", err))
			return
		}
		defer dm.DataDB().Close()
		engine.SetDataStorage(dm)
		if err := engine.CheckVersions(dm.DataDB()); err != nil {
			fmt.Println(err.Error())
			return
		}
	}
	if cfg.RalsCfg().RALsEnabled || cfg.CdrsCfg().CDRSEnabled {
		storDb, err := engine.ConfigureStorStorage(cfg.StorDbCfg().StorDBType,
			cfg.StorDbCfg().StorDBHost, cfg.StorDbCfg().StorDBPort,
			cfg.StorDbCfg().StorDBName, cfg.StorDbCfg().StorDBUser,
			cfg.StorDbCfg().StorDBPass, cfg.GeneralCfg().DBDataEncoding,
			cfg.StorDbCfg().StorDBMaxOpenConns, cfg.StorDbCfg().StorDBMaxIdleConns,
			cfg.StorDbCfg().StorDBConnMaxLifetime, cfg.StorDbCfg().StorDBCDRSIndexes)
		if err != nil { // Cannot configure logger database, show stopper
			utils.Logger.Crit(fmt.Sprintf("Could not configure logger database: %s exiting!", err))
			return
		}
		defer storDb.Close()
		// loadDb,cdrDb and storDb are all mapped on the same stordb storage
		loadDb = storDb.(engine.LoadStorage)
		cdrDb = storDb.(engine.CdrStorage)
		engine.SetCdrStorage(cdrDb)
		if err := engine.CheckVersions(storDb); err != nil {
			fmt.Println(err.Error())
			return
		}
	}
	// Done initing DBs
	engine.SetRoundingDecimals(cfg.GeneralCfg().RoundingDecimals)
	engine.SetRpSubjectPrefixMatching(cfg.RalsCfg().RpSubjectPrefixMatching)
	engine.SetLcrSubjectPrefixMatching(cfg.RalsCfg().LcrSubjectPrefixMatching)
	stopHandled := false

	// Rpc/http server
	server := new(utils.Server)

	// init cache
	cacheS := engine.NewCacheS(cfg, dm)
	server.RpcRegister(v1.NewCacheSv1(cacheS)) // before pre-caching so we can check status via API
	go func() {
		if err := cacheS.Precache(); err != nil {
			errCGR := err.(*utils.CGRError)
			errCGR.ActivateLongError()
			utils.Logger.Crit(fmt.Sprintf("<%s> error: %s on precache",
				utils.CacheS, err.Error()))
			exitChan <- true
		}
	}()

	// Async starts here, will follow cgrates.json start order

	// Define internal connections via channels
	internalRaterChan := make(chan rpcclient.RpcClientConnection, 1)
	internalCdrSChan := make(chan rpcclient.RpcClientConnection, 1)
	internalPubSubSChan := make(chan rpcclient.RpcClientConnection, 1)
	internalUserSChan := make(chan rpcclient.RpcClientConnection, 1)
	internalAliaseSChan := make(chan rpcclient.RpcClientConnection, 1)
	internalSMGChan := make(chan rpcclient.RpcClientConnection, 1)
	internalAttributeSChan := make(chan rpcclient.RpcClientConnection, 1)
	internalChargerSChan := make(chan rpcclient.RpcClientConnection, 1)
	internalRsChan := make(chan rpcclient.RpcClientConnection, 1)
	internalStatSChan := make(chan rpcclient.RpcClientConnection, 1)
	internalThresholdSChan := make(chan rpcclient.RpcClientConnection, 1)
	internalSupplierSChan := make(chan rpcclient.RpcClientConnection, 1)
	filterSChan := make(chan *engine.FilterS, 1)
	internalDispatcherSChan := make(chan rpcclient.RpcClientConnection, 1)
	internalAnalyzerSChan := make(chan rpcclient.RpcClientConnection, 1)

	// Start ServiceManager
	srvManager := servmanager.NewServiceManager(cfg, dm, exitChan, cacheS)

	// Start rater service
	if cfg.RalsCfg().RALsEnabled {
		go startRater(internalRaterChan, cacheS, internalThresholdSChan,
			internalStatSChan, internalPubSubSChan, internalUserSChan, internalAliaseSChan,
			srvManager, server, dm, loadDb, cdrDb, &stopHandled, exitChan, filterSChan)
	}

	// Start Scheduler
	if cfg.SchedulerCfg().Enabled {
		go srvManager.StartScheduler(true)
	}

	// Start CDR Server
	if cfg.CdrsCfg().CDRSEnabled {
		go startCDRS(internalCdrSChan, cdrDb, dm,
			internalRaterChan, internalPubSubSChan, internalAttributeSChan,
			internalUserSChan, internalAliaseSChan,
			internalThresholdSChan, internalStatSChan, internalChargerSChan,
			server, exitChan, filterSChan)
	}

	// Create connection to CDR Server and share it in engine(used for *cdrlog action)
	if len(cfg.SchedulerCfg().CDRsConns) != 0 {
		go schedCDRsConns(internalCdrSChan, exitChan)
	}

	// Start CDRC components if necessary
	go startCdrcs(internalCdrSChan, internalRaterChan, exitChan, filterSChan)

	// Start SM-Generic
	if cfg.SessionSCfg().Enabled {
		go startSessionS(internalSMGChan, internalRaterChan,
			internalRsChan, internalThresholdSChan,
			internalStatSChan, internalSupplierSChan, internalAttributeSChan,
			internalCdrSChan, internalChargerSChan, server, exitChan)
	}
	// Start FreeSWITCHAgent
	if cfg.FsAgentCfg().Enabled {
		go startFsAgent(internalSMGChan, exitChan)
	}

	// Start SM-Kamailio
	if cfg.KamAgentCfg().Enabled {
		go startKamAgent(internalSMGChan, exitChan)
	}

	if cfg.AsteriskAgentCfg().Enabled {
		go startAsteriskAgent(internalSMGChan, exitChan)
	}

	if cfg.DiameterAgentCfg().Enabled {
		go startDiameterAgent(internalSMGChan, exitChan, filterSChan)
	}

	if cfg.RadiusAgentCfg().Enabled {
		go startRadiusAgent(internalSMGChan, exitChan, filterSChan)
	}

	if len(cfg.HttpAgentCfg()) != 0 {
		go startHTTPAgent(internalSMGChan, exitChan, server, filterSChan,
			cfg.GeneralCfg().DefaultTenant)
	}

	// Start PubSubS service
	if cfg.PubSubServerEnabled {
		go startPubSubServer(internalPubSubSChan, dm, server, exitChan)
	}

	// Start Aliases service
	if cfg.AliasesServerEnabled {
		go startAliasesServer(internalAliaseSChan, dm, server, exitChan)
	}

	// Start users service
	if cfg.UserServerEnabled {
		go startUsersServer(internalUserSChan, dm, server, exitChan)
	}
	// Start FilterS
	go startFilterService(filterSChan, cacheS, internalStatSChan, cfg, dm, exitChan)

	if cfg.AttributeSCfg().Enabled {
		go startAttributeService(internalAttributeSChan, cacheS,
			cfg, dm, server, exitChan, filterSChan)
	}
	if cfg.ChargerSCfg().Enabled {
		go startChargerService(internalChargerSChan, cacheS,
			internalAttributeSChan, cfg, dm, server, exitChan, filterSChan)
	}

	// Start RL service
	if cfg.ResourceSCfg().Enabled {
		go startResourceService(internalRsChan, cacheS,
			internalThresholdSChan, cfg, dm, server, exitChan, filterSChan)
	}

	if cfg.StatSCfg().Enabled {
		go startStatService(internalStatSChan, cacheS,
			internalThresholdSChan, cfg, dm, server, exitChan, filterSChan)
	}

	if cfg.ThresholdSCfg().Enabled {
		go startThresholdService(internalThresholdSChan, cacheS,
			cfg, dm, server, exitChan, filterSChan)
	}

	if cfg.SupplierSCfg().Enabled {
		go startSupplierService(internalSupplierSChan, cacheS,
			internalRsChan, internalStatSChan,
			cfg, dm, server, exitChan, filterSChan, internalAttributeSChan)
	}
	if cfg.DispatcherCfg().Enabled {
		go startDispatcherService(internalDispatcherSChan,
			internalRaterChan, cacheS, dm, server, exitChan)
	}

	if cfg.AnalyzerSCfg().Enabled {
		go startAnalyzerService(internalAnalyzerSChan, server, exitChan)
	}

	go loaderService(cacheS, cfg, dm, server, exitChan, filterSChan)

	// Serve rpc connections
	go startRpc(server, internalRaterChan, internalCdrSChan,
		internalPubSubSChan, internalUserSChan, internalAliaseSChan, internalRsChan,
		internalStatSChan,
		internalAttributeSChan, internalChargerSChan, internalThresholdSChan,
		internalSupplierSChan,
		internalSMGChan, internalDispatcherSChan, internalAnalyzerSChan, exitChan)
	<-exitChan

	if *cpuProfDir != "" { // wait to end cpuProfiling
		cpuProfChanStop <- struct{}{}
		<-cpuProfChanDone
	}
	if *memProfDir != "" { // write last memory profiling
		memProfFile(path.Join(*memProfDir, "mem_final.prof"))
	}
	if *pidFile != "" {
		if err := os.Remove(*pidFile); err != nil {
			utils.Logger.Warning("Could not remove pid file: " + err.Error())
		}
	}
	utils.Logger.Info("Stopped all components. CGRateS shutdown!")
}<|MERGE_RESOLUTION|>--- conflicted
+++ resolved
@@ -972,7 +972,6 @@
 	var err error
 	//var ralsConns, resSConns, threshSConns, statSConns, suplSConns, attrSConns, sessionsSConns, chargerSConns *rpcclient.RpcClientPool
 
-<<<<<<< HEAD
 	/*
 		if len(cfg.DispatcherSCfg().RALsConns) != 0 {
 			ralsConns, err = engine.NewRPCPool(cfg.DispatcherSCfg().DispatchingStrategy,
@@ -987,120 +986,6 @@
 				exitChan <- true
 				return
 			}
-=======
-	cfg.DispatcherCfg().DispatchingStrategy = strings.TrimPrefix(cfg.DispatcherCfg().DispatchingStrategy,
-		utils.Meta) // remote * from DispatchingStrategy
-	if len(cfg.DispatcherCfg().RALsConns) != 0 {
-		ralsConns, err = engine.NewRPCPool(cfg.DispatcherCfg().DispatchingStrategy,
-			cfg.TlsCfg().ClientKey,
-			cfg.TlsCfg().ClientCerificate, cfg.TlsCfg().CaCertificate,
-			cfg.GeneralCfg().ConnectAttempts, cfg.GeneralCfg().Reconnects,
-			cfg.GeneralCfg().ConnectTimeout, cfg.GeneralCfg().ReplyTimeout,
-			cfg.DispatcherCfg().RALsConns, internalRaterChan,
-			cfg.GeneralCfg().InternalTtl)
-		if err != nil {
-			utils.Logger.Crit(fmt.Sprintf("<%s> Could not connect to RALs: %s", utils.DispatcherS, err.Error()))
-			exitChan <- true
-			return
-		}
-	}
-	if len(cfg.DispatcherCfg().ResSConns) != 0 {
-		resSConns, err = engine.NewRPCPool(cfg.DispatcherCfg().DispatchingStrategy,
-			cfg.TlsCfg().ClientKey,
-			cfg.TlsCfg().ClientCerificate, cfg.TlsCfg().CaCertificate,
-			cfg.GeneralCfg().ConnectAttempts, cfg.GeneralCfg().Reconnects,
-			cfg.GeneralCfg().ConnectTimeout, cfg.GeneralCfg().ReplyTimeout,
-			cfg.DispatcherCfg().ResSConns, nil,
-			cfg.GeneralCfg().InternalTtl)
-		if err != nil {
-			utils.Logger.Crit(fmt.Sprintf("<%s> Could not connect to ResoruceS: %s", utils.DispatcherS, err.Error()))
-			exitChan <- true
-			return
-		}
-	}
-	if len(cfg.DispatcherCfg().ThreshSConns) != 0 {
-		threshSConns, err = engine.NewRPCPool(cfg.DispatcherCfg().DispatchingStrategy,
-			cfg.TlsCfg().ClientKey,
-			cfg.TlsCfg().ClientCerificate, cfg.TlsCfg().CaCertificate,
-			cfg.GeneralCfg().ConnectAttempts, cfg.GeneralCfg().Reconnects,
-			cfg.GeneralCfg().ConnectTimeout, cfg.GeneralCfg().ReplyTimeout,
-			cfg.DispatcherCfg().ThreshSConns, nil,
-			cfg.GeneralCfg().InternalTtl)
-		if err != nil {
-			utils.Logger.Crit(fmt.Sprintf("<%s> Could not connect to ThresholdS: %s", utils.DispatcherS, err.Error()))
-			exitChan <- true
-			return
-		}
-	}
-	if len(cfg.DispatcherCfg().StatSConns) != 0 {
-		statSConns, err = engine.NewRPCPool(cfg.DispatcherCfg().DispatchingStrategy,
-			cfg.TlsCfg().ClientKey,
-			cfg.TlsCfg().ClientCerificate, cfg.TlsCfg().CaCertificate,
-			cfg.GeneralCfg().ConnectAttempts, cfg.GeneralCfg().Reconnects,
-			cfg.GeneralCfg().ConnectTimeout, cfg.GeneralCfg().ReplyTimeout,
-			cfg.DispatcherCfg().StatSConns, nil,
-			cfg.GeneralCfg().InternalTtl)
-		if err != nil {
-			utils.Logger.Crit(fmt.Sprintf("<%s> Could not connect to StatQueueS: %s", utils.DispatcherS, err.Error()))
-			exitChan <- true
-			return
-		}
-	}
-	if len(cfg.DispatcherCfg().SupplSConns) != 0 {
-		suplSConns, err = engine.NewRPCPool(cfg.DispatcherCfg().DispatchingStrategy,
-			cfg.TlsCfg().ClientKey,
-			cfg.TlsCfg().ClientCerificate, cfg.TlsCfg().CaCertificate,
-			cfg.GeneralCfg().ConnectAttempts, cfg.GeneralCfg().Reconnects,
-			cfg.GeneralCfg().ConnectTimeout, cfg.GeneralCfg().ReplyTimeout,
-			cfg.DispatcherCfg().SupplSConns, nil,
-			cfg.GeneralCfg().InternalTtl)
-		if err != nil {
-			utils.Logger.Crit(fmt.Sprintf("<%s> Could not connect to SupplierS: %s", utils.DispatcherS, err.Error()))
-			exitChan <- true
-			return
-		}
-	}
-	if len(cfg.DispatcherCfg().AttrSConns) != 0 {
-		attrSConns, err = engine.NewRPCPool(cfg.DispatcherCfg().DispatchingStrategy,
-			cfg.TlsCfg().ClientKey,
-			cfg.TlsCfg().ClientCerificate, cfg.TlsCfg().CaCertificate,
-			cfg.GeneralCfg().ConnectAttempts, cfg.GeneralCfg().Reconnects,
-			cfg.GeneralCfg().ConnectTimeout, cfg.GeneralCfg().ReplyTimeout,
-			cfg.DispatcherCfg().AttrSConns, nil,
-			cfg.GeneralCfg().InternalTtl)
-		if err != nil {
-			utils.Logger.Crit(fmt.Sprintf("<%s> Could not connect to AttributeS: %s", utils.DispatcherS, err.Error()))
-			exitChan <- true
-			return
-		}
-	}
-	if len(cfg.DispatcherCfg().SessionSConns) != 0 {
-		sessionsSConns, err = engine.NewRPCPool(cfg.DispatcherCfg().DispatchingStrategy,
-			cfg.TlsCfg().ClientKey,
-			cfg.TlsCfg().ClientCerificate, cfg.TlsCfg().CaCertificate,
-			cfg.GeneralCfg().ConnectAttempts, cfg.GeneralCfg().Reconnects,
-			cfg.GeneralCfg().ConnectTimeout, cfg.GeneralCfg().ReplyTimeout,
-			cfg.DispatcherCfg().SessionSConns, nil,
-			cfg.GeneralCfg().InternalTtl)
-		if err != nil {
-			utils.Logger.Crit(fmt.Sprintf("<%s> Could not connect to SessionS: %s", utils.DispatcherS, err.Error()))
-			exitChan <- true
-			return
-		}
-	}
-	if len(cfg.DispatcherCfg().ChargerSConns) != 0 {
-		chargerSConns, err = engine.NewRPCPool(cfg.DispatcherCfg().DispatchingStrategy,
-			cfg.TlsCfg().ClientKey,
-			cfg.TlsCfg().ClientCerificate, cfg.TlsCfg().CaCertificate,
-			cfg.GeneralCfg().ConnectAttempts, cfg.GeneralCfg().Reconnects,
-			cfg.GeneralCfg().ConnectTimeout, cfg.GeneralCfg().ReplyTimeout,
-			cfg.DispatcherCfg().ChargerSConns, nil,
-			cfg.GeneralCfg().InternalTtl)
-		if err != nil {
-			utils.Logger.Crit(fmt.Sprintf("<%s> Could not connect to ChargerS: %s", utils.DispatcherS, err.Error()))
-			exitChan <- true
-			return
->>>>>>> a65bf218
 		}
 	*/
 
@@ -1118,7 +1003,7 @@
 		exitChan <- true
 		return
 	}()
-<<<<<<< HEAD
+
 	/*
 		if !cfg.ThresholdSCfg().Enabled && len(cfg.DispatcherSCfg().ThreshSConns) != 0 {
 			server.RpcRegisterName(utils.ThresholdSv1,
@@ -1149,36 +1034,6 @@
 				v1.NewDispatcherChargerSv1(dspS))
 		}
 	*/
-=======
-	if !cfg.ThresholdSCfg().Enabled && len(cfg.DispatcherCfg().ThreshSConns) != 0 {
-		server.RpcRegisterName(utils.ThresholdSv1,
-			v1.NewDispatcherThresholdSv1(dspS))
-	}
-	if !cfg.StatSCfg().Enabled && len(cfg.DispatcherCfg().StatSConns) != 0 {
-		server.RpcRegisterName(utils.StatSv1,
-			v1.NewDispatcherStatSv1(dspS))
-	}
-	if !cfg.ResourceSCfg().Enabled && len(cfg.DispatcherCfg().ResSConns) != 0 {
-		server.RpcRegisterName(utils.ResourceSv1,
-			v1.NewDispatcherResourceSv1(dspS))
-	}
-	if !cfg.SupplierSCfg().Enabled && len(cfg.DispatcherCfg().SupplSConns) != 0 {
-		server.RpcRegisterName(utils.SupplierSv1,
-			v1.NewDispatcherSupplierSv1(dspS))
-	}
-	if !cfg.AttributeSCfg().Enabled && len(cfg.DispatcherCfg().AttrSConns) != 0 {
-		server.RpcRegisterName(utils.AttributeSv1,
-			v1.NewDispatcherAttributeSv1(dspS))
-	}
-	if !cfg.SessionSCfg().Enabled && len(cfg.DispatcherCfg().SessionSConns) != 0 {
-		server.RpcRegisterName(utils.SessionSv1,
-			v1.NewDispatcherSessionSv1(dspS))
-	}
-	if !cfg.ChargerSCfg().Enabled && len(cfg.DispatcherCfg().ChargerSConns) != 0 {
-		server.RpcRegisterName(utils.ChargerSv1,
-			v1.NewDispatcherChargerSv1(dspS))
-	}
->>>>>>> a65bf218
 }
 
 // startAnalyzerService fires up the AnalyzerS
