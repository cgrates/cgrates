/*
Rating system designed to be used in VoIP Carriers World
Copyright (C) 2012-2015 ITsysCOM

This program is free software: you can redistribute it and/or modify
it under the terms of the GNU General Public License as published by
the Free Software Foundation, either version 3 of the License, or
(at your option) any later version.

This program is distributed in the hope that it will be useful,
but WITHOUT ANY WARRANTY; without even the implied warranty of
MERCHANTABILITY or FITNESS FOR A PARTICULAR PURPOSE.  See the
GNU General Public License for more details.

You should have received a copy of the GNU General Public License
along with this program.  If not, see <http://www.gnu.org/licenses/>
*/

package main

import (
	"flag"
	"fmt"
	"log"
	"os"
	"reflect"
	"runtime"
	"runtime/pprof"
	"strconv"
	"time"

	"github.com/cgrates/cgrates/agents"
	"github.com/cgrates/cgrates/apier/v1"
	"github.com/cgrates/cgrates/apier/v2"
	"github.com/cgrates/cgrates/balancer2go"
	"github.com/cgrates/cgrates/cdrc"
	"github.com/cgrates/cgrates/config"
	"github.com/cgrates/cgrates/engine"
	"github.com/cgrates/cgrates/history"
	"github.com/cgrates/cgrates/scheduler"
	"github.com/cgrates/cgrates/sessionmanager"
	"github.com/cgrates/cgrates/utils"
	"github.com/cgrates/rpcclient"
)

const (
	JSON     = "json"
	GOB      = "gob"
	POSTGRES = "postgres"
	MYSQL    = "mysql"
	MONGO    = "mongo"
	REDIS    = "redis"
	SAME     = "same"
	FS       = "freeswitch"
	KAMAILIO = "kamailio"
	OSIPS    = "opensips"
)

var (
	cfgDir       = flag.String("config_dir", utils.CONFIG_DIR, "Configuration directory path.")
	version      = flag.Bool("version", false, "Prints the application version.")
	raterEnabled = flag.Bool("rater", false, "Enforce starting of the rater daemon overwriting config")
	schedEnabled = flag.Bool("scheduler", false, "Enforce starting of the scheduler daemon .overwriting config")
	cdrsEnabled  = flag.Bool("cdrs", false, "Enforce starting of the cdrs daemon overwriting config")
	pidFile      = flag.String("pid", "", "Write pid file")
	cpuprofile   = flag.String("cpuprofile", "", "write cpu profile to file")
	singlecpu    = flag.Bool("singlecpu", false, "Run on single CPU core")

	cfg   *config.CGRConfig
	smRpc *v1.SessionManagerV1
	err   error
)

func startCdrcs(internalCdrSChan chan *engine.CdrServer, internalRaterChan chan *engine.Responder, exitChan chan bool) {
	cdrcInitialized := false           // Control whether the cdrc was already initialized (so we don't reload in that case)
	var cdrcChildrenChan chan struct{} // Will use it to communicate with the children of one fork
	for {
		select {
		case <-exitChan: // Stop forking CDRCs
			break
		case <-cfg.ConfigReloads[utils.CDRC]: // Consume the load request and wait for a new one
			if cdrcInitialized {
				utils.Logger.Info("<CDRC> Configuration reload")
				close(cdrcChildrenChan) // Stop all the children of the previous run
			}
			cdrcChildrenChan = make(chan struct{})
		}
		// Start CDRCs
		for _, cdrcCfgs := range cfg.CdrcProfiles {
			var cdrcCfg *config.CdrcConfig
			for _, cdrcCfg = range cdrcCfgs { // Take a random config out since they should be the same
				break
			}
			if cdrcCfg.Enabled == false {
				continue // Ignore not enabled
			}
			go startCdrc(internalCdrSChan, internalRaterChan, cdrcCfgs, cfg.HttpSkipTlsVerify, cdrcChildrenChan, exitChan)
		}
		cdrcInitialized = true // Initialized

	}
}

// Fires up a cdrc instance
func startCdrc(internalCdrSChan chan *engine.CdrServer, internalRaterChan chan *engine.Responder, cdrcCfgs map[string]*config.CdrcConfig, httpSkipTlsCheck bool,
	closeChan chan struct{}, exitChan chan bool) {
	var cdrsConn rpcclient.RpcClientConnection
	var cdrcCfg *config.CdrcConfig
	for _, cdrcCfg = range cdrcCfgs { // Take the first config out, does not matter which one
		break
	}
	if cdrcCfg.Cdrs == utils.INTERNAL {
		cdrsChan := <-internalCdrSChan // This will signal that the cdrs part is populated in internalRaterChan
		internalCdrSChan <- cdrsChan   // Put it back for other components
		resp := <-internalRaterChan
		cdrsConn = resp
		internalRaterChan <- resp
	} else {
		conn, err := rpcclient.NewRpcClient("tcp", cdrcCfg.Cdrs, cfg.ConnectAttempts, cfg.Reconnects, utils.GOB, nil)
		if err != nil {
			utils.Logger.Crit(fmt.Sprintf("<CDRC> Could not connect to CDRS via RPC: %v", err))
			exitChan <- true
			return
		}
		cdrsConn = conn
	}
	cdrc, err := cdrc.NewCdrc(cdrcCfgs, httpSkipTlsCheck, cdrsConn, closeChan, cfg.DefaultTimezone)
	if err != nil {
		utils.Logger.Crit(fmt.Sprintf("Cdrc config parsing error: %s", err.Error()))
		exitChan <- true
		return
	}
	if err := cdrc.Run(); err != nil {
		utils.Logger.Crit(fmt.Sprintf("Cdrc run error: %s", err.Error()))
		exitChan <- true // If run stopped, something is bad, stop the application
	}
}

func startSmGeneric(internalSMGChan chan rpcclient.RpcClientConnection, internalRaterChan chan *engine.Responder, internalCDRSChan chan *engine.CdrServer, server *utils.Server, exitChan chan bool) {
	utils.Logger.Info("Starting CGRateS SM-Generic service.")
	raterConn := rpcclient.NewRpcClientPool(rpcclient.POOL_FIRST)
	cdrsConn := rpcclient.NewRpcClientPool(rpcclient.POOL_FIRST)
	var client *rpcclient.RpcClient
	var err error
	// Connect to rater
	for _, raterCfg := range cfg.SmGenericConfig.RaterConns {
		if raterCfg.Server == utils.INTERNAL {
			resp := <-internalRaterChan
			raterConn.AddClient(resp)
			internalRaterChan <- resp
		} else {
			client, err = rpcclient.NewRpcClient("tcp", raterCfg.Server, cfg.ConnectAttempts, cfg.Reconnects, utils.GOB, nil)
			if err != nil { //Connected so no need to reiterate
				utils.Logger.Crit(fmt.Sprintf("<SM-Generic> Could not connect to Rater via RPC: %v", err))
				exitChan <- true
				return
			}
			raterConn.AddClient(client)
		}
	}
	// Connect to CDRS
	if reflect.DeepEqual(cfg.SmGenericConfig.CdrsConns, cfg.SmGenericConfig.RaterConns) {
		cdrsConn = raterConn
	} else if len(cfg.SmGenericConfig.CdrsConns) != 0 {
		for _, cdrsCfg := range cfg.SmGenericConfig.CdrsConns {
			if cdrsCfg.Server == utils.INTERNAL {
				resp := <-internalCDRSChan
				cdrsConn.AddClient(resp)
				internalCDRSChan <- resp
			} else {
				client, err = rpcclient.NewRpcClient("tcp", cdrsCfg.Server, cfg.ConnectAttempts, cfg.Reconnects, utils.GOB, nil)
				if err != nil {
					utils.Logger.Crit(fmt.Sprintf("<SM-Generic> Could not connect to CDRS via RPC: %v", err))
					exitChan <- true
					return
				}
				cdrsConn.AddClient(client)
			}
		}
	}
	smg_econns := sessionmanager.NewSMGExternalConnections()
	sm := sessionmanager.NewSMGeneric(cfg, raterConn, cdrsConn, cfg.DefaultTimezone, smg_econns)
	if err = sm.Connect(); err != nil {
		utils.Logger.Err(fmt.Sprintf("<SM-Generic> error: %s!", err))
	}
	// Register RPC handler
	smgRpc := v1.NewSMGenericV1(sm)
	server.RpcRegister(smgRpc)
	internalSMGChan <- smgRpc
	// Register BiRpc handlers
	smgBiRpc := v1.NewSMGenericBiRpcV1(sm)
	for method, handler := range smgBiRpc.Handlers() {
		server.BijsonRegisterName(method, handler)
	}
	// Register OnConnect handlers so we can intercept connections for session disconnects
	server.BijsonRegisterOnConnect(smg_econns.OnClientConnect)
	server.BijsonRegisterOnDisconnect(smg_econns.OnClientDisconnect)
}

func startDiameterAgent(internalSMGChan, internalPubSubSChan chan rpcclient.RpcClientConnection, exitChan chan bool) {
	utils.Logger.Info("Starting CGRateS DiameterAgent service.")
<<<<<<< HEAD
	smgConn := rpcclient.NewRpcClientPool(rpcclient.POOL_FIRST)
	var client *rpcclient.RpcClient
=======
	var smgConn, pubsubConn *rpcclient.RpcClient
>>>>>>> 3097315a
	var err error
	for _, smgCfg := range cfg.DiameterAgentCfg().SMGenericConns {
		if smgCfg.Server == utils.INTERNAL {
			smgRpc := <-internalSMGChan
			internalSMGChan <- smgRpc
			client, _ = rpcclient.NewRpcClient("", "", 0, 0, rpcclient.INTERNAL_RPC, smgRpc)
			smgConn.AddClient(client)
		} else {
			client, err = rpcclient.NewRpcClient("tcp", smgCfg.Server, cfg.ConnectAttempts, cfg.Reconnects, utils.GOB, nil)
			if err != nil {
				utils.Logger.Crit(fmt.Sprintf("<DiameterAgent> Could not connect to SMG: %s", err.Error()))
				exitChan <- true
				return
			}
			smgConn.AddClient(client)
		}
	}
	if cfg.DiameterAgentCfg().PubSubS == utils.INTERNAL {
		pubSubRpc := <-internalPubSubSChan
		internalPubSubSChan <- pubSubRpc
		pubsubConn, err = rpcclient.NewRpcClient("", "", 0, 0, rpcclient.INTERNAL_RPC, pubSubRpc)
	} else if len(cfg.DiameterAgentCfg().PubSubS) != 0 {
		pubsubConn, err = rpcclient.NewRpcClient("tcp", cfg.DiameterAgentCfg().PubSubS, cfg.ConnectAttempts, cfg.Reconnects, utils.GOB, nil)
	}
	if err != nil {
		utils.Logger.Crit(fmt.Sprintf("<DiameterAgent> Could not connect to PubSubS: %s", err.Error()))
		exitChan <- true
		return
	}
	da, err := agents.NewDiameterAgent(cfg, smgConn, pubsubConn)
	if err != nil {
		utils.Logger.Err(fmt.Sprintf("<DiameterAgent> error: %s!", err))
		exitChan <- true
		return
	}
	if err = da.ListenAndServe(); err != nil {
		utils.Logger.Err(fmt.Sprintf("<DiameterAgent> error: %s!", err))
	}
	exitChan <- true
}

func startSmFreeSWITCH(internalRaterChan chan *engine.Responder, internalCDRSChan chan *engine.CdrServer, cdrDb engine.CdrStorage, exitChan chan bool) {
	utils.Logger.Info("Starting CGRateS SM-FreeSWITCH service.")
	raterConn := rpcclient.NewRpcClientPool(rpcclient.POOL_FIRST)
	cdrsConn := rpcclient.NewRpcClientPool(rpcclient.POOL_FIRST)
	var client *rpcclient.RpcClient
	var err error
	// Connect to rater
	for _, raterCfg := range cfg.SmFsConfig.RaterConns {
		if raterCfg.Server == utils.INTERNAL {
			resp := <-internalRaterChan
			raterConn.AddClient(resp)
			internalRaterChan <- resp
		} else {
			client, err = rpcclient.NewRpcClient("tcp", raterCfg.Server, cfg.ConnectAttempts, cfg.Reconnects, utils.GOB, nil)
			if err != nil { //Connected so no need to reiterate
				utils.Logger.Crit(fmt.Sprintf("<SM-FreeSWITCH> Could not connect to rater via RPC: %v", err))
				exitChan <- true
				return
			}
			raterConn.AddClient(client)
		}
	}
	// Connect to CDRS
	if len(cfg.SmFsConfig.CdrsConns) != 0 {
		for _, cdrsCfg := range cfg.SmFsConfig.CdrsConns {
			if cdrsCfg.Server == utils.INTERNAL {
				resp := <-internalCDRSChan
				cdrsConn.AddClient(resp)
				internalCDRSChan <- resp
			} else {
				client, err = rpcclient.NewRpcClient("tcp", cdrsCfg.Server, cfg.ConnectAttempts, cfg.Reconnects, utils.GOB, nil)
				if err != nil {
					utils.Logger.Crit(fmt.Sprintf("<SM-FreeSWITCH> Could not connect to CDRS via RPC: %v", err))
					exitChan <- true
					return
				}
				cdrsConn.AddClient(client)
			}
		}
	}
	sm := sessionmanager.NewFSSessionManager(cfg.SmFsConfig, raterConn, cdrsConn, cfg.DefaultTimezone)
	smRpc.SMs = append(smRpc.SMs, sm)
	if err = sm.Connect(); err != nil {
		utils.Logger.Err(fmt.Sprintf("<SM-FreeSWITCH> error: %s!", err))
	}
	exitChan <- true
}

func startSmKamailio(internalRaterChan chan *engine.Responder, internalCDRSChan chan *engine.CdrServer, cdrDb engine.CdrStorage, exitChan chan bool) {
	utils.Logger.Info("Starting CGRateS SM-Kamailio service.")
	raterConn := rpcclient.NewRpcClientPool(rpcclient.POOL_FIRST)
	cdrsConn := rpcclient.NewRpcClientPool(rpcclient.POOL_FIRST)
	var client *rpcclient.RpcClient
	var err error
	// Connect to rater
	for _, raterCfg := range cfg.SmKamConfig.RaterConns {
		if raterCfg.Server == utils.INTERNAL {
			resp := <-internalRaterChan
			raterConn.AddClient(resp)
			internalRaterChan <- resp
		} else {
			client, err = rpcclient.NewRpcClient("tcp", raterCfg.Server, cfg.ConnectAttempts, cfg.Reconnects, utils.GOB, nil)
			if err != nil { //Connected so no need to reiterate
				utils.Logger.Crit(fmt.Sprintf("<SM-Kamailio> Could not connect to rater via RPC: %v", err))
				exitChan <- true
				return
			}
			raterConn.AddClient(client)
		}
	}
	// Connect to CDRS
	if reflect.DeepEqual(cfg.SmKamConfig.CdrsConns, cfg.SmKamConfig.RaterConns) {
		cdrsConn = raterConn
	} else if len(cfg.SmKamConfig.CdrsConns) != 0 {
		for _, cdrsCfg := range cfg.SmKamConfig.CdrsConns {
			if cdrsCfg.Server == utils.INTERNAL {
				resp := <-internalCDRSChan
				cdrsConn.AddClient(resp)
				internalCDRSChan <- resp
			} else {
				client, err = rpcclient.NewRpcClient("tcp", cdrsCfg.Server, cfg.ConnectAttempts, cfg.Reconnects, utils.GOB, nil)
				if err != nil {
					utils.Logger.Crit(fmt.Sprintf("<SM-Kamailio> Could not connect to CDRS via RPC: %v", err))
					exitChan <- true
					return
				}
				cdrsConn.AddClient(client)
			}
		}
	}
	sm, _ := sessionmanager.NewKamailioSessionManager(cfg.SmKamConfig, raterConn, cdrsConn, cfg.DefaultTimezone)
	smRpc.SMs = append(smRpc.SMs, sm)
	if err = sm.Connect(); err != nil {
		utils.Logger.Err(fmt.Sprintf("<SM-Kamailio> error: %s!", err))
	}
	exitChan <- true
}

func startSmOpenSIPS(internalRaterChan chan *engine.Responder, internalCDRSChan chan *engine.CdrServer, cdrDb engine.CdrStorage, exitChan chan bool) {
	utils.Logger.Info("Starting CGRateS SM-OpenSIPS service.")
	raterConn := rpcclient.NewRpcClientPool(rpcclient.POOL_FIRST)
	cdrsConn := rpcclient.NewRpcClientPool(rpcclient.POOL_FIRST)
	var client *rpcclient.RpcClient
	var err error
	// Connect to rater
	for _, raterCfg := range cfg.SmOsipsConfig.RaterConns {
		if raterCfg.Server == utils.INTERNAL {
			resp := <-internalRaterChan
			raterConn.AddClient(resp)
			internalRaterChan <- resp
		} else {
			client, err = rpcclient.NewRpcClient("tcp", raterCfg.Server, cfg.ConnectAttempts, cfg.Reconnects, utils.GOB, nil)
			if err != nil { //Connected so no need to reiterate
				utils.Logger.Crit(fmt.Sprintf("<SM-OpenSIPS> Could not connect to rater via RPC: %v", err))
				exitChan <- true
				return
			}
			raterConn.AddClient(client)
		}
	}
	// Connect to CDRS
	if reflect.DeepEqual(cfg.SmOsipsConfig.CdrsConns, cfg.SmOsipsConfig.RaterConns) {
		cdrsConn = raterConn
	} else if len(cfg.SmOsipsConfig.CdrsConns) != 0 {
		for _, cdrsCfg := range cfg.SmOsipsConfig.CdrsConns {
			if cdrsCfg.Server == utils.INTERNAL {
				resp := <-internalCDRSChan
				cdrsConn.AddClient(resp)
				internalCDRSChan <- resp
			} else {
				client, err = rpcclient.NewRpcClient("tcp", cdrsCfg.Server, cfg.ConnectAttempts, cfg.Reconnects, utils.GOB, nil)
				if err != nil {
					utils.Logger.Crit(fmt.Sprintf("<SM-OpenSIPS> Could not connect to CDRS via RPC: %v", err))
					exitChan <- true
					return
				}
				cdrsConn.AddClient(client)
			}
		}
	}
	sm, _ := sessionmanager.NewOSipsSessionManager(cfg.SmOsipsConfig, cfg.Reconnects, raterConn, cdrsConn, cfg.DefaultTimezone)
	smRpc.SMs = append(smRpc.SMs, sm)
	if err := sm.Connect(); err != nil {
		utils.Logger.Err(fmt.Sprintf("<SM-OpenSIPS> error: %s!", err))
	}
	exitChan <- true
}

func startCDRS(internalCdrSChan chan *engine.CdrServer, logDb engine.LogStorage, cdrDb engine.CdrStorage,
	internalRaterChan chan *engine.Responder, internalPubSubSChan chan rpcclient.RpcClientConnection,
<<<<<<< HEAD
	internalUserSChan chan rpcclient.RpcClientConnection, internalAliaseSChan chan rpcclient.RpcClientConnection,
	internalCdrStatSChan chan rpcclient.RpcClientConnection, server *utils.Server, exitChan chan bool) {
=======
	internalUserSChan chan engine.UserService, internalAliaseSChan chan engine.AliasService,
	internalCdrStatSChan chan engine.StatsInterface, server *utils.Server, exitChan chan bool) {
>>>>>>> 3097315a
	utils.Logger.Info("Starting CGRateS CDRS service.")
	var err error
	var client *rpcclient.RpcClient
	// Rater connection init
	raterConn := rpcclient.NewRpcClientPool(rpcclient.POOL_FIRST)
	for _, raterCfg := range cfg.CDRSRaterConns {
		if raterCfg.Server == utils.INTERNAL {
			responder := <-internalRaterChan // Wait for rater to come up before start querying
			raterConn.AddClient(responder)
			internalRaterChan <- responder // Put back the connection since there might be other entities waiting for it
		} else if len(raterCfg.Server) != 0 {
			client, err = rpcclient.NewRpcClient("tcp", raterCfg.Server, cfg.ConnectAttempts, cfg.Reconnects, utils.GOB, nil)
			if err != nil {
				utils.Logger.Crit(fmt.Sprintf("<CDRS> Could not connect to rater: %s", err.Error()))
				exitChan <- true
				return
			}
			raterConn.AddClient(client)
		}
	}
	// Pubsub connection init
	var pubSubConn rpcclient.RpcClientConnection
	if cfg.CDRSPubSub == utils.INTERNAL {
		pubSubs := <-internalPubSubSChan
		pubSubConn = pubSubs
		internalPubSubSChan <- pubSubs
	} else if len(cfg.CDRSPubSub) != 0 {
		client, err = rpcclient.NewRpcClient("tcp", cfg.CDRSPubSub, cfg.ConnectAttempts, cfg.Reconnects, utils.GOB, nil)
		if err != nil {
			utils.Logger.Crit(fmt.Sprintf("<CDRS> Could not connect to pubsub server: %s", err.Error()))
			exitChan <- true
			return
		}
		pubSubConn = client
	}
	// Users connection init
	var usersConn rpcclient.RpcClientConnection
	if cfg.CDRSUsers == utils.INTERNAL {
		userS := <-internalUserSChan
		usersConn = userS
		internalUserSChan <- userS
	} else if len(cfg.CDRSUsers) != 0 {
		client, err = rpcclient.NewRpcClient("tcp", cfg.CDRSUsers, cfg.ConnectAttempts, cfg.Reconnects, utils.GOB, nil)
		if err != nil {
			utils.Logger.Crit(fmt.Sprintf("<CDRS> Could not connect to users server: %s", err.Error()))
			exitChan <- true
			return
		}
		usersConn = client
	}
	// Aliases connection init
	var aliasesConn rpcclient.RpcClientConnection
	if cfg.CDRSAliases == utils.INTERNAL {
		aliaseS := <-internalAliaseSChan
		aliasesConn = aliaseS
		internalAliaseSChan <- aliaseS
	} else if len(cfg.CDRSAliases) != 0 {
		client, err = rpcclient.NewRpcClient("tcp", cfg.CDRSAliases, cfg.ConnectAttempts, cfg.Reconnects, utils.GOB, nil)
		if err != nil {
			utils.Logger.Crit(fmt.Sprintf("<CDRS> Could not connect to aliases server: %s", err.Error()))
			exitChan <- true
			return
		}
		aliasesConn = client
	}
	// Stats connection init
	var statsConn rpcclient.RpcClientConnection
	if cfg.CDRSStats == utils.INTERNAL {
		statS := <-internalCdrStatSChan
		statsConn = statS
		internalCdrStatSChan <- statS
	} else if len(cfg.CDRSStats) != 0 {
		client, err = rpcclient.NewRpcClient("tcp", cfg.CDRSStats, cfg.ConnectAttempts, cfg.Reconnects, utils.GOB, nil)
		if err != nil {
			utils.Logger.Crit(fmt.Sprintf("<CDRS> Could not connect to stats server: %s", err.Error()))
			exitChan <- true
			return
		}
		statsConn = client
	}

	cdrServer, _ := engine.NewCdrServer(cfg, cdrDb, raterConn, pubSubConn, usersConn, aliasesConn, statsConn)
	cdrServer.SetTimeToLive(cfg.ResponseCacheTTL, nil)
	utils.Logger.Info("Registering CDRS HTTP Handlers.")
	cdrServer.RegisterHandlersToServer(server)
	utils.Logger.Info("Registering CDRS RPC service.")
	cdrSrv := v1.CdrsV1{CdrSrv: cdrServer}
	server.RpcRegister(&cdrSrv)
	server.RpcRegister(&v2.CdrsV2{CdrsV1: cdrSrv})
	// Make the cdr server available for internal communication
	server.RpcRegister(cdrServer) // register CdrServer for internal usage (TODO: refactor this)
	internalCdrSChan <- cdrServer // Signal that cdrS is operational
}

func startScheduler(internalSchedulerChan chan *scheduler.Scheduler, cacheDoneChan chan struct{}, ratingDb engine.RatingStorage, exitChan chan bool) {
	// Wait for cache to load data before starting
	cacheDone := <-cacheDoneChan
	cacheDoneChan <- cacheDone
	utils.Logger.Info("Starting CGRateS Scheduler.")
	sched := scheduler.NewScheduler(ratingDb)
	go reloadSchedulerSingnalHandler(sched, ratingDb)
	time.Sleep(1)
	internalSchedulerChan <- sched
	sched.Reload(true)
	sched.Loop()
	exitChan <- true // Should not get out of loop though
}

func startCdrStats(internalCdrStatSChan chan rpcclient.RpcClientConnection, ratingDb engine.RatingStorage, accountDb engine.AccountingStorage, server *utils.Server) {
	cdrStats := engine.NewStats(ratingDb, accountDb, cfg.CDRStatsSaveInterval)
	server.RpcRegister(cdrStats)
	server.RpcRegister(&v1.CDRStatsV1{CdrStats: cdrStats}) // Public APIs
	internalCdrStatSChan <- cdrStats
}

func startHistoryServer(internalHistorySChan chan rpcclient.RpcClientConnection, server *utils.Server, exitChan chan bool) {
	scribeServer, err := history.NewFileScribe(cfg.HistoryDir, cfg.HistorySaveInterval)
	if err != nil {
		utils.Logger.Crit(fmt.Sprintf("<HistoryServer> Could not start, error: %s", err.Error()))
		exitChan <- true
	}
	server.RpcRegisterName("HistoryV1", scribeServer)
	internalHistorySChan <- scribeServer
}

func startPubSubServer(internalPubSubSChan chan rpcclient.RpcClientConnection, accountDb engine.AccountingStorage, server *utils.Server) {
	pubSubServer := engine.NewPubSub(accountDb, cfg.HttpSkipTlsVerify)
	server.RpcRegisterName("PubSubV1", pubSubServer)
	internalPubSubSChan <- pubSubServer
}

// ToDo: Make sure we are caching before starting this one
func startAliasesServer(internalAliaseSChan chan rpcclient.RpcClientConnection, accountDb engine.AccountingStorage, server *utils.Server, exitChan chan bool) {
	aliasesServer := engine.NewAliasHandler(accountDb)
	server.RpcRegisterName("AliasesV1", aliasesServer)
	if err := accountDb.CacheAccountingPrefixes(utils.ALIASES_PREFIX); err != nil {
		utils.Logger.Crit(fmt.Sprintf("<Aliases> Could not start, error: %s", err.Error()))
		exitChan <- true
		return
	}
	internalAliaseSChan <- aliasesServer
}

func startUsersServer(internalUserSChan chan rpcclient.RpcClientConnection, accountDb engine.AccountingStorage, server *utils.Server, exitChan chan bool) {
	userServer, err := engine.NewUserMap(accountDb, cfg.UserServerIndexes)
	if err != nil {
		utils.Logger.Crit(fmt.Sprintf("<UsersService> Could not start, error: %s", err.Error()))
		exitChan <- true
		return
	}
	server.RpcRegisterName("UsersV1", userServer)
	internalUserSChan <- userServer
}

func startRpc(server *utils.Server, internalRaterChan chan *engine.Responder,
	internalCdrSChan chan *engine.CdrServer,
<<<<<<< HEAD
	internalCdrStatSChan chan rpcclient.RpcClientConnection,
	internalHistorySChan chan rpcclient.RpcClientConnection,
	internalPubSubSChan chan rpcclient.RpcClientConnection,
	internalUserSChan chan rpcclient.RpcClientConnection,
	internalAliaseSChan chan rpcclient.RpcClientConnection) {
=======
	internalCdrStatSChan chan engine.StatsInterface,
	internalHistorySChan chan history.Scribe,
	internalPubSubSChan chan rpcclient.RpcClientConnection,
	internalUserSChan chan engine.UserService,
	internalAliaseSChan chan engine.AliasService) {
>>>>>>> 3097315a
	select { // Any of the rpc methods will unlock listening to rpc requests
	case resp := <-internalRaterChan:
		internalRaterChan <- resp
	case cdrs := <-internalCdrSChan:
		internalCdrSChan <- cdrs
	case cdrstats := <-internalCdrStatSChan:
		internalCdrStatSChan <- cdrstats
	case hist := <-internalHistorySChan:
		internalHistorySChan <- hist
	case pubsubs := <-internalPubSubSChan:
		internalPubSubSChan <- pubsubs
	case users := <-internalUserSChan:
		internalUserSChan <- users
	case aliases := <-internalAliaseSChan:
		internalAliaseSChan <- aliases
	}
	go server.ServeJSON(cfg.RPCJSONListen)
	go server.ServeGOB(cfg.RPCGOBListen)
	go server.ServeHTTP(cfg.HTTPListen)
}

func writePid() {
	utils.Logger.Info(*pidFile)
	f, err := os.Create(*pidFile)
	if err != nil {
		log.Fatal("Could not write pid file: ", err)
	}
	f.WriteString(strconv.Itoa(os.Getpid()))
	if err := f.Close(); err != nil {
		log.Fatal("Could not write pid file: ", err)
	}
}

func main() {
	flag.Parse()
	if *version {
		fmt.Println("CGRateS " + utils.VERSION)
		return
	}
	if *pidFile != "" {
		writePid()
	}
	if *singlecpu {
		runtime.GOMAXPROCS(1) // Having multiple cpus may slow down computing due to CPU management, to be reviewed in future Go releases
	}
	if *cpuprofile != "" {
		f, err := os.Create(*cpuprofile)
		if err != nil {
			log.Fatal(err)
		}
		pprof.StartCPUProfile(f)
		defer pprof.StopCPUProfile()
	}
	cfg, err = config.NewCGRConfigFromFolder(*cfgDir)
	if err != nil {
		utils.Logger.Crit(fmt.Sprintf("Could not parse config: %s exiting!", err))
		return
	}
	config.SetCgrConfig(cfg) // Share the config object
	if *raterEnabled {
		cfg.RaterEnabled = *raterEnabled
	}
	if *schedEnabled {
		cfg.SchedulerEnabled = *schedEnabled
	}
	if *cdrsEnabled {
		cfg.CDRSEnabled = *cdrsEnabled
	}
	var ratingDb engine.RatingStorage
	var accountDb engine.AccountingStorage
	var logDb engine.LogStorage
	var loadDb engine.LoadStorage
	var cdrDb engine.CdrStorage
	if cfg.RaterEnabled || cfg.SchedulerEnabled || cfg.CDRStatsEnabled { // Only connect to dataDb if necessary
		ratingDb, err = engine.ConfigureRatingStorage(cfg.TpDbType, cfg.TpDbHost, cfg.TpDbPort,
			cfg.TpDbName, cfg.TpDbUser, cfg.TpDbPass, cfg.DBDataEncoding)
		if err != nil { // Cannot configure getter database, show stopper
			utils.Logger.Crit(fmt.Sprintf("Could not configure dataDb: %s exiting!", err))
			return
		}
		defer ratingDb.Close()
		engine.SetRatingStorage(ratingDb)
	}
	if cfg.RaterEnabled || cfg.CDRStatsEnabled || cfg.PubSubServerEnabled || cfg.AliasesServerEnabled || cfg.UserServerEnabled {
		accountDb, err = engine.ConfigureAccountingStorage(cfg.DataDbType, cfg.DataDbHost, cfg.DataDbPort,
			cfg.DataDbName, cfg.DataDbUser, cfg.DataDbPass, cfg.DBDataEncoding)
		if err != nil { // Cannot configure getter database, show stopper
			utils.Logger.Crit(fmt.Sprintf("Could not configure dataDb: %s exiting!", err))
			return
		}
		defer accountDb.Close()
		engine.SetAccountingStorage(accountDb)
	}
	if cfg.RaterEnabled || cfg.CDRSEnabled || cfg.SchedulerEnabled { // Only connect to storDb if necessary
		logDb, err = engine.ConfigureLogStorage(cfg.StorDBType, cfg.StorDBHost, cfg.StorDBPort,
			cfg.StorDBName, cfg.StorDBUser, cfg.StorDBPass, cfg.DBDataEncoding, cfg.StorDBMaxOpenConns, cfg.StorDBMaxIdleConns, cfg.StorDBCDRSIndexes)
		if err != nil { // Cannot configure logger database, show stopper
			utils.Logger.Crit(fmt.Sprintf("Could not configure logger database: %s exiting!", err))
			return
		}
		defer logDb.Close()
		engine.SetStorageLogger(logDb)
		// loadDb,cdrDb and logDb are all mapped on the same stordb storage
		loadDb = logDb.(engine.LoadStorage)
		cdrDb = logDb.(engine.CdrStorage)
		engine.SetCdrStorage(cdrDb)
	}

	engine.SetRoundingDecimals(cfg.RoundingDecimals)
	stopHandled := false

	// Rpc/http server
	server := new(utils.Server)

	// Async starts here, will follow cgrates.json start order
	exitChan := make(chan bool)

	// Define internal connections via channels
	internalBalancerChan := make(chan *balancer2go.Balancer, 1)
	internalRaterChan := make(chan *engine.Responder, 1)
	cacheDoneChan := make(chan struct{}, 1)
	internalSchedulerChan := make(chan *scheduler.Scheduler, 1)
	internalCdrSChan := make(chan *engine.CdrServer, 1)
<<<<<<< HEAD
	internalCdrStatSChan := make(chan rpcclient.RpcClientConnection, 1)
	internalHistorySChan := make(chan rpcclient.RpcClientConnection, 1)
	internalPubSubSChan := make(chan rpcclient.RpcClientConnection, 1)
	internalUserSChan := make(chan rpcclient.RpcClientConnection, 1)
	internalAliaseSChan := make(chan rpcclient.RpcClientConnection, 1)
=======
	internalCdrStatSChan := make(chan engine.StatsInterface, 1)
	internalHistorySChan := make(chan history.Scribe, 1)
	internalPubSubSChan := make(chan rpcclient.RpcClientConnection, 1)
	internalUserSChan := make(chan engine.UserService, 1)
	internalAliaseSChan := make(chan engine.AliasService, 1)
>>>>>>> 3097315a
	internalSMGChan := make(chan rpcclient.RpcClientConnection, 1)
	// Start balancer service
	if cfg.BalancerEnabled {
		go startBalancer(internalBalancerChan, &stopHandled, exitChan) // Not really needed async here but to cope with uniformity
	}

	// Start rater service
	if cfg.RaterEnabled {
		go startRater(internalRaterChan, cacheDoneChan, internalBalancerChan, internalSchedulerChan, internalCdrStatSChan, internalHistorySChan, internalPubSubSChan, internalUserSChan, internalAliaseSChan,
			server, ratingDb, accountDb, loadDb, cdrDb, logDb, &stopHandled, exitChan)
	}

	// Start Scheduler
	if cfg.SchedulerEnabled {
		go startScheduler(internalSchedulerChan, cacheDoneChan, ratingDb, exitChan)
	}

	// Start CDR Server
	if cfg.CDRSEnabled {
		go startCDRS(internalCdrSChan, logDb, cdrDb, internalRaterChan, internalPubSubSChan, internalUserSChan, internalAliaseSChan, internalCdrStatSChan, server, exitChan)
	}

	// Start CDR Stats server
	if cfg.CDRStatsEnabled {
		go startCdrStats(internalCdrStatSChan, ratingDb, accountDb, server)
	}

	// Start CDRC components if necessary
	go startCdrcs(internalCdrSChan, internalRaterChan, exitChan)

	// Start SM-Generic
	if cfg.SmGenericConfig.Enabled {
		go startSmGeneric(internalSMGChan, internalRaterChan, internalCdrSChan, server, exitChan)
	}
	// Start SM-FreeSWITCH
	if cfg.SmFsConfig.Enabled {
		go startSmFreeSWITCH(internalRaterChan, internalCdrSChan, cdrDb, exitChan)
		// close all sessions on shutdown
		go shutdownSessionmanagerSingnalHandler(exitChan)
	}

	// Start SM-Kamailio
	if cfg.SmKamConfig.Enabled {
		go startSmKamailio(internalRaterChan, internalCdrSChan, cdrDb, exitChan)
	}

	// Start SM-OpenSIPS
	if cfg.SmOsipsConfig.Enabled {
		go startSmOpenSIPS(internalRaterChan, internalCdrSChan, cdrDb, exitChan)
	}

	// Register session manager service // FixMe: make sure this is thread safe
	if cfg.SmGenericConfig.Enabled || cfg.SmFsConfig.Enabled || cfg.SmKamConfig.Enabled || cfg.SmOsipsConfig.Enabled { // Register SessionManagerV1 service
		smRpc = new(v1.SessionManagerV1)
		server.RpcRegister(smRpc)
	}

	if cfg.DiameterAgentCfg().Enabled {
		go startDiameterAgent(internalSMGChan, internalPubSubSChan, exitChan)
	}

	// Start HistoryS service
	if cfg.HistoryServerEnabled {
		go startHistoryServer(internalHistorySChan, server, exitChan)
	}

	// Start PubSubS service
	if cfg.PubSubServerEnabled {
		go startPubSubServer(internalPubSubSChan, accountDb, server)
	}

	// Start Aliases service
	if cfg.AliasesServerEnabled {
		go startAliasesServer(internalAliaseSChan, accountDb, server, exitChan)
	}

	// Start users service
	if cfg.UserServerEnabled {
		go startUsersServer(internalUserSChan, accountDb, server, exitChan)
	}

	// Serve rpc connections
	go startRpc(server, internalRaterChan, internalCdrSChan, internalCdrStatSChan, internalHistorySChan,
		internalPubSubSChan, internalUserSChan, internalAliaseSChan)
	<-exitChan

	if *pidFile != "" {
		if err := os.Remove(*pidFile); err != nil {
			utils.Logger.Warning("Could not remove pid file: " + err.Error())
		}
	}
	utils.Logger.Info("Stopped all components. CGRateS shutdown!")
}<|MERGE_RESOLUTION|>--- conflicted
+++ resolved
@@ -71,7 +71,7 @@
 	err   error
 )
 
-func startCdrcs(internalCdrSChan chan *engine.CdrServer, internalRaterChan chan *engine.Responder, exitChan chan bool) {
+func startCdrcs(internalCdrSChan, internalRaterChan chan rpcclient.RpcClientConnection, exitChan chan bool) {
 	cdrcInitialized := false           // Control whether the cdrc was already initialized (so we don't reload in that case)
 	var cdrcChildrenChan chan struct{} // Will use it to communicate with the children of one fork
 	for {
@@ -102,7 +102,7 @@
 }
 
 // Fires up a cdrc instance
-func startCdrc(internalCdrSChan chan *engine.CdrServer, internalRaterChan chan *engine.Responder, cdrcCfgs map[string]*config.CdrcConfig, httpSkipTlsCheck bool,
+func startCdrc(internalCdrSChan, internalRaterChan chan rpcclient.RpcClientConnection, cdrcCfgs map[string]*config.CdrcConfig, httpSkipTlsCheck bool,
 	closeChan chan struct{}, exitChan chan bool) {
 	var cdrsConn rpcclient.RpcClientConnection
 	var cdrcCfg *config.CdrcConfig
@@ -136,50 +136,29 @@
 	}
 }
 
-func startSmGeneric(internalSMGChan chan rpcclient.RpcClientConnection, internalRaterChan chan *engine.Responder, internalCDRSChan chan *engine.CdrServer, server *utils.Server, exitChan chan bool) {
+func startSmGeneric(internalSMGChan chan rpcclient.RpcClientConnection, internalRaterChan, internalCDRSChan chan rpcclient.RpcClientConnection, server *utils.Server, exitChan chan bool) {
 	utils.Logger.Info("Starting CGRateS SM-Generic service.")
-	raterConn := rpcclient.NewRpcClientPool(rpcclient.POOL_FIRST)
-	cdrsConn := rpcclient.NewRpcClientPool(rpcclient.POOL_FIRST)
-	var client *rpcclient.RpcClient
-	var err error
-	// Connect to rater
-	for _, raterCfg := range cfg.SmGenericConfig.RaterConns {
-		if raterCfg.Server == utils.INTERNAL {
-			resp := <-internalRaterChan
-			raterConn.AddClient(resp)
-			internalRaterChan <- resp
-		} else {
-			client, err = rpcclient.NewRpcClient("tcp", raterCfg.Server, cfg.ConnectAttempts, cfg.Reconnects, utils.GOB, nil)
-			if err != nil { //Connected so no need to reiterate
-				utils.Logger.Crit(fmt.Sprintf("<SM-Generic> Could not connect to Rater via RPC: %v", err))
-				exitChan <- true
-				return
-			}
-			raterConn.AddClient(client)
-		}
-	}
-	// Connect to CDRS
-	if reflect.DeepEqual(cfg.SmGenericConfig.CdrsConns, cfg.SmGenericConfig.RaterConns) {
-		cdrsConn = raterConn
-	} else if len(cfg.SmGenericConfig.CdrsConns) != 0 {
-		for _, cdrsCfg := range cfg.SmGenericConfig.CdrsConns {
-			if cdrsCfg.Server == utils.INTERNAL {
-				resp := <-internalCDRSChan
-				cdrsConn.AddClient(resp)
-				internalCDRSChan <- resp
-			} else {
-				client, err = rpcclient.NewRpcClient("tcp", cdrsCfg.Server, cfg.ConnectAttempts, cfg.Reconnects, utils.GOB, nil)
-				if err != nil {
-					utils.Logger.Crit(fmt.Sprintf("<SM-Generic> Could not connect to CDRS via RPC: %v", err))
-					exitChan <- true
-					return
-				}
-				cdrsConn.AddClient(client)
-			}
+	ralConn, err := engine.NewRPCPool(rpcclient.POOL_FIRST, cfg.ConnectAttempts, cfg.Reconnects, utils.GOB,
+		cfg.SmGenericConfig.RaterConns, internalRaterChan)
+	if err != nil {
+		utils.Logger.Crit(fmt.Sprintf("<SM-OpenSIPS> Could not connect to RAL: %s", err.Error()))
+		exitChan <- true
+		return
+	}
+	var cdrsConn *rpcclient.RpcClientPool
+	if reflect.DeepEqual(cfg.SmGenericConfig.RaterConns, cfg.SmGenericConfig.CdrsConns) {
+		cdrsConn = ralConn
+	} else {
+		cdrsConn, err = engine.NewRPCPool(rpcclient.POOL_FIRST, cfg.ConnectAttempts, cfg.Reconnects, utils.GOB,
+			cfg.SmGenericConfig.CdrsConns, internalCDRSChan)
+		if err != nil {
+			utils.Logger.Crit(fmt.Sprintf("<SM-OpenSIPS> Could not connect to RAL: %s", err.Error()))
+			exitChan <- true
+			return
 		}
 	}
 	smg_econns := sessionmanager.NewSMGExternalConnections()
-	sm := sessionmanager.NewSMGeneric(cfg, raterConn, cdrsConn, cfg.DefaultTimezone, smg_econns)
+	sm := sessionmanager.NewSMGeneric(cfg, ralConn, cdrsConn, cfg.DefaultTimezone, smg_econns)
 	if err = sm.Connect(); err != nil {
 		utils.Logger.Err(fmt.Sprintf("<SM-Generic> error: %s!", err))
 	}
@@ -199,36 +178,15 @@
 
 func startDiameterAgent(internalSMGChan, internalPubSubSChan chan rpcclient.RpcClientConnection, exitChan chan bool) {
 	utils.Logger.Info("Starting CGRateS DiameterAgent service.")
-<<<<<<< HEAD
-	smgConn := rpcclient.NewRpcClientPool(rpcclient.POOL_FIRST)
-	var client *rpcclient.RpcClient
-=======
-	var smgConn, pubsubConn *rpcclient.RpcClient
->>>>>>> 3097315a
-	var err error
-	for _, smgCfg := range cfg.DiameterAgentCfg().SMGenericConns {
-		if smgCfg.Server == utils.INTERNAL {
-			smgRpc := <-internalSMGChan
-			internalSMGChan <- smgRpc
-			client, _ = rpcclient.NewRpcClient("", "", 0, 0, rpcclient.INTERNAL_RPC, smgRpc)
-			smgConn.AddClient(client)
-		} else {
-			client, err = rpcclient.NewRpcClient("tcp", smgCfg.Server, cfg.ConnectAttempts, cfg.Reconnects, utils.GOB, nil)
-			if err != nil {
-				utils.Logger.Crit(fmt.Sprintf("<DiameterAgent> Could not connect to SMG: %s", err.Error()))
-				exitChan <- true
-				return
-			}
-			smgConn.AddClient(client)
-		}
-	}
-	if cfg.DiameterAgentCfg().PubSubS == utils.INTERNAL {
-		pubSubRpc := <-internalPubSubSChan
-		internalPubSubSChan <- pubSubRpc
-		pubsubConn, err = rpcclient.NewRpcClient("", "", 0, 0, rpcclient.INTERNAL_RPC, pubSubRpc)
-	} else if len(cfg.DiameterAgentCfg().PubSubS) != 0 {
-		pubsubConn, err = rpcclient.NewRpcClient("tcp", cfg.DiameterAgentCfg().PubSubS, cfg.ConnectAttempts, cfg.Reconnects, utils.GOB, nil)
-	}
+	smgConn, err := engine.NewRPCPool(rpcclient.POOL_FIRST, cfg.ConnectAttempts, cfg.Reconnects, utils.GOB,
+		cfg.DiameterAgentCfg().SMGenericConns, internalSMGChan)
+	if err != nil {
+		utils.Logger.Crit(fmt.Sprintf("<DiameterAgent> Could not connect to SMG: %s", err.Error()))
+		exitChan <- true
+		return
+	}
+	pubsubConn, err := engine.NewRPCPool(rpcclient.POOL_FIRST, cfg.ConnectAttempts, cfg.Reconnects, utils.GOB,
+		cfg.DiameterAgentCfg().PubSubConns, internalPubSubSChan)
 	if err != nil {
 		utils.Logger.Crit(fmt.Sprintf("<DiameterAgent> Could not connect to PubSubS: %s", err.Error()))
 		exitChan <- true
@@ -246,47 +204,23 @@
 	exitChan <- true
 }
 
-func startSmFreeSWITCH(internalRaterChan chan *engine.Responder, internalCDRSChan chan *engine.CdrServer, cdrDb engine.CdrStorage, exitChan chan bool) {
+func startSmFreeSWITCH(internalRaterChan, internalCDRSChan chan rpcclient.RpcClientConnection, cdrDb engine.CdrStorage, exitChan chan bool) {
 	utils.Logger.Info("Starting CGRateS SM-FreeSWITCH service.")
-	raterConn := rpcclient.NewRpcClientPool(rpcclient.POOL_FIRST)
-	cdrsConn := rpcclient.NewRpcClientPool(rpcclient.POOL_FIRST)
-	var client *rpcclient.RpcClient
-	var err error
-	// Connect to rater
-	for _, raterCfg := range cfg.SmFsConfig.RaterConns {
-		if raterCfg.Server == utils.INTERNAL {
-			resp := <-internalRaterChan
-			raterConn.AddClient(resp)
-			internalRaterChan <- resp
-		} else {
-			client, err = rpcclient.NewRpcClient("tcp", raterCfg.Server, cfg.ConnectAttempts, cfg.Reconnects, utils.GOB, nil)
-			if err != nil { //Connected so no need to reiterate
-				utils.Logger.Crit(fmt.Sprintf("<SM-FreeSWITCH> Could not connect to rater via RPC: %v", err))
-				exitChan <- true
-				return
-			}
-			raterConn.AddClient(client)
-		}
-	}
-	// Connect to CDRS
-	if len(cfg.SmFsConfig.CdrsConns) != 0 {
-		for _, cdrsCfg := range cfg.SmFsConfig.CdrsConns {
-			if cdrsCfg.Server == utils.INTERNAL {
-				resp := <-internalCDRSChan
-				cdrsConn.AddClient(resp)
-				internalCDRSChan <- resp
-			} else {
-				client, err = rpcclient.NewRpcClient("tcp", cdrsCfg.Server, cfg.ConnectAttempts, cfg.Reconnects, utils.GOB, nil)
-				if err != nil {
-					utils.Logger.Crit(fmt.Sprintf("<SM-FreeSWITCH> Could not connect to CDRS via RPC: %v", err))
-					exitChan <- true
-					return
-				}
-				cdrsConn.AddClient(client)
-			}
-		}
-	}
-	sm := sessionmanager.NewFSSessionManager(cfg.SmFsConfig, raterConn, cdrsConn, cfg.DefaultTimezone)
+	ralConn, err := engine.NewRPCPool(rpcclient.POOL_FIRST, cfg.ConnectAttempts, cfg.Reconnects, utils.GOB,
+		cfg.SmFsConfig.RaterConns, internalRaterChan)
+	if err != nil {
+		utils.Logger.Crit(fmt.Sprintf("<SM-OpenSIPS> Could not connect to RAL: %s", err.Error()))
+		exitChan <- true
+		return
+	}
+	cdrsConn, err := engine.NewRPCPool(rpcclient.POOL_FIRST, cfg.ConnectAttempts, cfg.Reconnects, utils.GOB,
+		cfg.SmFsConfig.CdrsConns, internalRaterChan)
+	if err != nil {
+		utils.Logger.Crit(fmt.Sprintf("<SM-OpenSIPS> Could not connect to RAL: %s", err.Error()))
+		exitChan <- true
+		return
+	}
+	sm := sessionmanager.NewFSSessionManager(cfg.SmFsConfig, ralConn, cdrsConn, cfg.DefaultTimezone)
 	smRpc.SMs = append(smRpc.SMs, sm)
 	if err = sm.Connect(); err != nil {
 		utils.Logger.Err(fmt.Sprintf("<SM-FreeSWITCH> error: %s!", err))
@@ -294,49 +228,23 @@
 	exitChan <- true
 }
 
-func startSmKamailio(internalRaterChan chan *engine.Responder, internalCDRSChan chan *engine.CdrServer, cdrDb engine.CdrStorage, exitChan chan bool) {
+func startSmKamailio(internalRaterChan, internalCDRSChan chan rpcclient.RpcClientConnection, cdrDb engine.CdrStorage, exitChan chan bool) {
 	utils.Logger.Info("Starting CGRateS SM-Kamailio service.")
-	raterConn := rpcclient.NewRpcClientPool(rpcclient.POOL_FIRST)
-	cdrsConn := rpcclient.NewRpcClientPool(rpcclient.POOL_FIRST)
-	var client *rpcclient.RpcClient
-	var err error
-	// Connect to rater
-	for _, raterCfg := range cfg.SmKamConfig.RaterConns {
-		if raterCfg.Server == utils.INTERNAL {
-			resp := <-internalRaterChan
-			raterConn.AddClient(resp)
-			internalRaterChan <- resp
-		} else {
-			client, err = rpcclient.NewRpcClient("tcp", raterCfg.Server, cfg.ConnectAttempts, cfg.Reconnects, utils.GOB, nil)
-			if err != nil { //Connected so no need to reiterate
-				utils.Logger.Crit(fmt.Sprintf("<SM-Kamailio> Could not connect to rater via RPC: %v", err))
-				exitChan <- true
-				return
-			}
-			raterConn.AddClient(client)
-		}
-	}
-	// Connect to CDRS
-	if reflect.DeepEqual(cfg.SmKamConfig.CdrsConns, cfg.SmKamConfig.RaterConns) {
-		cdrsConn = raterConn
-	} else if len(cfg.SmKamConfig.CdrsConns) != 0 {
-		for _, cdrsCfg := range cfg.SmKamConfig.CdrsConns {
-			if cdrsCfg.Server == utils.INTERNAL {
-				resp := <-internalCDRSChan
-				cdrsConn.AddClient(resp)
-				internalCDRSChan <- resp
-			} else {
-				client, err = rpcclient.NewRpcClient("tcp", cdrsCfg.Server, cfg.ConnectAttempts, cfg.Reconnects, utils.GOB, nil)
-				if err != nil {
-					utils.Logger.Crit(fmt.Sprintf("<SM-Kamailio> Could not connect to CDRS via RPC: %v", err))
-					exitChan <- true
-					return
-				}
-				cdrsConn.AddClient(client)
-			}
-		}
-	}
-	sm, _ := sessionmanager.NewKamailioSessionManager(cfg.SmKamConfig, raterConn, cdrsConn, cfg.DefaultTimezone)
+	ralConn, err := engine.NewRPCPool(rpcclient.POOL_FIRST, cfg.ConnectAttempts, cfg.Reconnects, utils.GOB,
+		cfg.SmKamConfig.RaterConns, internalRaterChan)
+	if err != nil {
+		utils.Logger.Crit(fmt.Sprintf("<SM-OpenSIPS> Could not connect to RAL: %s", err.Error()))
+		exitChan <- true
+		return
+	}
+	cdrsConn, err := engine.NewRPCPool(rpcclient.POOL_FIRST, cfg.ConnectAttempts, cfg.Reconnects, utils.GOB,
+		cfg.SmKamConfig.CdrsConns, internalRaterChan)
+	if err != nil {
+		utils.Logger.Crit(fmt.Sprintf("<SM-OpenSIPS> Could not connect to RAL: %s", err.Error()))
+		exitChan <- true
+		return
+	}
+	sm, _ := sessionmanager.NewKamailioSessionManager(cfg.SmKamConfig, ralConn, cdrsConn, cfg.DefaultTimezone)
 	smRpc.SMs = append(smRpc.SMs, sm)
 	if err = sm.Connect(); err != nil {
 		utils.Logger.Err(fmt.Sprintf("<SM-Kamailio> error: %s!", err))
@@ -344,49 +252,23 @@
 	exitChan <- true
 }
 
-func startSmOpenSIPS(internalRaterChan chan *engine.Responder, internalCDRSChan chan *engine.CdrServer, cdrDb engine.CdrStorage, exitChan chan bool) {
+func startSmOpenSIPS(internalRaterChan, internalCDRSChan chan rpcclient.RpcClientConnection, cdrDb engine.CdrStorage, exitChan chan bool) {
 	utils.Logger.Info("Starting CGRateS SM-OpenSIPS service.")
-	raterConn := rpcclient.NewRpcClientPool(rpcclient.POOL_FIRST)
-	cdrsConn := rpcclient.NewRpcClientPool(rpcclient.POOL_FIRST)
-	var client *rpcclient.RpcClient
-	var err error
-	// Connect to rater
-	for _, raterCfg := range cfg.SmOsipsConfig.RaterConns {
-		if raterCfg.Server == utils.INTERNAL {
-			resp := <-internalRaterChan
-			raterConn.AddClient(resp)
-			internalRaterChan <- resp
-		} else {
-			client, err = rpcclient.NewRpcClient("tcp", raterCfg.Server, cfg.ConnectAttempts, cfg.Reconnects, utils.GOB, nil)
-			if err != nil { //Connected so no need to reiterate
-				utils.Logger.Crit(fmt.Sprintf("<SM-OpenSIPS> Could not connect to rater via RPC: %v", err))
-				exitChan <- true
-				return
-			}
-			raterConn.AddClient(client)
-		}
-	}
-	// Connect to CDRS
-	if reflect.DeepEqual(cfg.SmOsipsConfig.CdrsConns, cfg.SmOsipsConfig.RaterConns) {
-		cdrsConn = raterConn
-	} else if len(cfg.SmOsipsConfig.CdrsConns) != 0 {
-		for _, cdrsCfg := range cfg.SmOsipsConfig.CdrsConns {
-			if cdrsCfg.Server == utils.INTERNAL {
-				resp := <-internalCDRSChan
-				cdrsConn.AddClient(resp)
-				internalCDRSChan <- resp
-			} else {
-				client, err = rpcclient.NewRpcClient("tcp", cdrsCfg.Server, cfg.ConnectAttempts, cfg.Reconnects, utils.GOB, nil)
-				if err != nil {
-					utils.Logger.Crit(fmt.Sprintf("<SM-OpenSIPS> Could not connect to CDRS via RPC: %v", err))
-					exitChan <- true
-					return
-				}
-				cdrsConn.AddClient(client)
-			}
-		}
-	}
-	sm, _ := sessionmanager.NewOSipsSessionManager(cfg.SmOsipsConfig, cfg.Reconnects, raterConn, cdrsConn, cfg.DefaultTimezone)
+	ralConn, err := engine.NewRPCPool(rpcclient.POOL_FIRST, cfg.ConnectAttempts, cfg.Reconnects, utils.GOB,
+		cfg.SmOsipsConfig.RaterConns, internalRaterChan)
+	if err != nil {
+		utils.Logger.Crit(fmt.Sprintf("<SM-OpenSIPS> Could not connect to RAL: %s", err.Error()))
+		exitChan <- true
+		return
+	}
+	cdrsConn, err := engine.NewRPCPool(rpcclient.POOL_FIRST, cfg.ConnectAttempts, cfg.Reconnects, utils.GOB,
+		cfg.SmOsipsConfig.CdrsConns, internalRaterChan)
+	if err != nil {
+		utils.Logger.Crit(fmt.Sprintf("<SM-OpenSIPS> Could not connect to RAL: %s", err.Error()))
+		exitChan <- true
+		return
+	}
+	sm, _ := sessionmanager.NewOSipsSessionManager(cfg.SmOsipsConfig, cfg.Reconnects, ralConn, cdrsConn, cfg.DefaultTimezone)
 	smRpc.SMs = append(smRpc.SMs, sm)
 	if err := sm.Connect(); err != nil {
 		utils.Logger.Err(fmt.Sprintf("<SM-OpenSIPS> error: %s!", err))
@@ -394,97 +276,53 @@
 	exitChan <- true
 }
 
-func startCDRS(internalCdrSChan chan *engine.CdrServer, logDb engine.LogStorage, cdrDb engine.CdrStorage,
-	internalRaterChan chan *engine.Responder, internalPubSubSChan chan rpcclient.RpcClientConnection,
-<<<<<<< HEAD
+func startCDRS(internalCdrSChan chan rpcclient.RpcClientConnection, logDb engine.LogStorage, cdrDb engine.CdrStorage,
+	internalRaterChan chan rpcclient.RpcClientConnection, internalPubSubSChan chan rpcclient.RpcClientConnection,
 	internalUserSChan chan rpcclient.RpcClientConnection, internalAliaseSChan chan rpcclient.RpcClientConnection,
 	internalCdrStatSChan chan rpcclient.RpcClientConnection, server *utils.Server, exitChan chan bool) {
-=======
-	internalUserSChan chan engine.UserService, internalAliaseSChan chan engine.AliasService,
-	internalCdrStatSChan chan engine.StatsInterface, server *utils.Server, exitChan chan bool) {
->>>>>>> 3097315a
 	utils.Logger.Info("Starting CGRateS CDRS service.")
-	var err error
-	var client *rpcclient.RpcClient
-	// Rater connection init
-	raterConn := rpcclient.NewRpcClientPool(rpcclient.POOL_FIRST)
-	for _, raterCfg := range cfg.CDRSRaterConns {
-		if raterCfg.Server == utils.INTERNAL {
-			responder := <-internalRaterChan // Wait for rater to come up before start querying
-			raterConn.AddClient(responder)
-			internalRaterChan <- responder // Put back the connection since there might be other entities waiting for it
-		} else if len(raterCfg.Server) != 0 {
-			client, err = rpcclient.NewRpcClient("tcp", raterCfg.Server, cfg.ConnectAttempts, cfg.Reconnects, utils.GOB, nil)
-			if err != nil {
-				utils.Logger.Crit(fmt.Sprintf("<CDRS> Could not connect to rater: %s", err.Error()))
-				exitChan <- true
-				return
-			}
-			raterConn.AddClient(client)
-		}
+	// Conn pool towards RAL
+	ralConn, err := engine.NewRPCPool(rpcclient.POOL_FIRST, cfg.ConnectAttempts, cfg.Reconnects, utils.GOB,
+		cfg.CDRSRaterConns, internalRaterChan)
+	if err != nil {
+		utils.Logger.Crit(fmt.Sprintf("<CDRS> Could not connect to RAL: %s", err.Error()))
+		exitChan <- true
+		return
 	}
 	// Pubsub connection init
-	var pubSubConn rpcclient.RpcClientConnection
-	if cfg.CDRSPubSub == utils.INTERNAL {
-		pubSubs := <-internalPubSubSChan
-		pubSubConn = pubSubs
-		internalPubSubSChan <- pubSubs
-	} else if len(cfg.CDRSPubSub) != 0 {
-		client, err = rpcclient.NewRpcClient("tcp", cfg.CDRSPubSub, cfg.ConnectAttempts, cfg.Reconnects, utils.GOB, nil)
-		if err != nil {
-			utils.Logger.Crit(fmt.Sprintf("<CDRS> Could not connect to pubsub server: %s", err.Error()))
-			exitChan <- true
-			return
-		}
-		pubSubConn = client
+	pubSubConn, err := engine.NewRPCPool(rpcclient.POOL_FIRST, cfg.ConnectAttempts, cfg.Reconnects, utils.GOB,
+		cfg.CDRSPubSubSConns, internalPubSubSChan)
+	if err != nil {
+		utils.Logger.Crit(fmt.Sprintf("<CDRS> Could not connect to PubSubSystem: %s", err.Error()))
+		exitChan <- true
+		return
 	}
 	// Users connection init
-	var usersConn rpcclient.RpcClientConnection
-	if cfg.CDRSUsers == utils.INTERNAL {
-		userS := <-internalUserSChan
-		usersConn = userS
-		internalUserSChan <- userS
-	} else if len(cfg.CDRSUsers) != 0 {
-		client, err = rpcclient.NewRpcClient("tcp", cfg.CDRSUsers, cfg.ConnectAttempts, cfg.Reconnects, utils.GOB, nil)
-		if err != nil {
-			utils.Logger.Crit(fmt.Sprintf("<CDRS> Could not connect to users server: %s", err.Error()))
-			exitChan <- true
-			return
-		}
-		usersConn = client
+	usersConn, err := engine.NewRPCPool(rpcclient.POOL_FIRST, cfg.ConnectAttempts, cfg.Reconnects, utils.GOB,
+		cfg.CDRSUserSConns, internalUserSChan)
+	if err != nil {
+		utils.Logger.Crit(fmt.Sprintf("<CDRS> Could not connect to UserS: %s", err.Error()))
+		exitChan <- true
+		return
 	}
 	// Aliases connection init
-	var aliasesConn rpcclient.RpcClientConnection
-	if cfg.CDRSAliases == utils.INTERNAL {
-		aliaseS := <-internalAliaseSChan
-		aliasesConn = aliaseS
-		internalAliaseSChan <- aliaseS
-	} else if len(cfg.CDRSAliases) != 0 {
-		client, err = rpcclient.NewRpcClient("tcp", cfg.CDRSAliases, cfg.ConnectAttempts, cfg.Reconnects, utils.GOB, nil)
-		if err != nil {
-			utils.Logger.Crit(fmt.Sprintf("<CDRS> Could not connect to aliases server: %s", err.Error()))
-			exitChan <- true
-			return
-		}
-		aliasesConn = client
+	aliasesConn, err := engine.NewRPCPool(rpcclient.POOL_FIRST, cfg.ConnectAttempts, cfg.Reconnects, utils.GOB,
+		cfg.CDRSAliaseSConns, internalAliaseSChan)
+	if err != nil {
+		utils.Logger.Crit(fmt.Sprintf("<CDRS> Could not connect to AliaseS: %s", err.Error()))
+		exitChan <- true
+		return
 	}
 	// Stats connection init
-	var statsConn rpcclient.RpcClientConnection
-	if cfg.CDRSStats == utils.INTERNAL {
-		statS := <-internalCdrStatSChan
-		statsConn = statS
-		internalCdrStatSChan <- statS
-	} else if len(cfg.CDRSStats) != 0 {
-		client, err = rpcclient.NewRpcClient("tcp", cfg.CDRSStats, cfg.ConnectAttempts, cfg.Reconnects, utils.GOB, nil)
-		if err != nil {
-			utils.Logger.Crit(fmt.Sprintf("<CDRS> Could not connect to stats server: %s", err.Error()))
-			exitChan <- true
-			return
-		}
-		statsConn = client
-	}
-
-	cdrServer, _ := engine.NewCdrServer(cfg, cdrDb, raterConn, pubSubConn, usersConn, aliasesConn, statsConn)
+	statsConn, err := engine.NewRPCPool(rpcclient.POOL_FIRST, cfg.ConnectAttempts, cfg.Reconnects, utils.GOB,
+		cfg.CDRSStatSConns, internalCdrStatSChan)
+	if err != nil {
+		utils.Logger.Crit(fmt.Sprintf("<CDRS> Could not connect to StatS: %s", err.Error()))
+		exitChan <- true
+		return
+	}
+
+	cdrServer, _ := engine.NewCdrServer(cfg, cdrDb, ralConn, pubSubConn, usersConn, aliasesConn, statsConn)
 	cdrServer.SetTimeToLive(cfg.ResponseCacheTTL, nil)
 	utils.Logger.Info("Registering CDRS HTTP Handlers.")
 	cdrServer.RegisterHandlersToServer(server)
@@ -557,21 +395,9 @@
 	internalUserSChan <- userServer
 }
 
-func startRpc(server *utils.Server, internalRaterChan chan *engine.Responder,
-	internalCdrSChan chan *engine.CdrServer,
-<<<<<<< HEAD
-	internalCdrStatSChan chan rpcclient.RpcClientConnection,
-	internalHistorySChan chan rpcclient.RpcClientConnection,
-	internalPubSubSChan chan rpcclient.RpcClientConnection,
-	internalUserSChan chan rpcclient.RpcClientConnection,
+func startRpc(server *utils.Server, internalRaterChan chan rpcclient.RpcClientConnection,
+	internalCdrSChan, internalCdrStatSChan, internalHistorySChan, internalPubSubSChan, internalUserSChan,
 	internalAliaseSChan chan rpcclient.RpcClientConnection) {
-=======
-	internalCdrStatSChan chan engine.StatsInterface,
-	internalHistorySChan chan history.Scribe,
-	internalPubSubSChan chan rpcclient.RpcClientConnection,
-	internalUserSChan chan engine.UserService,
-	internalAliaseSChan chan engine.AliasService) {
->>>>>>> 3097315a
 	select { // Any of the rpc methods will unlock listening to rpc requests
 	case resp := <-internalRaterChan:
 		internalRaterChan <- resp
@@ -591,6 +417,7 @@
 	go server.ServeJSON(cfg.RPCJSONListen)
 	go server.ServeGOB(cfg.RPCGOBListen)
 	go server.ServeHTTP(cfg.HTTPListen)
+
 }
 
 func writePid() {
@@ -691,23 +518,15 @@
 
 	// Define internal connections via channels
 	internalBalancerChan := make(chan *balancer2go.Balancer, 1)
-	internalRaterChan := make(chan *engine.Responder, 1)
+	internalRaterChan := make(chan rpcclient.RpcClientConnection, 1)
 	cacheDoneChan := make(chan struct{}, 1)
 	internalSchedulerChan := make(chan *scheduler.Scheduler, 1)
-	internalCdrSChan := make(chan *engine.CdrServer, 1)
-<<<<<<< HEAD
+	internalCdrSChan := make(chan rpcclient.RpcClientConnection, 1)
 	internalCdrStatSChan := make(chan rpcclient.RpcClientConnection, 1)
 	internalHistorySChan := make(chan rpcclient.RpcClientConnection, 1)
 	internalPubSubSChan := make(chan rpcclient.RpcClientConnection, 1)
 	internalUserSChan := make(chan rpcclient.RpcClientConnection, 1)
 	internalAliaseSChan := make(chan rpcclient.RpcClientConnection, 1)
-=======
-	internalCdrStatSChan := make(chan engine.StatsInterface, 1)
-	internalHistorySChan := make(chan history.Scribe, 1)
-	internalPubSubSChan := make(chan rpcclient.RpcClientConnection, 1)
-	internalUserSChan := make(chan engine.UserService, 1)
-	internalAliaseSChan := make(chan engine.AliasService, 1)
->>>>>>> 3097315a
 	internalSMGChan := make(chan rpcclient.RpcClientConnection, 1)
 	// Start balancer service
 	if cfg.BalancerEnabled {
