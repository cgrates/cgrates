/*
Real-time Online/Offline Charging System (OCS) for Telecom & ISP environments
Copyright (C) ITsysCOM GmbH

This program is free software: you can redistribute it and/or modify
it under the terms of the GNU General Public License as published by
the Free Software Foundation, either version 3 of the License, or
(at your option) any later version.

This program is distributed in the hope that it will be useful,
but WITHOUT ANY WARRANTY; without even the implied warranty of
MERCHANTABILITY or FITNESS FOR A PARTICULAR PURPOSE.  See the
GNU General Public License for more details.

You should have received a copy of the GNU General Public License
along with this program.  If not, see <http://www.gnu.org/licenses/>
*/

package main

import (
	"fmt"

	"github.com/cgrates/cgrates/apier/v1"
	"github.com/cgrates/cgrates/apier/v2"
	"github.com/cgrates/cgrates/engine"
	"github.com/cgrates/cgrates/history"
	"github.com/cgrates/cgrates/servmanager"
	"github.com/cgrates/cgrates/utils"
	"github.com/cgrates/rpcclient"
)

// Starts rater and reports on chan
func startRater(internalRaterChan chan rpcclient.RpcClientConnection, cacheDoneChan chan struct{},
	internalThdSChan, internalCdrStatSChan, internalStatSChan, internalHistorySChan,
	internalPubSubSChan, internalUserSChan, internalAliaseSChan chan rpcclient.RpcClientConnection,
	serviceManager *servmanager.ServiceManager, server *utils.Server,
	dm *engine.DataManager, loadDb engine.LoadStorage, cdrDb engine.CdrStorage, stopHandled *bool, exitChan chan bool) {
	var waitTasks []chan struct{}
	cacheCfg := cfg.CacheCfg()
	//Cache load
	cacheTaskChan := make(chan struct{})
	waitTasks = append(waitTasks, cacheTaskChan)
	go func() {
		defer close(cacheTaskChan)
		var dstIDs, rvDstIDs, rplIDs, rpfIDs, actIDs, aplIDs, aapIDs, atrgIDs, sgIDs, lcrIDs, dcIDs, alsIDs, rvAlsIDs, rspIDs, resIDs, stqIDs, stqpIDs, thIDs, thpIDs, fltrIDs, lcrPrfIDs []string
<<<<<<< HEAD
		if cCfg, has := cfg.CacheConfig[utils.CacheDestinations]; !has || !cCfg.Precache {
=======
		if cCfg, has := cacheCfg[utils.CacheDestinations]; !has || !cCfg.Precache {
>>>>>>> 219d6ab6
			dstIDs = make([]string, 0) // Don't cache any
		}
		if cCfg, has := cacheCfg[utils.CacheReverseDestinations]; !has || !cCfg.Precache {
			rvDstIDs = make([]string, 0)
		}
		if cCfg, has := cacheCfg[utils.CacheRatingPlans]; !has || !cCfg.Precache {
			rplIDs = make([]string, 0)
		}
		if cCfg, has := cacheCfg[utils.CacheRatingProfiles]; !has || !cCfg.Precache {
			rpfIDs = make([]string, 0)
		}
		if cCfg, has := cacheCfg[utils.CacheActions]; !has || !cCfg.Precache {
			actIDs = make([]string, 0)
		}
		if cCfg, has := cacheCfg[utils.CacheActionPlans]; !has || !cCfg.Precache {
			aplIDs = make([]string, 0)
		}
		if cCfg, has := cacheCfg[utils.CacheAccountActionPlans]; !has || !cCfg.Precache {
			aapIDs = make([]string, 0)
		}
		if cCfg, has := cacheCfg[utils.CacheActionTriggers]; !has || !cCfg.Precache {
			atrgIDs = make([]string, 0)
		}
		if cCfg, has := cacheCfg[utils.CacheSharedGroups]; !has || !cCfg.Precache {
			sgIDs = make([]string, 0)
		}
		if cCfg, has := cacheCfg[utils.CacheLCRRules]; !has || !cCfg.Precache {
			lcrIDs = make([]string, 0)
		}
		if cCfg, has := cacheCfg[utils.CacheDerivedChargers]; !has || !cCfg.Precache {
			dcIDs = make([]string, 0)
		}
		if cCfg, has := cacheCfg[utils.CacheAliases]; !has || !cCfg.Precache {
			alsIDs = make([]string, 0)
		}
		if cCfg, has := cacheCfg[utils.CacheReverseAliases]; !has || !cCfg.Precache {
			rvAlsIDs = make([]string, 0)
		}
		if cCfg, has := cacheCfg[utils.CacheResourceProfiles]; !has || !cCfg.Precache {
			rspIDs = make([]string, 0)
		}
		if cCfg, has := cacheCfg[utils.CacheResources]; !has || !cCfg.Precache {
			resIDs = make([]string, 0)
		}
		if cCfg, has := cacheCfg[utils.CacheStatQueues]; !has || !cCfg.Precache {
			stqIDs = make([]string, 0)
		}
		if cCfg, has := cacheCfg[utils.CacheStatQueueProfiles]; !has || !cCfg.Precache {
			stqpIDs = make([]string, 0)
		}
		if cCfg, has := cacheCfg[utils.CacheThresholds]; !has || !cCfg.Precache {
			thIDs = make([]string, 0)
		}
		if cCfg, has := cacheCfg[utils.CacheThresholdProfiles]; !has || !cCfg.Precache {
			thpIDs = make([]string, 0)
		}
		if cCfg, has := cacheCfg[utils.CacheFilters]; !has || !cCfg.Precache {
			fltrIDs = make([]string, 0)
		}
<<<<<<< HEAD
		if cCfg, has := cfg.CacheConfig[utils.CacheLCRProfiles]; !has || !cCfg.Precache {
=======
		if cCfg, has := cacheCfg[utils.CacheLCRProfiles]; !has || !cCfg.Precache {
>>>>>>> 219d6ab6
			lcrPrfIDs = make([]string, 0)
		}

		// ToDo: Add here timings
		if err := dm.LoadDataDBCache(dstIDs, rvDstIDs, rplIDs, rpfIDs, actIDs, aplIDs, aapIDs, atrgIDs, sgIDs, lcrIDs, dcIDs, alsIDs, rvAlsIDs, rspIDs, resIDs, stqIDs, stqpIDs, thIDs, thpIDs, fltrIDs, lcrPrfIDs); err != nil {
			utils.Logger.Crit(fmt.Sprintf("<RALs> Cache rating error: %s", err.Error()))
			exitChan <- true
			return
		}
		cacheDoneChan <- struct{}{}
	}()

	var thdS *rpcclient.RpcClientPool
	if len(cfg.RALsThresholdSConns) != 0 { // Connections to ThresholdS
		thdsTaskChan := make(chan struct{})
		waitTasks = append(waitTasks, thdsTaskChan)
		go func() {
			defer close(thdsTaskChan)
			thdS, err = engine.NewRPCPool(rpcclient.POOL_FIRST, cfg.ConnectAttempts, cfg.Reconnects, cfg.ConnectTimeout, cfg.ReplyTimeout,
				cfg.RALsThresholdSConns, internalThdSChan, cfg.InternalTtl)
			if err != nil {
				utils.Logger.Crit(fmt.Sprintf("<RALs> Could not connect to ThresholdS, error: %s", err.Error()))
				exitChan <- true
				return
			}
		}()
	}

	var cdrStats *rpcclient.RpcClientPool
	if len(cfg.RALsCDRStatSConns) != 0 { // Connections to CDRStats
		cdrstatTaskChan := make(chan struct{})
		waitTasks = append(waitTasks, cdrstatTaskChan)
		go func() {
			defer close(cdrstatTaskChan)
			cdrStats, err = engine.NewRPCPool(rpcclient.POOL_FIRST, cfg.ConnectAttempts, cfg.Reconnects, cfg.ConnectTimeout, cfg.ReplyTimeout,
				cfg.RALsCDRStatSConns, internalCdrStatSChan, cfg.InternalTtl)
			if err != nil {
				utils.Logger.Crit(fmt.Sprintf("<RALs> Could not connect to CDRStatS, error: %s", err.Error()))
				exitChan <- true
				return
			}
		}()
	}

	var stats *rpcclient.RpcClientPool
	if len(cfg.RALsStatSConns) != 0 { // Connections to CDRStats
		statsTaskChan := make(chan struct{})
		waitTasks = append(waitTasks, statsTaskChan)
		go func() {
			defer close(statsTaskChan)
			stats, err = engine.NewRPCPool(rpcclient.POOL_FIRST, cfg.ConnectAttempts, cfg.Reconnects, cfg.ConnectTimeout, cfg.ReplyTimeout,
				cfg.RALsStatSConns, internalStatSChan, cfg.InternalTtl)
			if err != nil {
				utils.Logger.Crit(fmt.Sprintf("<RALs> Could not connect to StatS, error: %s", err.Error()))
				exitChan <- true
				return
			}
		}()
	}

	if len(cfg.RALsHistorySConns) != 0 { // Connection to HistoryS,
		histTaskChan := make(chan struct{})
		waitTasks = append(waitTasks, histTaskChan)
		go func() {
			defer close(histTaskChan)
			if historySConns, err := engine.NewRPCPool(rpcclient.POOL_FIRST, cfg.ConnectAttempts, cfg.Reconnects, cfg.ConnectTimeout, cfg.ReplyTimeout,
				cfg.RALsHistorySConns, internalHistorySChan, cfg.InternalTtl); err != nil {
				utils.Logger.Crit(fmt.Sprintf("<RALs> Could not connect HistoryS, error: %s", err.Error()))
				exitChan <- true
				return
			} else {
				engine.SetHistoryScribe(historySConns)
			}
		}()
	}

	if len(cfg.RALsPubSubSConns) != 0 { // Connection to pubsubs
		pubsubTaskChan := make(chan struct{})
		waitTasks = append(waitTasks, pubsubTaskChan)
		go func() {
			defer close(pubsubTaskChan)
			if pubSubSConns, err := engine.NewRPCPool(rpcclient.POOL_FIRST, cfg.ConnectAttempts, cfg.Reconnects, cfg.ConnectTimeout, cfg.ReplyTimeout,
				cfg.RALsPubSubSConns, internalPubSubSChan, cfg.InternalTtl); err != nil {
				utils.Logger.Crit(fmt.Sprintf("<RALs> Could not connect to PubSubS: %s", err.Error()))
				exitChan <- true
				return
			} else {
				engine.SetPubSub(pubSubSConns)
			}
		}()
	}

	if len(cfg.RALsAliasSConns) != 0 { // Connection to AliasService
		aliasesTaskChan := make(chan struct{})
		waitTasks = append(waitTasks, aliasesTaskChan)
		go func() {
			defer close(aliasesTaskChan)
			if aliaseSCons, err := engine.NewRPCPool(rpcclient.POOL_FIRST, cfg.ConnectAttempts, cfg.Reconnects, cfg.ConnectTimeout, cfg.ReplyTimeout,
				cfg.RALsAliasSConns, internalAliaseSChan, cfg.InternalTtl); err != nil {
				utils.Logger.Crit(fmt.Sprintf("<RALs> Could not connect to AliaseS, error: %s", err.Error()))
				exitChan <- true
				return
			} else {
				engine.SetAliasService(aliaseSCons)
			}
		}()
	}

	var usersConns rpcclient.RpcClientConnection
	if len(cfg.RALsUserSConns) != 0 { // Connection to UserService
		usersTaskChan := make(chan struct{})
		waitTasks = append(waitTasks, usersTaskChan)
		go func() {
			defer close(usersTaskChan)
			if usersConns, err = engine.NewRPCPool(rpcclient.POOL_FIRST, cfg.ConnectAttempts, cfg.Reconnects, cfg.ConnectTimeout, cfg.ReplyTimeout,
				cfg.RALsUserSConns, internalUserSChan, cfg.InternalTtl); err != nil {
				utils.Logger.Crit(fmt.Sprintf("<RALs> Could not connect UserS, error: %s", err.Error()))
				exitChan <- true
				return
			}
			engine.SetUserService(usersConns)
		}()
	}
	// Wait for all connections to complete before going further
	for _, chn := range waitTasks {
		<-chn
	}
	responder := &engine.Responder{ExitChan: exitChan, MaxComputedUsage: cfg.RALsMaxComputedUsage}
	responder.SetTimeToLive(cfg.ResponseCacheTTL, nil)
	apierRpcV1 := &v1.ApierV1{StorDb: loadDb, DataManager: dm, CdrDb: cdrDb,
		Config: cfg, Responder: responder, ServManager: serviceManager,
		HTTPPoster: utils.NewHTTPPoster(cfg.HttpSkipTlsVerify, cfg.ReplyTimeout)}
	if thdS != nil {
		engine.SetThresholdS(thdS) // temporary architectural fix until we will have separate AccountS
	}
	if cdrStats != nil { // ToDo: Fix here properly the init of stats
		responder.Stats = cdrStats
		apierRpcV1.CdrStatsSrv = cdrStats
	}
	if usersConns != nil {
		apierRpcV1.Users = usersConns
	}
	apierRpcV2 := &v2.ApierV2{
		ApierV1: *apierRpcV1}

	server.RpcRegister(responder)
	server.RpcRegister(apierRpcV1)
	server.RpcRegister(apierRpcV2)

	utils.RegisterRpcParams("", &engine.Stats{})
	utils.RegisterRpcParams("", &v1.CDRStatsV1{})
	utils.RegisterRpcParams("ScribeV1", &history.FileScribe{})
	utils.RegisterRpcParams("PubSubV1", &engine.PubSub{})
	utils.RegisterRpcParams("AliasesV1", &engine.AliasHandler{})
	utils.RegisterRpcParams("UsersV1", &engine.UserMap{})
	utils.RegisterRpcParams("", &v1.CdrsV1{})
	utils.RegisterRpcParams("", &v2.CdrsV2{})
	utils.RegisterRpcParams("", &v1.SessionManagerV1{})
	utils.RegisterRpcParams("", &v1.SMGenericV1{})
	utils.RegisterRpcParams("", responder)
	utils.RegisterRpcParams("", apierRpcV1)
	utils.RegisterRpcParams("", apierRpcV2)
	utils.GetRpcParams("")
	internalRaterChan <- responder // Rater done
}<|MERGE_RESOLUTION|>--- conflicted
+++ resolved
@@ -44,11 +44,7 @@
 	go func() {
 		defer close(cacheTaskChan)
 		var dstIDs, rvDstIDs, rplIDs, rpfIDs, actIDs, aplIDs, aapIDs, atrgIDs, sgIDs, lcrIDs, dcIDs, alsIDs, rvAlsIDs, rspIDs, resIDs, stqIDs, stqpIDs, thIDs, thpIDs, fltrIDs, lcrPrfIDs []string
-<<<<<<< HEAD
-		if cCfg, has := cfg.CacheConfig[utils.CacheDestinations]; !has || !cCfg.Precache {
-=======
 		if cCfg, has := cacheCfg[utils.CacheDestinations]; !has || !cCfg.Precache {
->>>>>>> 219d6ab6
 			dstIDs = make([]string, 0) // Don't cache any
 		}
 		if cCfg, has := cacheCfg[utils.CacheReverseDestinations]; !has || !cCfg.Precache {
@@ -108,11 +104,7 @@
 		if cCfg, has := cacheCfg[utils.CacheFilters]; !has || !cCfg.Precache {
 			fltrIDs = make([]string, 0)
 		}
-<<<<<<< HEAD
-		if cCfg, has := cfg.CacheConfig[utils.CacheLCRProfiles]; !has || !cCfg.Precache {
-=======
 		if cCfg, has := cacheCfg[utils.CacheLCRProfiles]; !has || !cCfg.Precache {
->>>>>>> 219d6ab6
 			lcrPrfIDs = make([]string, 0)
 		}
 
