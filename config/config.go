/*
Real-time Online/Offline Charging System (OCS) for Telecom & ISP environments
Copyright (C) ITsysCOM GmbH

This program is free software: you can redistribute it and/or modify
it under the terms of the GNU General Public License as published by
the Free Software Foundation, either version 3 of the License, or
(at your option) any later version.

This program is distributed in the hope that it will be useful,
but WITHOUT ANY WARRANTY; without even the implied warranty of
MERCHANTABILITY or FITNESS FOR A PARTICULAR PURPOSE.  See the
GNU General Public License for more details.

You should have received a copy of the GNU General Public License
along with this program.  If not, see <http://www.gnu.org/licenses/>
*/

package config

import (
	"encoding/json"
	"errors"
	"fmt"
	"io"
	"net/http"
	"net/url"
	"os"
	"path/filepath"
	"strings"
	"sync"
	"time"

	"github.com/cgrates/cgrates/utils"
)

var (
	DBDefaults               DbDefaults
	cgrCfg                   *CGRConfig  // will be shared
	dfltFsConnConfig         *FsConnCfg  // Default FreeSWITCH Connection configuration, built out of json default configuration
	dfltKamConnConfig        *KamConnCfg // Default Kamailio Connection configuration
	dfltRemoteHost           *RemoteHost
	dfltAstConnCfg           *AsteriskConnCfg
	dfltLoaderConfig         *LoaderSCfg
	dfltLoaderDataTypeConfig *LoaderDataType
)

func NewDbDefaults() DbDefaults {
	deflt := DbDefaults{
		utils.MYSQL: map[string]string{
			"DbName": "cgrates",
			"DbPort": "3306",
			"DbPass": "CGRateS.org",
		},
		utils.POSTGRES: map[string]string{
			"DbName": "cgrates",
			"DbPort": "5432",
			"DbPass": "CGRateS.org",
		},
		utils.MONGO: map[string]string{
			"DbName": "cgrates",
			"DbPort": "27017",
			"DbPass": "",
		},
		utils.REDIS: map[string]string{
			"DbName": "10",
			"DbPort": "6379",
			"DbPass": "",
		},
		utils.INTERNAL: map[string]string{
			"DbName": "internal",
			"DbPort": "internal",
			"DbPass": "internal",
		},
	}
	return deflt
}

type DbDefaults map[string]map[string]string

func (dbDflt DbDefaults) DBName(dbType string, flagInput string) string {
	if flagInput != utils.MetaDynamic {
		return flagInput
	}
	return dbDflt[dbType]["DbName"]
}

func (DbDefaults) DBUser(dbType string, flagInput string) string {
	if flagInput != utils.MetaDynamic {
		return flagInput
	}
	return utils.CGRATES
}

func (DbDefaults) DBHost(dbType string, flagInput string) string {
	if flagInput != utils.MetaDynamic {
		return flagInput
	}
	return utils.LOCALHOST
}

func (dbcfg DbDefaults) DBPort(dbType string, flagInput string) string {
	if flagInput != utils.MetaDynamic {
		return flagInput
	}
	return dbcfg[dbType]["DbPort"]
}

func (dbcfg DbDefaults) DBPass(dbType string, flagInput string) string {
	if flagInput != utils.MetaDynamic {
		return flagInput
	}
	return dbcfg[dbType]["DbPass"]
}

func init() {
	cgrCfg, _ = NewDefaultCGRConfig()
	DBDefaults = NewDbDefaults()
}

// Used to retrieve system configuration from other packages
func CgrConfig() *CGRConfig {
	return cgrCfg
}

// Used to set system configuration from other places
func SetCgrConfig(cfg *CGRConfig) {
	cgrCfg = cfg
}

func NewDefaultCGRConfig() (cfg *CGRConfig, err error) {
	cfg = new(CGRConfig)
	cfg.initChanels()
	cfg.DataFolderPath = "/usr/share/cgrates/"
	cfg.MaxCallDuration = time.Duration(3) * time.Hour // Hardcoded for now

	cfg.generalCfg = new(GeneralCfg)
	cfg.generalCfg.NodeID = utils.UUIDSha1Prefix()
	cfg.dataDbCfg = new(DataDbCfg)
	cfg.storDbCfg = new(StorDbCfg)
	cfg.tlsCfg = new(TlsCfg)
	cfg.cacheCfg = make(CacheCfg)
	cfg.listenCfg = new(ListenCfg)
	cfg.httpCfg = new(HTTPCfg)
	cfg.filterSCfg = new(FilterSCfg)
	cfg.ralsCfg = new(RalsCfg)
	cfg.ralsCfg.MaxComputedUsage = make(map[string]time.Duration)
	cfg.ralsCfg.BalanceRatingSubject = make(map[string]string)
	cfg.schedulerCfg = new(SchedulerCfg)
	cfg.cdrsCfg = new(CdrsCfg)
	cfg.CdreProfiles = make(map[string]*CdreCfg)
	cfg.CdrcProfiles = make(map[string][]*CdrcCfg)
	cfg.analyzerSCfg = new(AnalyzerSCfg)
	cfg.sessionSCfg = new(SessionSCfg)
	cfg.fsAgentCfg = new(FsAgentCfg)
	cfg.kamAgentCfg = new(KamAgentCfg)
	cfg.asteriskAgentCfg = new(AsteriskAgentCfg)
	cfg.diameterAgentCfg = new(DiameterAgentCfg)
	cfg.radiusAgentCfg = new(RadiusAgentCfg)
	cfg.dnsAgentCfg = new(DNSAgentCfg)
	cfg.attributeSCfg = new(AttributeSCfg)
	cfg.chargerSCfg = new(ChargerSCfg)
	cfg.resourceSCfg = new(ResourceSConfig)
	cfg.statsCfg = new(StatSCfg)
	cfg.thresholdSCfg = new(ThresholdSCfg)
	cfg.supplierSCfg = new(SupplierSCfg)
	cfg.sureTaxCfg = new(SureTaxCfg)
	cfg.dispatcherSCfg = new(DispatcherSCfg)
	cfg.loaderCgrCfg = new(LoaderCgrCfg)
	cfg.migratorCgrCfg = new(MigratorCgrCfg)
	cfg.mailerCfg = new(MailerCfg)
	cfg.loaderCfg = make(LoaderSCfgs, 0)
	cfg.apier = new(ApierCfg)
	cfg.ersCfg = new(ERsCfg)

	cfg.ConfigReloads = make(map[string]chan struct{})
	cfg.ConfigReloads[utils.CDRC] = make(chan struct{}, 1)
	cfg.ConfigReloads[utils.CDRC] <- struct{}{} // Unlock the channel
	cfg.ConfigReloads[utils.CDRE] = make(chan struct{}, 1)
	cfg.ConfigReloads[utils.CDRE] <- struct{}{} // Unlock the channel

	var cgrJsonCfg *CgrJsonCfg
	if cgrJsonCfg, err = NewCgrJsonCfgFromBytes([]byte(CGRATES_CFG_JSON)); err != nil {
		return
	}
	if err = cfg.loadFromJsonCfg(cgrJsonCfg); err != nil {
		return
	}

	cfg.dfltCdreProfile = cfg.CdreProfiles[utils.META_DEFAULT].Clone() // So default will stay unique, will have nil pointer in case of no defaults loaded which is an extra check
	cfg.dfltCdrcProfile = cfg.CdrcProfiles["/var/spool/cgrates/cdrc/in"][0].Clone()
	// populate default ERs reader
	for _, ersRdr := range cfg.ersCfg.Readers {
		if ersRdr.ID == utils.MetaDefault {
			cfg.dfltEvRdr = ersRdr.Clone()
			break
		}
	}
	dfltFsConnConfig = cfg.fsAgentCfg.EventSocketConns[0] // We leave it crashing here on purpose if no Connection defaults defined
	dfltKamConnConfig = cfg.kamAgentCfg.EvapiConns[0]
	dfltAstConnCfg = cfg.asteriskAgentCfg.AsteriskConns[0]
	dfltLoaderConfig = cfg.loaderCfg[0].Clone()
	err = cfg.checkConfigSanity()
	return
}

func NewCGRConfigFromJsonStringWithDefaults(cfgJsonStr string) (cfg *CGRConfig, err error) {
	cfg, _ = NewDefaultCGRConfig()
	jsnCfg := new(CgrJsonCfg)
	if err = NewRjReaderFromBytes([]byte(cfgJsonStr)).Decode(jsnCfg); err != nil {
		return
	} else if err = cfg.loadFromJsonCfg(jsnCfg); err != nil {
		return
	}
	return
}

// Reads all .json files out of a folder/subfolders and loads them up in lexical order
func NewCGRConfigFromPath(path string) (cfg *CGRConfig, err error) {
	if cfg, err = NewDefaultCGRConfig(); err != nil {
		return
	}
	cfg.ConfigPath = path

	if err = cfg.loadConfigFromPath(path, []func(*CgrJsonCfg) error{cfg.loadFromJsonCfg}); err != nil {
		return
	}
	err = cfg.checkConfigSanity()
	return
}

func isHidden(fileName string) bool {
	if fileName == "." || fileName == ".." {
		return false
	}
	return strings.HasPrefix(fileName, ".")
}

// Holds system configuration, defaults are overwritten with values from config file if found
type CGRConfig struct {
	lks             map[string]*sync.RWMutex
	MaxCallDuration time.Duration // The maximum call duration (used by responder when querying DerivedCharging) // ToDo: export it in configuration file
	DataFolderPath  string        // Path towards data folder, for tests internal usage, not loading out of .json options
	ConfigPath      string        // Path towards config

	// Cache defaults loaded from json and needing clones
	dfltCdreProfile *CdreCfg        // Default cdreConfig profile
	dfltCdrcProfile *CdrcCfg        // Default cdrcConfig profile
	dfltEvRdr       *EventReaderCfg // default event reader

	CdreProfiles map[string]*CdreCfg   // Cdre config profiles
	CdrcProfiles map[string][]*CdrcCfg // Number of CDRC instances running imports, format map[dirPath][]{Configs}
	loaderCfg    LoaderSCfgs           // LoaderS configs
	httpAgentCfg HttpAgentCfgs         // HttpAgent configs

	ConfigReloads map[string]chan struct{} // Signals to specific entities that a config reload should occur
	rldChans      map[string]chan struct{} // index here the channels used for reloads

	generalCfg       *GeneralCfg       // General config
	dataDbCfg        *DataDbCfg        // Database config
	storDbCfg        *StorDbCfg        // StroreDb config
	tlsCfg           *TlsCfg           // TLS config
	cacheCfg         CacheCfg          // Cache config
	listenCfg        *ListenCfg        // Listen config
	httpCfg          *HTTPCfg          // HTTP config
	filterSCfg       *FilterSCfg       // FilterS config
	ralsCfg          *RalsCfg          // Rals config
	schedulerCfg     *SchedulerCfg     // Scheduler config
	cdrsCfg          *CdrsCfg          // Cdrs config
	sessionSCfg      *SessionSCfg      // SessionS config
	fsAgentCfg       *FsAgentCfg       // FreeSWITCHAgent config
	kamAgentCfg      *KamAgentCfg      // KamailioAgent config
	asteriskAgentCfg *AsteriskAgentCfg // AsteriskAgent config
	diameterAgentCfg *DiameterAgentCfg // DiameterAgent config
	radiusAgentCfg   *RadiusAgentCfg   // RadiusAgent config
	dnsAgentCfg      *DNSAgentCfg      // DNSAgent config
	attributeSCfg    *AttributeSCfg    // AttributeS config
	chargerSCfg      *ChargerSCfg      // ChargerS config
	resourceSCfg     *ResourceSConfig  // ResourceS config
	statsCfg         *StatSCfg         // StatS config
	thresholdSCfg    *ThresholdSCfg    // ThresholdS config
	supplierSCfg     *SupplierSCfg     // SupplierS config
	sureTaxCfg       *SureTaxCfg       // SureTax config
	dispatcherSCfg   *DispatcherSCfg   // DispatcherS config
	loaderCgrCfg     *LoaderCgrCfg     // LoaderCgr config
	migratorCgrCfg   *MigratorCgrCfg   // MigratorCgr config
	mailerCfg        *MailerCfg        // Mailer config
	analyzerSCfg     *AnalyzerSCfg     // AnalyzerS config
	apier            *ApierCfg
	ersCfg           *ERsCfg
}

var posibleLoaderTypes = utils.NewStringSet([]string{utils.MetaAttributes,
	utils.MetaResources, utils.MetaFilters, utils.MetaStats,
	utils.MetaSuppliers, utils.MetaThresholds, utils.MetaChargers,
	utils.MetaDispatchers, utils.MetaDispatcherHosts})

var possibleReaderTypes = utils.NewStringSet([]string{utils.MetaFileCSV, utils.MetaKafkajsonMap})

func (cfg *CGRConfig) checkConfigSanity() error {
	// Rater checks
	if cfg.ralsCfg.Enabled && !cfg.dispatcherSCfg.Enabled {
		if !cfg.statsCfg.Enabled {
			for _, connCfg := range cfg.ralsCfg.StatSConns {
				if connCfg.Address == utils.MetaInternal {
					return fmt.Errorf("<%s> not enabled but requested by <%s> component.",
						utils.StatS, utils.RALService)
				}
			}
		}
		if !cfg.thresholdSCfg.Enabled {
			for _, connCfg := range cfg.ralsCfg.ThresholdSConns {
				if connCfg.Address == utils.MetaInternal {
					return fmt.Errorf("<%s> not enabled but requested by <%s> component.",
						utils.ThresholdS, utils.RALService)
				}
			}
		}
	}
	// CDRServer checks
	if cfg.cdrsCfg.Enabled && !cfg.dispatcherSCfg.Enabled {
		if !cfg.chargerSCfg.Enabled {
			for _, conn := range cfg.cdrsCfg.ChargerSConns {
				if conn.Address == utils.MetaInternal {
					return fmt.Errorf("<%s> not enabled but requested by <%s> component.", utils.Chargers, utils.CDRs)
				}
			}
		}
		if !cfg.ralsCfg.Enabled {
			for _, cdrsRaterConn := range cfg.cdrsCfg.RaterConns {
				if cdrsRaterConn.Address == utils.MetaInternal {
					return fmt.Errorf("<%s> not enabled but requested by <%s> component.", utils.RALService, utils.CDRs)
				}
			}
		}
		if !cfg.attributeSCfg.Enabled {
			for _, connCfg := range cfg.cdrsCfg.AttributeSConns {
				if connCfg.Address == utils.MetaInternal {
					return fmt.Errorf("<%s> not enabled but requested by <%s> component.", utils.AttributeS, utils.CDRs)
				}
			}
		}
		if !cfg.statsCfg.Enabled {
			for _, connCfg := range cfg.cdrsCfg.StatSConns {
				if connCfg.Address == utils.MetaInternal {
					return fmt.Errorf("<%s> not enabled but requested by <%s> component.", utils.StatService, utils.CDRs)
				}
			}
		}
		for _, cdrePrfl := range cfg.cdrsCfg.OnlineCDRExports {
			if _, hasIt := cfg.CdreProfiles[cdrePrfl]; !hasIt {
				return fmt.Errorf("<%s> Cannot find CDR export template with ID: <%s>", utils.CDRs, cdrePrfl)
			}
		}
		if !cfg.thresholdSCfg.Enabled {
			for _, connCfg := range cfg.cdrsCfg.ThresholdSConns {
				if connCfg.Address == utils.MetaInternal {
					return fmt.Errorf("%s not enabled but requested by %s component.", utils.ThresholdS, utils.CDRs)
				}
			}
		}
	}
	// CDRC sanity checks
	for _, cdrcCfgs := range cfg.CdrcProfiles {
		for _, cdrcInst := range cdrcCfgs {
			if !cdrcInst.Enabled {
				continue
			}
			if len(cdrcInst.CdrsConns) == 0 {
				return fmt.Errorf("<%s> Instance: %s, %s enabled but no %s defined!", utils.CDRC, cdrcInst.ID, utils.CDRC, utils.CDRs)
			}
			if !cfg.cdrsCfg.Enabled && !cfg.dispatcherSCfg.Enabled {
				for _, conn := range cdrcInst.CdrsConns {
					if conn.Address == utils.MetaInternal {
						return fmt.Errorf("<%s> not enabled but referenced from <%s>", utils.CDRs, utils.CDRC)
					}
				}
			}
			if len(cdrcInst.ContentFields) == 0 {
				return fmt.Errorf("<%s> enabled but no fields to be processed defined!", utils.CDRC)
			}
<<<<<<< HEAD
			if cdrcInst.CdrFormat == utils.MetaFileCSV {
				for _, cdrFld := range cdrcInst.ContentFields {
					for _, rsrFld := range cdrFld.Value {
						if rsrFld.attrName != "" {
							if _, errConv := strconv.Atoi(rsrFld.attrName); errConv != nil {
								return fmt.Errorf("<%s> fields must be indices in case of .csv files, have instead: %s", utils.CDR, rsrFld.attrName)
							}
						}
					}
				}
			}
=======
>>>>>>> bdca692e
		}
	}
	// Loaders sanity checks
	for _, ldrSCfg := range cfg.loaderCfg {
		if !ldrSCfg.Enabled {
			continue
		}
		for _, dir := range []string{ldrSCfg.TpInDir, ldrSCfg.TpOutDir} {
			if _, err := os.Stat(dir); err != nil && os.IsNotExist(err) {
				return fmt.Errorf("<%s> Nonexistent folder: %s", utils.LoaderS, dir)
			}
		}
		for _, data := range ldrSCfg.Data {
			if !posibleLoaderTypes.Has(data.Type) {
				return fmt.Errorf("<%s> unsupported data type %s", utils.LoaderS, data.Type)
			}

			for _, field := range data.Fields {
				if field.Type != utils.META_COMPOSED && field.Type != utils.MetaString && field.Type != utils.MetaVariable {
					return fmt.Errorf("<%s> invalid field type %s for %s at %s", utils.LoaderS, field.Type, data.Type, field.Tag)
				}
			}
		}
	}
	// SessionS checks
	if cfg.sessionSCfg.Enabled && !cfg.dispatcherSCfg.Enabled {
		if cfg.sessionSCfg.TerminateAttempts < 1 {
			return fmt.Errorf("<%s> 'terminate_attempts' should be at least 1", utils.SessionS)
		}
		if !cfg.chargerSCfg.Enabled {
			for _, conn := range cfg.sessionSCfg.ChargerSConns {
				if conn.Address == utils.MetaInternal {
					return fmt.Errorf("<%s> %s not enabled", utils.SessionS, utils.ChargerS)
				}
			}
		}
		if !cfg.ralsCfg.Enabled {
			for _, smgRALsConn := range cfg.sessionSCfg.RALsConns {
				if smgRALsConn.Address == utils.MetaInternal {
					return fmt.Errorf("<%s> %s not enabled but requested by SMGeneric component.", utils.SessionS, utils.RALService)
				}
			}
		}
		if !cfg.resourceSCfg.Enabled {
			for _, conn := range cfg.sessionSCfg.ResSConns {
				if conn.Address == utils.MetaInternal {
					return fmt.Errorf("<%s> %s not enabled but requested by SMGeneric component.", utils.SessionS, utils.ResourceS)
				}
			}
		}
		if !cfg.thresholdSCfg.Enabled {
			for _, conn := range cfg.sessionSCfg.ThreshSConns {
				if conn.Address == utils.MetaInternal {
					return fmt.Errorf("<%s> %s not enabled but requested by SMGeneric component.", utils.SessionS, utils.ThresholdS)
				}
			}
		}
		if !cfg.statsCfg.Enabled {
			for _, conn := range cfg.sessionSCfg.StatSConns {
				if conn.Address == utils.MetaInternal {
					return fmt.Errorf("<%s> %s not enabled but requested by SMGeneric component.", utils.SessionS, utils.StatS)
				}
			}
		}
		if !cfg.supplierSCfg.Enabled {
			for _, conn := range cfg.sessionSCfg.SupplSConns {
				if conn.Address == utils.MetaInternal {
					return fmt.Errorf("<%s> %s not enabled but requested by SMGeneric component.", utils.SessionS, utils.SupplierS)
				}
			}
		}
		if !cfg.attributeSCfg.Enabled {
			for _, conn := range cfg.sessionSCfg.AttrSConns {
				if conn.Address == utils.MetaInternal {
					return fmt.Errorf("<%s> %s not enabled but requested by SMGeneric component.", utils.SessionS, utils.AttributeS)
				}
			}
		}
		if !cfg.cdrsCfg.Enabled {
			for _, smgCDRSConn := range cfg.sessionSCfg.CDRsConns {
				if smgCDRSConn.Address == utils.MetaInternal {
					return fmt.Errorf("<%s> CDRS not enabled but referenced by SMGeneric component", utils.SessionS)
				}
			}
		}
		if cfg.cacheCfg[utils.CacheClosedSessions].Limit == 0 {
			return fmt.Errorf("<%s> %s needs to be != 0, received: %d", utils.CacheS, utils.CacheClosedSessions, cfg.cacheCfg[utils.CacheClosedSessions].Limit)
		}
	}

	// FreeSWITCHAgent checks
	if cfg.fsAgentCfg.Enabled {
		if len(cfg.fsAgentCfg.SessionSConns) == 0 {
			return fmt.Errorf("<%s> no %s connections defined",
				utils.FreeSWITCHAgent, utils.SessionS)
		}
		if !cfg.dispatcherSCfg.Enabled && // if dispatcher is enabled all internal connections are managed by it
			!cfg.sessionSCfg.Enabled {
			for _, connCfg := range cfg.fsAgentCfg.SessionSConns {
				if connCfg.Address == utils.MetaInternal {
					return fmt.Errorf("%s not enabled but referenced by %s",
						utils.SessionS, utils.FreeSWITCHAgent)
				}
			}
		}
	}
	// KamailioAgent checks
	if cfg.kamAgentCfg.Enabled {
		if len(cfg.kamAgentCfg.SessionSConns) == 0 {
			return fmt.Errorf("<%s> no %s connections defined",
				utils.KamailioAgent, utils.SessionS)
		}
		if !cfg.dispatcherSCfg.Enabled && // if dispatcher is enabled all internal connections are managed by it
			!cfg.sessionSCfg.Enabled {
			for _, connCfg := range cfg.kamAgentCfg.SessionSConns {
				if connCfg.Address == utils.MetaInternal {
					return fmt.Errorf("%s not enabled but referenced by %s",
						utils.SessionS, utils.KamailioAgent)
				}
			}
		}
	}
	// AsteriskAgent checks
	if cfg.asteriskAgentCfg.Enabled {
		if len(cfg.asteriskAgentCfg.SessionSConns) == 0 {
			return fmt.Errorf("<%s> no %s connections defined",
				utils.AsteriskAgent, utils.SessionS)
		}
		if !cfg.dispatcherSCfg.Enabled && // if dispatcher is enabled all internal connections are managed by it
			!cfg.sessionSCfg.Enabled {
			for _, smAstSMGConn := range cfg.asteriskAgentCfg.SessionSConns {
				if smAstSMGConn.Address == utils.MetaInternal {
					return fmt.Errorf("%s not enabled but referenced by %s",
						utils.SessionS, utils.AsteriskAgent)
				}
			}
		}
	}
	// DAgent checks
	if cfg.diameterAgentCfg.Enabled {
		if len(cfg.diameterAgentCfg.SessionSConns) == 0 {
			return fmt.Errorf("<%s> no %s connections defined",
				utils.DiameterAgent, utils.SessionS)
		}
		if !cfg.dispatcherSCfg.Enabled && // if dispatcher is enabled all internal connections are managed by it
			!cfg.sessionSCfg.Enabled {
			for _, daSMGConn := range cfg.diameterAgentCfg.SessionSConns {
				if daSMGConn.Address == utils.MetaInternal {
					return fmt.Errorf("%s not enabled but referenced by %s",
						utils.SessionS, utils.DiameterAgent)
				}
			}
		}
	}
	if cfg.radiusAgentCfg.Enabled {
		if len(cfg.radiusAgentCfg.SessionSConns) == 0 {
			return fmt.Errorf("<%s> no %s connections defined",
				utils.RadiusAgent, utils.SessionS)
		}
		if !cfg.dispatcherSCfg.Enabled && // if dispatcher is enabled all internal connections are managed by it
			!cfg.sessionSCfg.Enabled {
			for _, raSMGConn := range cfg.radiusAgentCfg.SessionSConns {
				if raSMGConn.Address == utils.MetaInternal {
					return fmt.Errorf("%s not enabled but referenced by %s",
						utils.SessionS, utils.RadiusAgent)
				}
			}
		}
	}
	if cfg.dnsAgentCfg.Enabled {
		if len(cfg.dnsAgentCfg.SessionSConns) == 0 {
			return fmt.Errorf("<%s> no %s connections defined",
				utils.DNSAgent, utils.SessionS)
		}
		if !cfg.dispatcherSCfg.Enabled && // if dispatcher is enabled all internal connections are managed by it
			!cfg.sessionSCfg.Enabled {
			for _, sSConn := range cfg.dnsAgentCfg.SessionSConns {
				if sSConn.Address == utils.MetaInternal {
					return fmt.Errorf("%s not enabled but referenced by %s", utils.SessionS, utils.DNSAgent)
				}
			}
		}
	}
	// HTTPAgent checks
	for _, httpAgentCfg := range cfg.httpAgentCfg {
		// httpAgent checks
		if !cfg.dispatcherSCfg.Enabled && // if dispatcher is enabled all internal connections are managed by it
			cfg.sessionSCfg.Enabled {
			for _, sSConn := range httpAgentCfg.SessionSConns {
				if sSConn.Address == utils.MetaInternal {
					return errors.New("SessionS not enabled but referenced by HttpAgent component")
				}
			}
		}
		if !utils.SliceHasMember([]string{utils.MetaUrl, utils.MetaXml}, httpAgentCfg.RequestPayload) {
			return fmt.Errorf("<%s> unsupported request payload %s",
				utils.HTTPAgent, httpAgentCfg.RequestPayload)
		}
		if !utils.SliceHasMember([]string{utils.MetaTextPlain, utils.MetaXml}, httpAgentCfg.ReplyPayload) {
			return fmt.Errorf("<%s> unsupported reply payload %s",
				utils.HTTPAgent, httpAgentCfg.ReplyPayload)
		}
	}
	if cfg.attributeSCfg.Enabled {
		if cfg.attributeSCfg.ProcessRuns < 1 {
			return fmt.Errorf("<%s> process_runs needs to be bigger than 0", utils.AttributeS)
		}
	}
	if cfg.chargerSCfg.Enabled && !cfg.dispatcherSCfg.Enabled &&
		(cfg.attributeSCfg == nil || !cfg.attributeSCfg.Enabled) {
		for _, connCfg := range cfg.chargerSCfg.AttributeSConns {
			if connCfg.Address == utils.MetaInternal {
				return errors.New("AttributeS not enabled but requested by ChargerS component.")
			}
		}
	}
	// ResourceLimiter checks
	if cfg.resourceSCfg.Enabled && !cfg.thresholdSCfg.Enabled && !cfg.dispatcherSCfg.Enabled {
		for _, connCfg := range cfg.resourceSCfg.ThresholdSConns {
			if connCfg.Address == utils.MetaInternal {
				return errors.New("ThresholdS not enabled but requested by ResourceS component.")
			}
		}
	}
	// StatS checks
	if cfg.statsCfg.Enabled && !cfg.thresholdSCfg.Enabled && !cfg.dispatcherSCfg.Enabled {
		for _, connCfg := range cfg.statsCfg.ThresholdSConns {
			if connCfg.Address == utils.MetaInternal {
				return errors.New("ThresholdS not enabled but requested by StatS component.")
			}
		}
	}
	// SupplierS checks
	if cfg.supplierSCfg.Enabled && !cfg.dispatcherSCfg.Enabled {
		if !cfg.resourceSCfg.Enabled {
			for _, connCfg := range cfg.supplierSCfg.ResourceSConns {
				if connCfg.Address == utils.MetaInternal {
					return errors.New("ResourceS not enabled but requested by SupplierS component.")
				}
			}
		}
		if !cfg.statsCfg.Enabled {
			for _, connCfg := range cfg.supplierSCfg.StatSConns {
				if connCfg.Address == utils.MetaInternal {
					return errors.New("StatS not enabled but requested by SupplierS component.")
				}
			}
		}
		if !cfg.attributeSCfg.Enabled {
			for _, connCfg := range cfg.supplierSCfg.AttributeSConns {
				if connCfg.Address == utils.MetaInternal {
					return errors.New("AttributeS not enabled but requested by SupplierS component.")
				}
			}
		}
	}
	// Scheduler check connection with CDR Server
	if !cfg.cdrsCfg.Enabled && !cfg.dispatcherSCfg.Enabled {
		for _, connCfg := range cfg.schedulerCfg.CDRsConns {
			if connCfg.Address == utils.MetaInternal {
				return errors.New("CDR Server not enabled but requested by Scheduler")
			}
		}
	}
	// EventReader sanity checks
	if cfg.ersCfg.Enabled {
		if !cfg.sessionSCfg.Enabled {
			for _, connCfg := range cfg.ersCfg.SessionSConns {
				if connCfg.Address == utils.MetaInternal {
					return errors.New("SessionS not enabled but requested by EventReader component.")
				}
			}
		}
		for _, rdr := range cfg.ersCfg.Readers {
			if !possibleReaderTypes.Has(rdr.Type) {
				return fmt.Errorf("<%s> unsupported data type: %s for reader with ID: %s", utils.ERs, rdr.Type, rdr.ID)
			}

			if rdr.Type == utils.MetaFileCSV {
				for _, dir := range []string{rdr.ProcessedPath, rdr.SourcePath} {
					if _, err := os.Stat(dir); err != nil && os.IsNotExist(err) {
						return fmt.Errorf("<%s> Nonexistent folder: %s for reader with ID: %s", utils.ERs, dir, rdr.ID)
					}
				}
				if rdr.FieldSep == utils.EmptyString {
					return fmt.Errorf("<%s> empty FieldSep for reader with ID: %s", utils.ERs, rdr.ID)
				}
			}
			if rdr.Type == utils.MetaKafkajsonMap && rdr.RunDelay > 0 {
				return fmt.Errorf("<%s> RunDelay field can not be bigger than zero for reader with ID: %s", utils.ERs, rdr.ID)
			}
		}
	}
	// StorDB sanity checks
	if cfg.storDbCfg.Type == utils.POSTGRES {
		if !utils.IsSliceMember([]string{utils.PostgressSSLModeDisable, utils.PostgressSSLModeAllow,
			utils.PostgressSSLModePrefer, utils.PostgressSSLModeRequire, utils.PostgressSSLModeVerifyCa,
			utils.PostgressSSLModeVerifyFull}, cfg.storDbCfg.SSLMode) {
			return fmt.Errorf("<%s> Unsuported sslmode for storDB", utils.StorDB)
		}
	}
	// DataDB sanity checks
	if cfg.dataDbCfg.DataDbType == utils.INTERNAL {
		for key, config := range cfg.cacheCfg {
			if key == utils.CacheDiameterMessages || key == utils.CacheClosedSessions {
				if config.Limit == 0 {
					return fmt.Errorf("<%s> %s needs to be != 0 when DataBD is *internal, found 0.", utils.CacheS, key)
				}
				continue
			}
			if config.Limit != 0 {
				return fmt.Errorf("<%s> %s needs to be 0 when DataBD is *internal, received : %d", utils.CacheS, key, config.Limit)
			}
		}
		if cfg.resourceSCfg.Enabled == true && cfg.resourceSCfg.StoreInterval != -1 {
			return fmt.Errorf("<%s> StoreInterval needs to be -1 when DataBD is *internal, received : %d", utils.ResourceS, cfg.resourceSCfg.StoreInterval)
		}
		if cfg.statsCfg.Enabled == true && cfg.statsCfg.StoreInterval != -1 {
			return fmt.Errorf("<%s> StoreInterval needs to be -1 when DataBD is *internal, received : %d", utils.StatS, cfg.statsCfg.StoreInterval)
		}
		if cfg.thresholdSCfg.Enabled == true && cfg.thresholdSCfg.StoreInterval != -1 {
			return fmt.Errorf("<%s> StoreInterval needs to be -1 when DataBD is *internal, received : %d", utils.ThresholdS, cfg.thresholdSCfg.StoreInterval)
		}
	}
	for item, val := range cfg.dataDbCfg.Items {
		if val.Remote == true && len(cfg.dataDbCfg.RmtConns) == 0 {
			return fmt.Errorf("Remote connections required by: <%s>", item)
		}
		if val.Replicate == true && len(cfg.dataDbCfg.RplConns) == 0 {
			return fmt.Errorf("Replicate connections required by: <%s>", item)
		}
	}
	return nil
}

func (cfg *CGRConfig) LazySanityCheck() {
	for _, cdrePrfl := range cfg.cdrsCfg.OnlineCDRExports {
		if cdreProfile, hasIt := cfg.CdreProfiles[cdrePrfl]; hasIt && (cdreProfile.ExportFormat == utils.MetaS3jsonMap || cdreProfile.ExportFormat == utils.MetaSQSjsonMap) {
			poster := utils.SQSPoster
			if cdreProfile.ExportFormat == utils.MetaS3jsonMap {
				poster = utils.S3Poster
			}
			argsMap := utils.GetUrlRawArguments(cdreProfile.ExportPath)
			for _, arg := range []string{utils.AWSRegion, utils.AWSKey, utils.AWSSecret} {
				if _, has := argsMap[arg]; !has {
					utils.Logger.Warning(fmt.Sprintf("<%s> No %s present for AWS for cdre: <%s>.", poster, arg, cdrePrfl))
				}
			}
		}
	}
}

// Loads from json configuration object, will be used for defaults, config from file and reload, might need lock
func (cfg *CGRConfig) loadFromJsonCfg(jsnCfg *CgrJsonCfg) (err error) {
	// Load sections out of JSON config, stop on error
	for _, loadFunc := range []func(*CgrJsonCfg) error{
		cfg.loadGeneralCfg, cfg.loadCacheCfg, cfg.loadListenCfg,
		cfg.loadHttpCfg, cfg.loadDataDBCfg, cfg.loadStorDBCfg,
		cfg.loadFilterSCfg, cfg.loadRalSCfg, cfg.loadSchedulerCfg,
		cfg.loadCdrsCfg, cfg.loadCdreCfg, cfg.loadCdrcCfg,
		cfg.loadSessionSCfg, cfg.loadFreeswitchAgentCfg, cfg.loadKamAgentCfg,
		cfg.loadAsteriskAgentCfg, cfg.loadDiameterAgentCfg, cfg.loadRadiusAgentCfg,
		cfg.loadDNSAgentCfg, cfg.loadHttpAgentCfg, cfg.loadAttributeSCfg,
		cfg.loadChargerSCfg, cfg.loadResourceSCfg, cfg.loadStatSCfg,
		cfg.loadThresholdSCfg, cfg.loadSupplierSCfg, cfg.loadLoaderSCfg,
		cfg.loadMailerCfg, cfg.loadSureTaxCfg, cfg.loadDispatcherSCfg,
		cfg.loadLoaderCgrCfg, cfg.loadMigratorCgrCfg, cfg.loadTlsCgrCfg,
		cfg.loadAnalyzerCgrCfg, cfg.loadApierCfg, cfg.loadErsCfg} {
		if err = loadFunc(jsnCfg); err != nil {
			return
		}
	}
	return
}

// loadGeneralCfg loads the General section of the configuration
func (cfg *CGRConfig) loadGeneralCfg(jsnCfg *CgrJsonCfg) (err error) {
	var jsnGeneralCfg *GeneralJsonCfg
	if jsnGeneralCfg, err = jsnCfg.GeneralJsonCfg(); err != nil {
		return
	}
	return cfg.generalCfg.loadFromJsonCfg(jsnGeneralCfg)
}

// loadCacheCfg loads the Cache section of the configuration
func (cfg *CGRConfig) loadCacheCfg(jsnCfg *CgrJsonCfg) (err error) {
	var jsnCacheCfg *CacheJsonCfg
	if jsnCacheCfg, err = jsnCfg.CacheJsonCfg(); err != nil {
		return
	}
	return cfg.cacheCfg.loadFromJsonCfg(jsnCacheCfg)
}

// loadListenCfg loads the Listen section of the configuration
func (cfg *CGRConfig) loadListenCfg(jsnCfg *CgrJsonCfg) (err error) {
	var jsnListenCfg *ListenJsonCfg
	if jsnListenCfg, err = jsnCfg.ListenJsonCfg(); err != nil {
		return
	}
	return cfg.listenCfg.loadFromJsonCfg(jsnListenCfg)
}

// loadHttpCfg loads the Http section of the configuration
func (cfg *CGRConfig) loadHttpCfg(jsnCfg *CgrJsonCfg) (err error) {
	var jsnHttpCfg *HTTPJsonCfg
	if jsnHttpCfg, err = jsnCfg.HttpJsonCfg(); err != nil {
		return
	}
	return cfg.httpCfg.loadFromJsonCfg(jsnHttpCfg)
}

// loadDataDBCfg loads the DataDB section of the configuration
func (cfg *CGRConfig) loadDataDBCfg(jsnCfg *CgrJsonCfg) (err error) {
	var jsnDataDbCfg *DbJsonCfg
	if jsnDataDbCfg, err = jsnCfg.DbJsonCfg(DATADB_JSN); err != nil {
		return
	}
	if err = cfg.dataDbCfg.loadFromJsonCfg(jsnDataDbCfg); err != nil {
		return
	}
	// in case of internalDB we need to disable the cache
	// so we enforce it here
	if cfg.dataDbCfg.DataDbType == utils.INTERNAL {
		var customCfg *CgrJsonCfg
		var cacheJsonCfg *CacheJsonCfg
		if customCfg, err = NewCgrJsonCfgFromBytes([]byte(CGRATES_CFG_JSON_DISABLED_CACHE)); err != nil {
			return
		}
		if cacheJsonCfg, err = customCfg.CacheJsonCfg(); err != nil {
			return
		}
		if err = cfg.cacheCfg.loadFromJsonCfg(cacheJsonCfg); err != nil {
			return
		}
	}
	return

}

// loadStorDBCfg loads the StorDB section of the configuration
func (cfg *CGRConfig) loadStorDBCfg(jsnCfg *CgrJsonCfg) (err error) {
	var jsnDataDbCfg *DbJsonCfg
	if jsnDataDbCfg, err = jsnCfg.DbJsonCfg(STORDB_JSN); err != nil {
		return
	}
	return cfg.storDbCfg.loadFromJsonCfg(jsnDataDbCfg)
}

// loadFilterSCfg loads the FilterS section of the configuration
func (cfg *CGRConfig) loadFilterSCfg(jsnCfg *CgrJsonCfg) (err error) {
	var jsnFilterSCfg *FilterSJsonCfg
	if jsnFilterSCfg, err = jsnCfg.FilterSJsonCfg(); err != nil {
		return
	}
	return cfg.filterSCfg.loadFromJsonCfg(jsnFilterSCfg)
}

// loadRalSCfg loads the RalS section of the configuration
func (cfg *CGRConfig) loadRalSCfg(jsnCfg *CgrJsonCfg) (err error) {
	var jsnRALsCfg *RalsJsonCfg
	if jsnRALsCfg, err = jsnCfg.RalsJsonCfg(); err != nil {
		return
	}
	return cfg.ralsCfg.loadFromJsonCfg(jsnRALsCfg)
}

// loadSchedulerCfg loads the Scheduler section of the configuration
func (cfg *CGRConfig) loadSchedulerCfg(jsnCfg *CgrJsonCfg) (err error) {
	var jsnSchedCfg *SchedulerJsonCfg
	if jsnSchedCfg, err = jsnCfg.SchedulerJsonCfg(); err != nil {
		return
	}
	return cfg.schedulerCfg.loadFromJsonCfg(jsnSchedCfg)
}

// loadCdrsCfg loads the Cdrs section of the configuration
func (cfg *CGRConfig) loadCdrsCfg(jsnCfg *CgrJsonCfg) (err error) {
	var jsnCdrsCfg *CdrsJsonCfg
	if jsnCdrsCfg, err = jsnCfg.CdrsJsonCfg(); err != nil {
		return
	}
	return cfg.cdrsCfg.loadFromJsonCfg(jsnCdrsCfg)
}

// loadCdreCfg loads the Cdre section of the configuration
func (cfg *CGRConfig) loadCdreCfg(jsnCfg *CgrJsonCfg) (err error) {
	var jsnCdreCfg map[string]*CdreJsonCfg
	if jsnCdreCfg, err = jsnCfg.CdreJsonCfgs(); err != nil {
		return
	}
	if jsnCdreCfg != nil {
		for profileName, jsnCdre1Cfg := range jsnCdreCfg {
			if _, hasProfile := cfg.CdreProfiles[profileName]; !hasProfile { // New profile, create before loading from json
				cfg.CdreProfiles[profileName] = new(CdreCfg)
				if profileName != utils.META_DEFAULT {
					cfg.CdreProfiles[profileName] = cfg.dfltCdreProfile.Clone() // Clone default so we do not inherit pointers
				}
			}
			if err = cfg.CdreProfiles[profileName].loadFromJsonCfg(jsnCdre1Cfg, cfg.generalCfg.RSRSep); err != nil { // Update the existing profile with content from json config
				return
			}
		}
	}
	return
}

// loadCdrcCfg loads the Cdrc section of the configuration
func (cfg *CGRConfig) loadCdrcCfg(jsnCfg *CgrJsonCfg) (err error) {
	var jsnCdrcCfg []*CdrcJsonCfg
	if jsnCdrcCfg, err = jsnCfg.CdrcJsonCfg(); err != nil {
		return
	}
	if jsnCdrcCfg != nil {
		for _, jsnCrc1Cfg := range jsnCdrcCfg {
			if jsnCrc1Cfg.Id == nil || *jsnCrc1Cfg.Id == "" {
				return utils.ErrCDRCNoProfileID
			}
			if *jsnCrc1Cfg.Id == utils.META_DEFAULT {
				if cfg.dfltCdrcProfile == nil {
					cfg.dfltCdrcProfile = new(CdrcCfg)
				}
			}
			indxFound := -1 // Will be different than -1 if an instance with same id will be found
			pathFound := "" // Will be populated with the path where slice of cfgs was found
			var cdrcInstCfg *CdrcCfg
			for path := range cfg.CdrcProfiles {
				for i := range cfg.CdrcProfiles[path] {
					if cfg.CdrcProfiles[path][i].ID == *jsnCrc1Cfg.Id {
						indxFound = i
						pathFound = path
						cdrcInstCfg = cfg.CdrcProfiles[path][i]
						break
					}
				}
			}
			if cdrcInstCfg == nil {
				cdrcInstCfg = cfg.dfltCdrcProfile.Clone()
			}
			if err := cdrcInstCfg.loadFromJsonCfg(jsnCrc1Cfg, cfg.generalCfg.RSRSep); err != nil {
				return err
			}
			if cdrcInstCfg.CDRInPath == "" {
				return utils.ErrCDRCNoInPath
			}
			if _, hasDir := cfg.CdrcProfiles[cdrcInstCfg.CDRInPath]; !hasDir {
				cfg.CdrcProfiles[cdrcInstCfg.CDRInPath] = make([]*CdrcCfg, 0)
			}
			if indxFound != -1 { // Replace previous config so we have inheritance
				cfg.CdrcProfiles[pathFound][indxFound] = cdrcInstCfg
			} else {
				cfg.CdrcProfiles[cdrcInstCfg.CDRInPath] = append(cfg.CdrcProfiles[cdrcInstCfg.CDRInPath], cdrcInstCfg)
			}
		}
	}
	return
}

// loadSessionSCfg loads the SessionS section of the configuration
func (cfg *CGRConfig) loadSessionSCfg(jsnCfg *CgrJsonCfg) (err error) {
	var jsnSessionSCfg *SessionSJsonCfg
	if jsnSessionSCfg, err = jsnCfg.SessionSJsonCfg(); err != nil {
		return
	}
	return cfg.sessionSCfg.loadFromJsonCfg(jsnSessionSCfg)
}

// loadFreeswitchAgentCfg loads the FreeswitchAgent section of the configuration
func (cfg *CGRConfig) loadFreeswitchAgentCfg(jsnCfg *CgrJsonCfg) (err error) {
	var jsnSmFsCfg *FreeswitchAgentJsonCfg
	if jsnSmFsCfg, err = jsnCfg.FreeswitchAgentJsonCfg(); err != nil {
		return
	}
	return cfg.fsAgentCfg.loadFromJsonCfg(jsnSmFsCfg)
}

// loadKamAgentCfg loads the KamAgent section of the configuration
func (cfg *CGRConfig) loadKamAgentCfg(jsnCfg *CgrJsonCfg) (err error) {
	var jsnKamAgentCfg *KamAgentJsonCfg
	if jsnKamAgentCfg, err = jsnCfg.KamAgentJsonCfg(); err != nil {
		return
	}
	return cfg.kamAgentCfg.loadFromJsonCfg(jsnKamAgentCfg)
}

// loadAsteriskAgentCfg loads the AsteriskAgent section of the configuration
func (cfg *CGRConfig) loadAsteriskAgentCfg(jsnCfg *CgrJsonCfg) (err error) {
	var jsnSMAstCfg *AsteriskAgentJsonCfg
	if jsnSMAstCfg, err = jsnCfg.AsteriskAgentJsonCfg(); err != nil {
		return
	}
	return cfg.asteriskAgentCfg.loadFromJsonCfg(jsnSMAstCfg)
}

// loadDiameterAgentCfg loads the DiameterAgent section of the configuration
func (cfg *CGRConfig) loadDiameterAgentCfg(jsnCfg *CgrJsonCfg) (err error) {
	var jsnDACfg *DiameterAgentJsonCfg
	if jsnDACfg, err = jsnCfg.DiameterAgentJsonCfg(); err != nil {
		return
	}
	return cfg.diameterAgentCfg.loadFromJsonCfg(jsnDACfg, cfg.GeneralCfg().RSRSep)
}

// loadRadiusAgentCfg loads the RadiusAgent section of the configuration
func (cfg *CGRConfig) loadRadiusAgentCfg(jsnCfg *CgrJsonCfg) (err error) {
	var jsnRACfg *RadiusAgentJsonCfg
	if jsnRACfg, err = jsnCfg.RadiusAgentJsonCfg(); err != nil {
		return
	}
	return cfg.radiusAgentCfg.loadFromJsonCfg(jsnRACfg, cfg.GeneralCfg().RSRSep)
}

// loadDNSAgentCfg loads the DNSAgent section of the configuration
func (cfg *CGRConfig) loadDNSAgentCfg(jsnCfg *CgrJsonCfg) (err error) {
	var jsnDNSCfg *DNSAgentJsonCfg
	if jsnDNSCfg, err = jsnCfg.DNSAgentJsonCfg(); err != nil {
		return
	}
	return cfg.dnsAgentCfg.loadFromJsonCfg(jsnDNSCfg, cfg.GeneralCfg().RSRSep)
}

// loadHttpAgentCfg loads the HttpAgent section of the configuration
func (cfg *CGRConfig) loadHttpAgentCfg(jsnCfg *CgrJsonCfg) (err error) {
	var jsnHttpAgntCfg *[]*HttpAgentJsonCfg
	if jsnHttpAgntCfg, err = jsnCfg.HttpAgentJsonCfg(); err != nil {
		return
	}
	return cfg.httpAgentCfg.loadFromJsonCfg(jsnHttpAgntCfg, cfg.GeneralCfg().RSRSep)
}

// loadAttributeSCfg loads the AttributeS section of the configuration
func (cfg *CGRConfig) loadAttributeSCfg(jsnCfg *CgrJsonCfg) (err error) {
	var jsnAttributeSCfg *AttributeSJsonCfg
	if jsnAttributeSCfg, err = jsnCfg.AttributeServJsonCfg(); err != nil {
		return
	}
	return cfg.attributeSCfg.loadFromJsonCfg(jsnAttributeSCfg)
}

// loadChargerSCfg loads the ChargerS section of the configuration
func (cfg *CGRConfig) loadChargerSCfg(jsnCfg *CgrJsonCfg) (err error) {
	var jsnChargerSCfg *ChargerSJsonCfg
	if jsnChargerSCfg, err = jsnCfg.ChargerServJsonCfg(); err != nil {
		return
	}
	return cfg.chargerSCfg.loadFromJsonCfg(jsnChargerSCfg)
}

// loadResourceSCfg loads the ResourceS section of the configuration
func (cfg *CGRConfig) loadResourceSCfg(jsnCfg *CgrJsonCfg) (err error) {
	var jsnRLSCfg *ResourceSJsonCfg
	if jsnRLSCfg, err = jsnCfg.ResourceSJsonCfg(); err != nil {
		return
	}
	return cfg.resourceSCfg.loadFromJsonCfg(jsnRLSCfg)
}

// loadStatSCfg loads the StatS section of the configuration
func (cfg *CGRConfig) loadStatSCfg(jsnCfg *CgrJsonCfg) (err error) {
	var jsnStatSCfg *StatServJsonCfg
	if jsnStatSCfg, err = jsnCfg.StatSJsonCfg(); err != nil {
		return
	}
	return cfg.statsCfg.loadFromJsonCfg(jsnStatSCfg)
}

// loadThresholdSCfg loads the ThresholdS section of the configuration
func (cfg *CGRConfig) loadThresholdSCfg(jsnCfg *CgrJsonCfg) (err error) {
	var jsnThresholdSCfg *ThresholdSJsonCfg
	if jsnThresholdSCfg, err = jsnCfg.ThresholdSJsonCfg(); err != nil {
		return
	}
	return cfg.thresholdSCfg.loadFromJsonCfg(jsnThresholdSCfg)
}

// loadSupplierSCfg loads the SupplierS section of the configuration
func (cfg *CGRConfig) loadSupplierSCfg(jsnCfg *CgrJsonCfg) (err error) {
	var jsnSupplierSCfg *SupplierSJsonCfg
	if jsnSupplierSCfg, err = jsnCfg.SupplierSJsonCfg(); err != nil {
		return
	}
	return cfg.supplierSCfg.loadFromJsonCfg(jsnSupplierSCfg)
}

// loadLoaderSCfg loads the LoaderS section of the configuration
func (cfg *CGRConfig) loadLoaderSCfg(jsnCfg *CgrJsonCfg) (err error) {
	var jsnLoaderCfg []*LoaderJsonCfg
	if jsnLoaderCfg, err = jsnCfg.LoaderJsonCfg(); err != nil {
		return
	}
	if jsnLoaderCfg != nil {
		// cfg.loaderCfg = make(LoaderSCfgs, len(jsnLoaderCfg))
		for _, profile := range jsnLoaderCfg {
			loadSCfgp := NewDfltLoaderSCfg()
			loadSCfgp.loadFromJsonCfg(profile, cfg.GeneralCfg().RSRSep)
			cfg.loaderCfg = append(cfg.loaderCfg, loadSCfgp) // use apend so the loaderS profile to be loaded from multiple files
		}
	}
	return
}

// loadMailerCfg loads the Mailer section of the configuration
func (cfg *CGRConfig) loadMailerCfg(jsnCfg *CgrJsonCfg) (err error) {
	var jsnMailerCfg *MailerJsonCfg
	if jsnMailerCfg, err = jsnCfg.MailerJsonCfg(); err != nil {
		return
	}
	return cfg.mailerCfg.loadFromJsonCfg(jsnMailerCfg)
}

// loadSureTaxCfg loads the SureTax section of the configuration
func (cfg *CGRConfig) loadSureTaxCfg(jsnCfg *CgrJsonCfg) (err error) {
	var jsnSureTaxCfg *SureTaxJsonCfg
	if jsnSureTaxCfg, err = jsnCfg.SureTaxJsonCfg(); err != nil {
		return
	}
	return cfg.sureTaxCfg.loadFromJsonCfg(jsnSureTaxCfg)
}

// loadDispatcherSCfg loads the DispatcherS section of the configuration
func (cfg *CGRConfig) loadDispatcherSCfg(jsnCfg *CgrJsonCfg) (err error) {
	var jsnDispatcherSCfg *DispatcherSJsonCfg
	if jsnDispatcherSCfg, err = jsnCfg.DispatcherSJsonCfg(); err != nil {
		return
	}
	return cfg.dispatcherSCfg.loadFromJsonCfg(jsnDispatcherSCfg)
}

// loadLoaderCgrCfg loads the Loader section of the configuration
func (cfg *CGRConfig) loadLoaderCgrCfg(jsnCfg *CgrJsonCfg) (err error) {
	var jsnLoaderCgrCfg *LoaderCfgJson
	if jsnLoaderCgrCfg, err = jsnCfg.LoaderCfgJson(); err != nil {
		return
	}
	return cfg.loaderCgrCfg.loadFromJsonCfg(jsnLoaderCgrCfg)
}

// loadMigratorCgrCfg loads the Migrator section of the configuration
func (cfg *CGRConfig) loadMigratorCgrCfg(jsnCfg *CgrJsonCfg) (err error) {
	var jsnMigratorCgrCfg *MigratorCfgJson
	if jsnMigratorCgrCfg, err = jsnCfg.MigratorCfgJson(); err != nil {
		return
	}
	return cfg.migratorCgrCfg.loadFromJsonCfg(jsnMigratorCgrCfg)
}

// loadTlsCgrCfg loads the Tls section of the configuration
func (cfg *CGRConfig) loadTlsCgrCfg(jsnCfg *CgrJsonCfg) (err error) {
	var jsnTlsCgrCfg *TlsJsonCfg
	if jsnTlsCgrCfg, err = jsnCfg.TlsCfgJson(); err != nil {
		return
	}
	return cfg.tlsCfg.loadFromJsonCfg(jsnTlsCgrCfg)
}

// loadAnalyzerCgrCfg loads the Analyzer section of the configuration
func (cfg *CGRConfig) loadAnalyzerCgrCfg(jsnCfg *CgrJsonCfg) (err error) {
	var jsnAnalyzerCgrCfg *AnalyzerSJsonCfg
	if jsnAnalyzerCgrCfg, err = jsnCfg.AnalyzerCfgJson(); err != nil {
		return
	}
	return cfg.analyzerSCfg.loadFromJsonCfg(jsnAnalyzerCgrCfg)
}

// loadApierCfg loads the Apier section of the configuration
func (cfg *CGRConfig) loadApierCfg(jsnCfg *CgrJsonCfg) (err error) {
	var jsnApierCfg *ApierJsonCfg
	if jsnApierCfg, err = jsnCfg.ApierCfgJson(); err != nil {
		return
	}
	return cfg.apier.loadFromJsonCfg(jsnApierCfg)
}

// loadErsCfg loads the Ers section of the configuration
func (cfg *CGRConfig) loadErsCfg(jsnCfg *CgrJsonCfg) (err error) {
	var jsnERsCfg *ERsJsonCfg
	if jsnERsCfg, err = jsnCfg.ERsJsonCfg(); err != nil {
		return
	}
	return cfg.ersCfg.loadFromJsonCfg(jsnERsCfg, cfg.GeneralCfg().RSRSep, cfg.dfltEvRdr)
}

// SureTaxCfg use locking to retrieve the configuration, possibility later for runtime reload
func (cfg *CGRConfig) SureTaxCfg() *SureTaxCfg {
	cfg.lks[SURETAX_JSON].Lock()
	defer cfg.lks[SURETAX_JSON].Unlock()
	return cfg.sureTaxCfg
}

// DiameterAgentCfg returns the config for Diameter Agent
func (cfg *CGRConfig) DiameterAgentCfg() *DiameterAgentCfg {
	cfg.lks[DA_JSN].Lock()
	defer cfg.lks[DA_JSN].Unlock()
	return cfg.diameterAgentCfg
}

// RadiusAgentCfg returns the config for Radius Agent
func (cfg *CGRConfig) RadiusAgentCfg() *RadiusAgentCfg {
	cfg.lks[RA_JSN].Lock()
	defer cfg.lks[RA_JSN].Unlock()
	return cfg.radiusAgentCfg
}

// DNSAgentCfg returns the config for DNS Agent
func (cfg *CGRConfig) DNSAgentCfg() *DNSAgentCfg {
	cfg.lks[DNSAgentJson].Lock()
	defer cfg.lks[DNSAgentJson].Unlock()
	return cfg.dnsAgentCfg
}

// AttributeSCfg returns the config for AttributeS
func (cfg *CGRConfig) AttributeSCfg() *AttributeSCfg {
	cfg.lks[ATTRIBUTE_JSN].Lock()
	defer cfg.lks[ATTRIBUTE_JSN].Unlock()
	return cfg.attributeSCfg
}

// ChargerSCfg returns the config for ChargerS
func (cfg *CGRConfig) ChargerSCfg() *ChargerSCfg {
	cfg.lks[ChargerSCfgJson].Lock()
	defer cfg.lks[ChargerSCfgJson].Unlock()
	return cfg.chargerSCfg
}

// ResourceSCfg returns the config for ResourceS
func (cfg *CGRConfig) ResourceSCfg() *ResourceSConfig { // not done
	cfg.lks[RESOURCES_JSON].Lock()
	defer cfg.lks[RESOURCES_JSON].Unlock()
	return cfg.resourceSCfg
}

// StatSCfg returns the config for StatS
func (cfg *CGRConfig) StatSCfg() *StatSCfg { // not done
	cfg.lks[STATS_JSON].Lock()
	defer cfg.lks[STATS_JSON].Unlock()
	return cfg.statsCfg
}

// ThresholdSCfg returns the config for ThresholdS
func (cfg *CGRConfig) ThresholdSCfg() *ThresholdSCfg {
	cfg.lks[THRESHOLDS_JSON].Lock()
	defer cfg.lks[THRESHOLDS_JSON].Unlock()
	return cfg.thresholdSCfg
}

// SupplierSCfg returns the config for SupplierS
func (cfg *CGRConfig) SupplierSCfg() *SupplierSCfg {
	cfg.lks[SupplierSJson].Lock()
	defer cfg.lks[SupplierSJson].Unlock()
	return cfg.supplierSCfg
}

// SessionSCfg returns the config for SessionS
func (cfg *CGRConfig) SessionSCfg() *SessionSCfg {
	cfg.lks[SessionSJson].Lock()
	defer cfg.lks[SessionSJson].Unlock()
	return cfg.sessionSCfg
}

// FsAgentCfg returns the config for FsAgent
func (cfg *CGRConfig) FsAgentCfg() *FsAgentCfg {
	cfg.lks[FreeSWITCHAgentJSN].Lock()
	defer cfg.lks[FreeSWITCHAgentJSN].Unlock()
	return cfg.fsAgentCfg
}

// KamAgentCfg returns the config for KamAgent
func (cfg *CGRConfig) KamAgentCfg() *KamAgentCfg {
	cfg.lks[KamailioAgentJSN].Lock()
	defer cfg.lks[KamailioAgentJSN].Unlock()
	return cfg.kamAgentCfg
}

// AsteriskAgentCfg returns the config for AsteriskAgent
func (cfg *CGRConfig) AsteriskAgentCfg() *AsteriskAgentCfg {
	cfg.lks[AsteriskAgentJSN].Lock()
	defer cfg.lks[AsteriskAgentJSN].Unlock()
	return cfg.asteriskAgentCfg
}

// HttpAgentCfg returns the config for HttpAgent
func (cfg *CGRConfig) HttpAgentCfg() []*HttpAgentCfg {
	cfg.lks[HttpAgentJson].Lock()
	defer cfg.lks[HttpAgentJson].Unlock()
	return cfg.httpAgentCfg
}

// FilterSCfg returns the config for FilterS
func (cfg *CGRConfig) FilterSCfg() *FilterSCfg {
	cfg.lks[FilterSjsn].Lock()
	defer cfg.lks[FilterSjsn].Unlock()
	return cfg.filterSCfg
}

// CacheCfg returns the config for Cache
func (cfg *CGRConfig) CacheCfg() CacheCfg {
	cfg.lks[CACHE_JSN].Lock()
	defer cfg.lks[CACHE_JSN].Unlock()
	return cfg.cacheCfg
}

// LoaderCfg returns the Loader Service
func (cfg *CGRConfig) LoaderCfg() LoaderSCfgs {
	cfg.lks[LoaderJson].Lock()
	defer cfg.lks[LoaderJson].Unlock()
	return cfg.loaderCfg
}

// LoaderCgrCfg returns the config for cgr-loader
func (cfg *CGRConfig) LoaderCgrCfg() *LoaderCgrCfg {
	cfg.lks[CgrLoaderCfgJson].Lock()
	defer cfg.lks[CgrLoaderCfgJson].Unlock()
	return cfg.loaderCgrCfg
}

// DispatcherSCfg returns the config for DispatcherS
func (cfg *CGRConfig) DispatcherSCfg() *DispatcherSCfg {
	cfg.lks[DispatcherSJson].Lock()
	defer cfg.lks[DispatcherSJson].Unlock()
	return cfg.dispatcherSCfg
}

// MigratorCgrCfg returns the config for Migrator
func (cfg *CGRConfig) MigratorCgrCfg() *MigratorCgrCfg {
	cfg.lks[CgrMigratorCfgJson].Lock()
	defer cfg.lks[CgrMigratorCfgJson].Unlock()
	return cfg.migratorCgrCfg
}

// SchedulerCfg returns the config for Scheduler
func (cfg *CGRConfig) SchedulerCfg() *SchedulerCfg {
	cfg.lks[SCHEDULER_JSN].Lock()
	defer cfg.lks[SCHEDULER_JSN].Unlock()
	return cfg.schedulerCfg
}

// DataDbCfg returns the config for DataDb
func (cfg *CGRConfig) DataDbCfg() *DataDbCfg {
	cfg.lks[DATADB_JSN].Lock()
	defer cfg.lks[DATADB_JSN].Unlock()
	return cfg.dataDbCfg
}

// StorDbCfg returns the config for StorDb
func (cfg *CGRConfig) StorDbCfg() *StorDbCfg {
	cfg.lks[STORDB_JSN].Lock()
	defer cfg.lks[STORDB_JSN].Unlock()
	return cfg.storDbCfg
}

// GeneralCfg returns the General config section
func (cfg *CGRConfig) GeneralCfg() *GeneralCfg {
	cfg.lks[GENERAL_JSN].Lock()
	defer cfg.lks[GENERAL_JSN].Unlock()
	return cfg.generalCfg
}

// TlsCfg returns the config for Tls
func (cfg *CGRConfig) TlsCfg() *TlsCfg {
	cfg.lks[TlsCfgJson].Lock()
	defer cfg.lks[TlsCfgJson].Unlock()
	return cfg.tlsCfg
}

// ListenCfg returns the server Listen config
func (cfg *CGRConfig) ListenCfg() *ListenCfg {
	cfg.lks[LISTEN_JSN].Lock()
	defer cfg.lks[LISTEN_JSN].Unlock()
	return cfg.listenCfg
}

// HTTPCfg returns the config for HTTP
func (cfg *CGRConfig) HTTPCfg() *HTTPCfg {
	cfg.lks[HTTP_JSN].Lock()
	defer cfg.lks[HTTP_JSN].Unlock()
	return cfg.httpCfg
}

// RalsCfg returns the config for Ral Service
func (cfg *CGRConfig) RalsCfg() *RalsCfg {
	cfg.lks[RALS_JSN].Lock()
	defer cfg.lks[RALS_JSN].Unlock()
	return cfg.ralsCfg
}

// CdrsCfg returns the config for CDR Server
func (cfg *CGRConfig) CdrsCfg() *CdrsCfg {
	cfg.lks[CDRS_JSN].Lock()
	defer cfg.lks[CDRS_JSN].Unlock()
	return cfg.cdrsCfg
}

// MailerCfg returns the config for Mailer
func (cfg *CGRConfig) MailerCfg() *MailerCfg {
	cfg.lks[MAILER_JSN].Lock()
	defer cfg.lks[MAILER_JSN].Unlock()
	return cfg.mailerCfg
}

// AnalyzerSCfg returns the config for AnalyzerS
func (cfg *CGRConfig) AnalyzerSCfg() *AnalyzerSCfg {
	cfg.lks[AnalyzerCfgJson].Lock()
	defer cfg.lks[AnalyzerCfgJson].Unlock()
	return cfg.analyzerSCfg
}

// ApierCfg reads the Apier configuration
func (cfg *CGRConfig) ApierCfg() *ApierCfg {
	cfg.lks[Apier].Lock()
	defer cfg.lks[Apier].Unlock()
	return cfg.apier
}

// ERsCfg reads the EventReader configuration
func (cfg *CGRConfig) ERsCfg() *ERsCfg {
	cfg.lks[ERsJson].RLock()
	defer cfg.lks[ERsJson].RUnlock()
	return cfg.ersCfg
}

// GetReloadChan returns the reload chanel for the given section
func (cfg *CGRConfig) GetReloadChan(sectID string) chan struct{} {
	return cfg.rldChans[sectID]
}

// Call implements rpcclient.RpcClientConnection interface for internal RPC
func (cfg *CGRConfig) Call(serviceMethod string,
	args interface{}, reply interface{}) error {
	return utils.APIerRPCCall(cfg, serviceMethod, args, reply)
}

// ToDo: move this structure in utils as is used in other packages
type StringWithArgDispatcher struct {
	*utils.ArgDispatcher
	utils.TenantArg
	Section string
}

//V1GetConfigSection will retrieve from CGRConfig a section
func (cfg *CGRConfig) V1GetConfigSection(args *StringWithArgDispatcher, reply *map[string]interface{}) (err error) {
	var jsonString string
	switch args.Section {
	case GENERAL_JSN:
		jsonString = utils.ToJSON(cfg.GeneralCfg())
	case DATADB_JSN:
		jsonString = utils.ToJSON(cfg.DataDbCfg())
	case STORDB_JSN:
		jsonString = utils.ToJSON(cfg.StorDbCfg())
	case TlsCfgJson:
		jsonString = utils.ToJSON(cfg.TlsCfg())
	case CACHE_JSN:
		jsonString = utils.ToJSON(cfg.CacheCfg())
	case LISTEN_JSN:
		jsonString = utils.ToJSON(cfg.ListenCfg())
	case HTTP_JSN:
		jsonString = utils.ToJSON(cfg.HTTPCfg())
	case FilterSjsn:
		jsonString = utils.ToJSON(cfg.FilterSCfg())
	case RALS_JSN:
		jsonString = utils.ToJSON(cfg.RalsCfg())
	case SCHEDULER_JSN:
		jsonString = utils.ToJSON(cfg.SchedulerCfg())
	case CDRS_JSN:
		jsonString = utils.ToJSON(cfg.CdrsCfg())
	case SessionSJson:
		jsonString = utils.ToJSON(cfg.SessionSCfg())
	case FreeSWITCHAgentJSN:
		jsonString = utils.ToJSON(cfg.FsAgentCfg())
	case KamailioAgentJSN:
		jsonString = utils.ToJSON(cfg.KamAgentCfg())
	case AsteriskAgentJSN:
		jsonString = utils.ToJSON(cfg.AsteriskAgentCfg())
	case DA_JSN:
		jsonString = utils.ToJSON(cfg.DiameterAgentCfg())
	case RA_JSN:
		jsonString = utils.ToJSON(cfg.RadiusAgentCfg())
	case DNSAgentJson:
		jsonString = utils.ToJSON(cfg.DNSAgentCfg())
	case ATTRIBUTE_JSN:
		jsonString = utils.ToJSON(cfg.AttributeSCfg())
	case ChargerSCfgJson:
		jsonString = utils.ToJSON(cfg.ChargerSCfg())
	case RESOURCES_JSON:
		jsonString = utils.ToJSON(cfg.ResourceSCfg())
	case STATS_JSON:
		jsonString = utils.ToJSON(cfg.StatSCfg())
	case THRESHOLDS_JSON:
		jsonString = utils.ToJSON(cfg.ThresholdSCfg())
	case SupplierSJson:
		jsonString = utils.ToJSON(cfg.SupplierSCfg())
	case SURETAX_JSON:
		jsonString = utils.ToJSON(cfg.SureTaxCfg())
	case DispatcherSJson:
		jsonString = utils.ToJSON(cfg.DispatcherSCfg())
	case LoaderJson:
		jsonString = utils.ToJSON(cfg.LoaderCfg())
	case CgrLoaderCfgJson:
		jsonString = utils.ToJSON(cfg.LoaderCgrCfg())
	case CgrMigratorCfgJson:
		jsonString = utils.ToJSON(cfg.MigratorCgrCfg())
	case Apier:
		jsonString = utils.ToJSON(cfg.ApierCfg())
	case CDRC_JSN:
		jsonString = utils.ToJSON(cfg.CdrcProfiles)
	case CDRE_JSN:
		jsonString = utils.ToJSON(cfg.CdreProfiles)
	case ERsJson:
		jsonString = utils.ToJSON(cfg.ERsCfg())
	default:
		return errors.New("Invalid section")
	}
	json.Unmarshal([]byte(jsonString), reply)
	return
}

type ConfigReloadWithArgDispatcher struct {
	*utils.ArgDispatcher
	utils.TenantArg
	Path    string
	Section string
}

func (cfg *CGRConfig) rLockSections() {
	for _, lk := range cfg.lks {
		lk.RLock()
	}
}

func (cfg *CGRConfig) rUnlockSections() {
	for _, lk := range cfg.lks {
		lk.RUnlock()
	}
}

func (cfg *CGRConfig) lockSections() {
	for _, lk := range cfg.lks {
		lk.Lock()
	}
}

func (cfg *CGRConfig) unlockSections() {
	for _, lk := range cfg.lks {
		lk.Unlock()
	}
}

// V1ReloadConfig reloads the configuration
func (cfg *CGRConfig) V1ReloadConfig(args *ConfigReloadWithArgDispatcher, reply *string) (err error) {
	if missing := utils.MissingStructFields(args, []string{"Path"}); len(missing) != 0 {
		return utils.NewErrMandatoryIeMissing(missing...)
	}
	if err = cfg.loadConfig(args.Path, args.Section); err != nil {
		return
	}
	//  lock all sections
	cfg.rLockSections()

	err = cfg.checkConfigSanity()

	cfg.rUnlockSections() // unlock before checking the error

	if err != nil {
		return
	}

	if err = cfg.reloadSection(args.Section); err != nil {
		return
	}
	*reply = utils.OK
	return
}

func (cfg *CGRConfig) reloadSection(section string) (err error) {
	var fall bool
	switch section {
	default:
		return fmt.Errorf("Invalid section: <%s>", section)
	case utils.EmptyString, "*all": // do constant
		fall = true
		fallthrough
	case GENERAL_JSN: // nothing to reload
		if !fall {
			break
		}
		fallthrough
	case DATADB_JSN:
		cfg.rldChans[DATADB_JSN] <- struct{}{}
		time.Sleep(1) // to force the context switch( to be sure we start the DB before a service that needs it)
		if !fall {
			break
		}
		fallthrough
	case STORDB_JSN:
		cfg.rldChans[STORDB_JSN] <- struct{}{}
		time.Sleep(1) // to force the context switch( to be sure we start the DB before a service that needs it)
		if !fall {
			cfg.rldChans[CDRS_JSN] <- struct{}{}
			cfg.rldChans[Apier] <- struct{}{}
			break
		}
		fallthrough
	case LISTEN_JSN:
		if !fall {
			break
		}
		fallthrough
	case TlsCfgJson: // nothing to reload
		if !fall {
			break
		}
		fallthrough
	case HTTP_JSN:
		if !fall {
			break
		}
		fallthrough
	case SCHEDULER_JSN:
		if !fall {
			cfg.rldChans[DATADB_JSN] <- struct{}{} // reload datadb before
			time.Sleep(1)                          // to force the context switch( to be sure we start the DB before a service that needs it)
		}
		cfg.rldChans[SCHEDULER_JSN] <- struct{}{}
		if !fall {
			break
		}
		fallthrough
	case RALS_JSN:
		if !fall {
			cfg.rldChans[DATADB_JSN] <- struct{}{} // reload datadb before
			cfg.rldChans[STORDB_JSN] <- struct{}{}
			time.Sleep(1) // to force the context switch( to be sure we start the DB before a service that needs it)
		}
		cfg.rldChans[RALS_JSN] <- struct{}{}
		if !fall {
			break
		}
		fallthrough
	case CDRS_JSN:
		if !fall {
			cfg.rldChans[DATADB_JSN] <- struct{}{} // reload datadb before
			cfg.rldChans[STORDB_JSN] <- struct{}{}
			time.Sleep(1) // to force the context switch( to be sure we start the DB before a service that needs it)
		}
		cfg.rldChans[CDRS_JSN] <- struct{}{}
		if !fall {
			break
		}
		fallthrough
	case CDRC_JSN:
		if !fall {
			break
		}
		fallthrough
	case ERsJson:
		cfg.rldChans[ERsJson] <- struct{}{}
		if !fall {
			break
		}
		fallthrough
	case SessionSJson:
		if !fall {
			cfg.rldChans[DATADB_JSN] <- struct{}{} // reload datadb before
			time.Sleep(1)                          // to force the context switch( to be sure we start the DB before a service that needs it)
		}
		cfg.rldChans[SessionSJson] <- struct{}{}
		if !fall {
			break
		}
		fallthrough
	case AsteriskAgentJSN:
		cfg.rldChans[AsteriskAgentJSN] <- struct{}{}
		if !fall {
			break
		}
		fallthrough
	case FreeSWITCHAgentJSN:
		cfg.rldChans[FreeSWITCHAgentJSN] <- struct{}{}
		if !fall {
			break
		}
		fallthrough
	case KamailioAgentJSN:
		cfg.rldChans[KamailioAgentJSN] <- struct{}{}
		if !fall {
			break
		}
		fallthrough
	case DA_JSN:
		cfg.rldChans[DA_JSN] <- struct{}{}
		if !fall {
			break
		}
		fallthrough
	case RA_JSN:
		cfg.rldChans[RA_JSN] <- struct{}{}
		if !fall {
			break
		}
		fallthrough
	case HttpAgentJson:
		cfg.rldChans[HttpAgentJson] <- struct{}{}
		if !fall {
			break
		}
		fallthrough
	case DNSAgentJson:
		cfg.rldChans[DNSAgentJson] <- struct{}{}
		if !fall {
			break
		}
		fallthrough
	case ATTRIBUTE_JSN:
		if !fall {
			cfg.rldChans[DATADB_JSN] <- struct{}{} // reload datadb before
			time.Sleep(1)                          // to force the context switch( to be sure we start the DB before a service that needs it)
		}
		cfg.rldChans[ATTRIBUTE_JSN] <- struct{}{}
		if !fall {
			break
		}
		fallthrough
	case ChargerSCfgJson:
		if !fall {
			cfg.rldChans[DATADB_JSN] <- struct{}{} // reload datadb before
			time.Sleep(1)                          // to force the context switch( to be sure we start the DB before a service that needs it)
		}
		cfg.rldChans[ChargerSCfgJson] <- struct{}{}
		if !fall {
			break
		}
		fallthrough
	case RESOURCES_JSON:
		if !fall {
			cfg.rldChans[DATADB_JSN] <- struct{}{} // reload datadb before
			time.Sleep(1)                          // to force the context switch( to be sure we start the DB before a service that needs it)
		}
		cfg.rldChans[RESOURCES_JSON] <- struct{}{}
		if !fall {
			break
		}
		fallthrough
	case STATS_JSON:
		if !fall {
			cfg.rldChans[DATADB_JSN] <- struct{}{} // reload datadb before
			time.Sleep(1)                          // to force the context switch( to be sure we start the DB before a service that needs it)
		}
		cfg.rldChans[STATS_JSON] <- struct{}{}
		if !fall {
			break
		}
		fallthrough
	case THRESHOLDS_JSON:
		if !fall {
			cfg.rldChans[DATADB_JSN] <- struct{}{} // reload datadb before
			time.Sleep(1)                          // to force the context switch( to be sure we start the DB before a service that needs it)
		}
		cfg.rldChans[THRESHOLDS_JSON] <- struct{}{}
		if !fall {
			break
		}
		fallthrough
	case SupplierSJson:
		if !fall {
			cfg.rldChans[DATADB_JSN] <- struct{}{} // reload datadb before
			time.Sleep(1)                          // to force the context switch( to be sure we start the DB before a service that needs it)
		}
		cfg.rldChans[SupplierSJson] <- struct{}{}
		if !fall {
			break
		}
		fallthrough
	case LoaderJson:
		if !fall {
			cfg.rldChans[DATADB_JSN] <- struct{}{} // reload datadb before
			time.Sleep(1)                          // to force the context switch( to be sure we start the DB before a service that needs it)
		}
		cfg.rldChans[LoaderJson] <- struct{}{}
		if !fall {
			break
		}
		fallthrough
	case DispatcherSJson:
		if !fall {
			cfg.rldChans[DATADB_JSN] <- struct{}{} // reload datadb before
			time.Sleep(1)                          // to force the context switch( to be sure we start the DB before a service that needs it)
		}
		cfg.rldChans[DispatcherSJson] <- struct{}{}
		if !fall {
			break
		}
		fallthrough
	case AnalyzerCfgJson:
		if !fall {
			break
		}
		fallthrough
	case Apier:
		if !fall {
			cfg.rldChans[STORDB_JSN] <- struct{}{}
			time.Sleep(1) // to force the context switch( to be sure we start the DB before a service that needs it)
		}
		cfg.rldChans[Apier] <- struct{}{}
		if !fall {
			break
		}
	}
	return
}

func (cfg *CGRConfig) loadConfig(path, section string) (err error) {
	var loadFuncs []func(*CgrJsonCfg) error
	var fall bool
	switch section {
	default:
		return fmt.Errorf("Invalid section: <%s>", section)
	case utils.EmptyString, "*all": // do constant
		fall = true
		fallthrough
	case GENERAL_JSN:
		cfg.lks[GENERAL_JSN].Lock()
		defer cfg.lks[GENERAL_JSN].Unlock()
		loadFuncs = append(loadFuncs, cfg.loadGeneralCfg)
		if !fall {
			break
		}
		fallthrough
	case DATADB_JSN:
		cfg.lks[DATADB_JSN].Lock()
		defer cfg.lks[DATADB_JSN].Unlock()
		loadFuncs = append(loadFuncs, cfg.loadDataDBCfg)
		if !fall {
			break
		}
		fallthrough
	case STORDB_JSN:
		cfg.lks[STORDB_JSN].Lock()
		defer cfg.lks[STORDB_JSN].Unlock()
		loadFuncs = append(loadFuncs, cfg.loadStorDBCfg)
		if !fall {
			break
		}
		fallthrough
	case LISTEN_JSN:
		cfg.lks[LISTEN_JSN].Lock()
		defer cfg.lks[LISTEN_JSN].Unlock()
		loadFuncs = append(loadFuncs, cfg.loadListenCfg)
		if !fall {
			break
		}
		fallthrough
	case TlsCfgJson:
		cfg.lks[TlsCfgJson].Lock()
		defer cfg.lks[TlsCfgJson].Unlock()
		loadFuncs = append(loadFuncs, cfg.loadTlsCgrCfg)
		if !fall {
			break
		}
		fallthrough
	case HTTP_JSN:
		cfg.lks[HTTP_JSN].Lock()
		defer cfg.lks[HTTP_JSN].Unlock()
		loadFuncs = append(loadFuncs, cfg.loadHttpCfg)
		if !fall {
			break
		}
		fallthrough
	case SCHEDULER_JSN:
		cfg.lks[SCHEDULER_JSN].Lock()
		defer cfg.lks[SCHEDULER_JSN].Unlock()
		loadFuncs = append(loadFuncs, cfg.loadSchedulerCfg)
		if !fall {
			break
		}
		fallthrough
	case CACHE_JSN:
		cfg.lks[CACHE_JSN].Lock()
		defer cfg.lks[CACHE_JSN].Unlock()
		loadFuncs = append(loadFuncs, cfg.loadCacheCfg)
		if !fall {
			break
		}
		fallthrough
	case FilterSjsn:
		cfg.lks[FilterSjsn].Lock()
		defer cfg.lks[FilterSjsn].Unlock()
		loadFuncs = append(loadFuncs, cfg.loadFilterSCfg)
		if !fall {
			break
		}
		fallthrough
	case RALS_JSN:
		cfg.lks[RALS_JSN].Lock()
		defer cfg.lks[RALS_JSN].Unlock()
		loadFuncs = append(loadFuncs, cfg.loadRalSCfg)
		if !fall {
			break
		}
		fallthrough
	case CDRS_JSN:
		cfg.lks[CDRS_JSN].Lock()
		defer cfg.lks[CDRS_JSN].Unlock()
		loadFuncs = append(loadFuncs, cfg.loadCdrsCfg)
		if !fall {
			break
		}
		fallthrough
	case CDRE_JSN:
		cfg.lks[CDRE_JSN].Lock()
		defer cfg.lks[CDRE_JSN].Unlock()
		loadFuncs = append(loadFuncs, cfg.loadCdreCfg)
		if !fall {
			break
		}
		fallthrough
	case CDRC_JSN:
		cfg.lks[CDRC_JSN].Lock()
		defer cfg.lks[CDRC_JSN].Unlock()
		loadFuncs = append(loadFuncs, cfg.loadCdrcCfg)
		if !fall {
			break
		}
		fallthrough
	case ERsJson:
		cfg.lks[ERsJson].Lock()
		defer cfg.lks[ERsJson].Unlock()
		loadFuncs = append(loadFuncs, cfg.loadErsCfg)
		if !fall {
			break
		}
		fallthrough
	case SessionSJson:
		cfg.lks[SessionSJson].Lock()
		defer cfg.lks[SessionSJson].Unlock()
		loadFuncs = append(loadFuncs, cfg.loadSessionSCfg)
		if !fall {
			break
		}
		fallthrough
	case AsteriskAgentJSN:
		cfg.lks[AsteriskAgentJSN].Lock()
		defer cfg.lks[AsteriskAgentJSN].Unlock()
		loadFuncs = append(loadFuncs, cfg.loadAsteriskAgentCfg)
		if !fall {
			break
		}
		fallthrough
	case FreeSWITCHAgentJSN:
		cfg.lks[FreeSWITCHAgentJSN].Lock()
		defer cfg.lks[FreeSWITCHAgentJSN].Unlock()
		loadFuncs = append(loadFuncs, cfg.loadFreeswitchAgentCfg)
		if !fall {
			break
		}
		fallthrough
	case KamailioAgentJSN:
		cfg.lks[KamailioAgentJSN].Lock()
		defer cfg.lks[KamailioAgentJSN].Unlock()
		loadFuncs = append(loadFuncs, cfg.loadKamAgentCfg)
		if !fall {
			break
		}
		fallthrough
	case DA_JSN:
		cfg.lks[DA_JSN].Lock()
		defer cfg.lks[DA_JSN].Unlock()
		loadFuncs = append(loadFuncs, cfg.loadDiameterAgentCfg)
		if !fall {
			break
		}
		fallthrough
	case RA_JSN:
		cfg.lks[RA_JSN].Lock()
		defer cfg.lks[RA_JSN].Unlock()
		loadFuncs = append(loadFuncs, cfg.loadRadiusAgentCfg)
		if !fall {
			break
		}
		fallthrough
	case HttpAgentJson:
		cfg.lks[HttpAgentJson].Lock()
		defer cfg.lks[HttpAgentJson].Unlock()
		loadFuncs = append(loadFuncs, cfg.loadHttpAgentCfg)
		if !fall {
			break
		}
		fallthrough
	case DNSAgentJson:
		cfg.lks[DNSAgentJson].Lock()
		defer cfg.lks[DNSAgentJson].Unlock()
		loadFuncs = append(loadFuncs, cfg.loadDNSAgentCfg)
		if !fall {
			break
		}
		fallthrough
	case ATTRIBUTE_JSN:
		cfg.lks[ATTRIBUTE_JSN].Lock()
		defer cfg.lks[ATTRIBUTE_JSN].Unlock()
		loadFuncs = append(loadFuncs, cfg.loadAttributeSCfg)
		if !fall {
			break
		}
		fallthrough
	case ChargerSCfgJson:
		cfg.lks[ChargerSCfgJson].Lock()
		defer cfg.lks[ChargerSCfgJson].Unlock()
		loadFuncs = append(loadFuncs, cfg.loadChargerSCfg)
		if !fall {
			break
		}
		fallthrough
	case RESOURCES_JSON:
		cfg.lks[RESOURCES_JSON].Lock()
		defer cfg.lks[RESOURCES_JSON].Unlock()
		loadFuncs = append(loadFuncs, cfg.loadResourceSCfg)
		if !fall {
			break
		}
		fallthrough
	case STATS_JSON:
		cfg.lks[STATS_JSON].Lock()
		defer cfg.lks[STATS_JSON].Unlock()
		loadFuncs = append(loadFuncs, cfg.loadStatSCfg)
		if !fall {
			break
		}
		fallthrough
	case THRESHOLDS_JSON:
		cfg.lks[THRESHOLDS_JSON].Lock()
		defer cfg.lks[THRESHOLDS_JSON].Unlock()
		loadFuncs = append(loadFuncs, cfg.loadThresholdSCfg)
		if !fall {
			break
		}
		fallthrough
	case SupplierSJson:
		cfg.lks[SupplierSJson].Lock()
		defer cfg.lks[SupplierSJson].Unlock()
		loadFuncs = append(loadFuncs, cfg.loadSupplierSCfg)
		if !fall {
			break
		}
		fallthrough
	case LoaderJson:
		cfg.lks[LoaderJson].Lock()
		defer cfg.lks[LoaderJson].Unlock()
		loadFuncs = append(loadFuncs, cfg.loadLoaderSCfg)
		if !fall {
			break
		}
		fallthrough
	case MAILER_JSN:
		cfg.lks[MAILER_JSN].Lock()
		defer cfg.lks[MAILER_JSN].Unlock()
		loadFuncs = append(loadFuncs, cfg.loadMailerCfg)
		if !fall {
			break
		}
		fallthrough
	case SURETAX_JSON:
		cfg.lks[SURETAX_JSON].Lock()
		defer cfg.lks[SURETAX_JSON].Unlock()
		loadFuncs = append(loadFuncs, cfg.loadSureTaxCfg)
		if !fall {
			break
		}
		fallthrough
	case CgrLoaderCfgJson:
		cfg.lks[CgrLoaderCfgJson].Lock()
		defer cfg.lks[CgrLoaderCfgJson].Unlock()
		loadFuncs = append(loadFuncs, cfg.loadLoaderCgrCfg)
		if !fall {
			break
		}
		fallthrough
	case CgrMigratorCfgJson:
		cfg.lks[CgrMigratorCfgJson].Lock()
		defer cfg.lks[CgrMigratorCfgJson].Unlock()
		loadFuncs = append(loadFuncs, cfg.loadMigratorCgrCfg)
		if !fall {
			break
		}
		fallthrough
	case DispatcherSJson:
		cfg.lks[DispatcherSJson].Lock()
		defer cfg.lks[DispatcherSJson].Unlock()
		loadFuncs = append(loadFuncs, cfg.loadDispatcherSCfg)
		if !fall {
			break
		}
		fallthrough
	case AnalyzerCfgJson:
		cfg.lks[AnalyzerCfgJson].Lock()
		defer cfg.lks[AnalyzerCfgJson].Unlock()
		loadFuncs = append(loadFuncs, cfg.loadAnalyzerCgrCfg)
		if !fall {
			break
		}
		fallthrough
	case Apier:
		cfg.lks[Apier].Lock()
		defer cfg.lks[Apier].Unlock()
		loadFuncs = append(loadFuncs, cfg.loadApierCfg)
	}
	return cfg.loadConfigFromPath(path, loadFuncs)
}

func (*CGRConfig) loadConfigFromReader(rdr io.Reader, loadFuncs []func(jsnCfg *CgrJsonCfg) error) (err error) {
	jsnCfg := new(CgrJsonCfg)
	var rjr *rjReader
	if rjr, err = NewRjReader(rdr); err != nil {
		return
	}
	defer rjr.Close() // make sure we make the buffer nil
	if err = rjr.Decode(jsnCfg); err != nil {
		return
	}
	for _, loadFunc := range loadFuncs {
		if err = loadFunc(jsnCfg); err != nil {
			return
		}
	}
	return
}

// Reads all .json files out of a folder/subfolders and loads them up in lexical order
func (cfg *CGRConfig) loadConfigFromPath(path string, loadFuncs []func(jsnCfg *CgrJsonCfg) error) (err error) {
	if isUrl(path) {
		return cfg.loadConfigFromHttp(path, loadFuncs) // prefix protocol
	}
	var fi os.FileInfo
	if fi, err = os.Stat(path); err != nil {
		if os.IsNotExist(err) {
			return utils.ErrPathNotReachable(path)
		}
		return
	} else if !fi.IsDir() && path != utils.CONFIG_PATH { // If config dir defined, needs to exist, not checking for default
		return fmt.Errorf("path: %s not a directory", path)
	}
	if fi.IsDir() {
		return cfg.loadConfigFromFolder(path, loadFuncs)
	}
	return
}

func (cfg *CGRConfig) loadConfigFromFolder(cfgDir string, loadFuncs []func(jsnCfg *CgrJsonCfg) error) (err error) {
	jsonFilesFound := false
	if err = filepath.Walk(cfgDir, func(path string, info os.FileInfo, err error) (werr error) {
		if !info.IsDir() || isHidden(info.Name()) { // also ignore hidden files and folders
			return
		}
		var cfgFiles []string
		if cfgFiles, werr = filepath.Glob(filepath.Join(path, "*.json")); werr != nil {
			return
		}
		if cfgFiles == nil { // No need of processing further since there are no config files in the folder
			return
		}
		if !jsonFilesFound {
			jsonFilesFound = true
		}
		for _, jsonFilePath := range cfgFiles {
			var cfgFile *os.File
			cfgFile, werr = os.Open(jsonFilePath)
			if werr != nil {
				return
			}

			werr = cfg.loadConfigFromReader(cfgFile, loadFuncs)
			cfgFile.Close()
			if werr != nil {
				return
			}
		}
		return
	}); err != nil {
		return
	}
	if !jsonFilesFound {
		return fmt.Errorf("No config file found on path %s", cfgDir)
	}
	return
}

func (cfg *CGRConfig) loadConfigFromHttp(urlPaths string, loadFuncs []func(jsnCfg *CgrJsonCfg) error) (err error) {
	for _, urlPath := range strings.Split(urlPaths, utils.INFIELD_SEP) {
		if _, err = url.ParseRequestURI(urlPath); err != nil {
			return
		}
		var myClient = &http.Client{
			Timeout: CgrConfig().GeneralCfg().ReplyTimeout,
		}
		var cfgReq *http.Response
		cfgReq, err = myClient.Get(urlPath)
		if err != nil {
			return utils.ErrPathNotReachable(urlPath)
		}
		err = cfg.loadConfigFromReader(cfgReq.Body, loadFuncs)
		cfgReq.Body.Close()
		if err != nil {
			return
		}
	}
	return
}

// populates the config locks and the reload channels
func (cfg *CGRConfig) initChanels() {
	cfg.lks = make(map[string]*sync.RWMutex)
	cfg.rldChans = make(map[string]chan struct{})
	for _, section := range []string{GENERAL_JSN, DATADB_JSN, STORDB_JSN, LISTEN_JSN, TlsCfgJson, HTTP_JSN, SCHEDULER_JSN, CACHE_JSN, FilterSjsn, RALS_JSN,
		CDRS_JSN, CDRE_JSN, CDRC_JSN, ERsJson, SessionSJson, AsteriskAgentJSN, FreeSWITCHAgentJSN, KamailioAgentJSN,
		DA_JSN, RA_JSN, HttpAgentJson, DNSAgentJson, ATTRIBUTE_JSN, ChargerSCfgJson, RESOURCES_JSON, STATS_JSON, THRESHOLDS_JSON,
		SupplierSJson, LoaderJson, MAILER_JSN, SURETAX_JSON, CgrLoaderCfgJson, CgrMigratorCfgJson, DispatcherSJson, AnalyzerCfgJson, Apier} {
		cfg.lks[section] = new(sync.RWMutex)
		cfg.rldChans[section] = make(chan struct{}, 1)
	}
}<|MERGE_RESOLUTION|>--- conflicted
+++ resolved
@@ -379,20 +379,6 @@
 			if len(cdrcInst.ContentFields) == 0 {
 				return fmt.Errorf("<%s> enabled but no fields to be processed defined!", utils.CDRC)
 			}
-<<<<<<< HEAD
-			if cdrcInst.CdrFormat == utils.MetaFileCSV {
-				for _, cdrFld := range cdrcInst.ContentFields {
-					for _, rsrFld := range cdrFld.Value {
-						if rsrFld.attrName != "" {
-							if _, errConv := strconv.Atoi(rsrFld.attrName); errConv != nil {
-								return fmt.Errorf("<%s> fields must be indices in case of .csv files, have instead: %s", utils.CDR, rsrFld.attrName)
-							}
-						}
-					}
-				}
-			}
-=======
->>>>>>> bdca692e
 		}
 	}
 	// Loaders sanity checks
