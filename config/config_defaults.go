--- conflicted
+++ resolved
@@ -218,7 +218,6 @@
 
 "sm_freeswitch": {
 	"enabled": false,				// starts SessionManager service: <true|false>
-<<<<<<< HEAD
     "rater_conns": [
         {"server": "internal"}     // address where to reach the Rater <""|internal|127.0.0.1:2013>
     ],
@@ -226,11 +225,6 @@
         {"server": "internal"}     // address where to reach CDR Server, empty to disable CDR capturing <internal|x.y.z.y:1234>
     ],
 	"create_cdr": false,			// create CDR out of events and sends them to CDRS component
-=======
-	"rater": "internal",			// address where to reach the Rater <""|internal|127.0.0.1:2013>
-	"cdrs": "internal",				// address where to reach CDR Server, empty to disable CDR capturing <""|internal|x.y.z.y:1234>
-	"create_cdr": false,			// create CDR out of events and sends it to CDRS component
->>>>>>> 1bb9b1e0
 	"extra_fields": [],				// extra fields to store in auth/CDRs when creating them
 	"debit_interval": "10s",		// interval to perform debits on.
 	"min_call_duration": "0s",		// only authorize calls with allowed duration higher than this
@@ -250,7 +244,6 @@
 
 "sm_kamailio": {
 	"enabled": false,				// starts SessionManager service: <true|false>
-<<<<<<< HEAD
     "rater_conns": [
         {"server": "internal"}     // address where to reach the Rater <""|internal|127.0.0.1:2013>
     ],
@@ -258,11 +251,6 @@
         {"server": "internal"}     // address where to reach CDR Server, empty to disable CDR capturing <internal|x.y.z.y:1234>
     ],
 	"create_cdr": false,			// create CDR out of events and sends them to CDRS component
-=======
-	"rater": "internal",			// address where to reach the Rater <""|internal|127.0.0.1:2013>
-	"cdrs": "internal",				// address where to reach CDR Server, empty to disable CDR capturing <""|internal|x.y.z.y:1234>
-	"create_cdr": false,			// create CDR out of events and sends it to CDRS component
->>>>>>> 1bb9b1e0
 	"debit_interval": "10s",		// interval to perform debits on.
 	"min_call_duration": "0s",		// only authorize calls with allowed duration higher than this
 	"max_call_duration": "3h",		// maximum call duration a prepaid call can last
@@ -295,14 +283,10 @@
 	"enabled": false,											// enables the diameter agent: <true|false>
 	"listen": "127.0.0.1:3868",									// address where to listen for diameter requests <x.y.z.y:1234>
 	"dictionaries_dir": "/usr/share/cgrates/diameter/dict/",	// path towards directory holding additional dictionaries to load
-<<<<<<< HEAD
 	"sm_generic_conns": [
         {"server": "internal"}									// connection towards SMG component for session management
-    ],
-=======
-	"sm_generic": "internal",									// connection towards SMG component for session management
+    ],															// connection towards SMG component for session management
 	"create_cdr": true,											// create CDR out of CCR terminate and send it to SMG component
->>>>>>> 1bb9b1e0
 	"debit_interval": "5m",										// interval for CCR updates
 	"timezone": "",												// timezone for timestamps where not specified, empty for general defaults <""|UTC|Local|$IANA_TZ_DB>
 	"dialect": "huawei",										// the diameter dialect used in the communication, supported: <huawei>
