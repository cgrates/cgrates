--- conflicted
+++ resolved
@@ -277,17 +277,10 @@
 			"dry_run": false,									// do not send the CDRs to CDRS, just parse them
 			"request_filter": "Subscription-Id>Subscription-Id-Type(0)",		// filter requests processed by this processor
 			"continue_on_success": false,				// continue to the next template if executed
-<<<<<<< HEAD
-			"content_fields":[							// import content_fields template, tag will match internally CDR field, in case of .csv value will be represented by index of the field value
+			"ccr_fields":[							// import content_fields template, tag will match internally CDR field, in case of .csv value will be represented by index of the field value
 				{"tag": "TOR", "field_id": "TOR", "type": "*composed", "value": "^*voice", "mandatory": true},
 				{"tag": "OriginID", "field_id": "OriginID", "type": "*composed", "value": "Session-Id", "mandatory": true},
 				{"tag": "RequestType", "field_id": "RequestType", "type": "*composed", "value": "^*users", "mandatory": true},
-=======
-			"ccr_fields":[								// fields taken out of CCR and used in internal requests
-				{"tag": "TOR", "field_id": "TOR", "type": "*composed", "value": "^*voice", "mandatory": true},
-				{"tag": "ACCID", "field_id": "AccId", "type": "*composed", "value": "Session-Id", "mandatory": true},
-				{"tag": "RequestType", "field_id": "ReqType", "type": "*composed", "value": "^*users", "mandatory": true},
->>>>>>> c5ec3b44
 				{"tag": "Direction", "field_id": "Direction", "type": "*composed", "value": "^*out", "mandatory": true},
 				{"tag": "Tenant", "field_id": "Tenant", "type": "*composed", "value": "^*users", "mandatory": true},
 				{"tag": "Category", "field_id": "Category", "type": "*composed", "value": "^call", "mandatory": true},
@@ -297,14 +290,10 @@
 				{"tag": "SetupTime", "field_id": "SetupTime", "type": "*composed", "value": "Event-Timestamp", "mandatory": true},
 				{"tag": "AnswerTime", "field_id": "AnswerTime", "type": "*composed", "value": "Event-Timestamp", "mandatory": true},
 				{"tag": "Usage", "field_id": "Usage", "type": "*handler", "handler_id": "*ccr_usage", "mandatory": true},
-<<<<<<< HEAD
-				{"tag": "subscriber_id", "field_id": "SubscriberId", "type": "*composed", "value": "Subscription-Id>Subscription-Id-Data", "mandatory": true},
-=======
 				{"tag": "SubscriberID", "field_id": "SubscriberId", "type": "*composed", "value": "Subscription-Id>Subscription-Id-Data", "mandatory": true},
 			],
 			"cca_fields":[								// fields returned in CCA
 				{"tag": "GrantedUnits", "field_id": "Granted-Service-Unit>CC-Time", "type": "*handler", "handler_id": "*cca_usage", "mandatory": true},
->>>>>>> c5ec3b44
 			],
 		},
 	],
