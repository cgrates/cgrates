--- conflicted
+++ resolved
@@ -134,47 +134,6 @@
 	"save_interval": "1m",					// interval to save changed stats into dataDb storage
 },
 
-
-<<<<<<< HEAD
-"cdre": {
-	"*default": {
-		"cdr_format": "csv",							// exported CDRs format <csv>
-		"field_separator": ",",
-		"data_usage_multiply_factor": 1,				// multiply data usage before export (eg: convert from KBytes to Bytes)
-		"sms_usage_multiply_factor": 1,					// multiply data usage before export (eg: convert from SMS unit to call duration in some billing systems)
-		"mms_usage_multiply_factor": 1,					// multiply data usage before export (eg: convert from MMS unit to call duration in some billing systems)
-		"generic_usage_multiply_factor": 1,				// multiply data usage before export (eg: convert from GENERIC unit to call duration in some billing systems)
-		"cost_multiply_factor": 1,						// multiply cost before export, eg: add VAT
-		"cost_rounding_decimals": -1,					// rounding decimals for Cost values. -1 to disable rounding
-		"cost_shift_digits": 0,							// shift digits in the cost on export (eg: convert from EUR to cents)
-		"mask_destination_id": "MASKED_DESTINATIONS",	// destination id containing called addresses to be masked on export
-		"mask_length": 0,								// length of the destination suffix to be masked
-		"export_folder": "/var/spool/cgrates/cdre",		// path where the exported CDRs will be placed
-		"header_fields": [],							// template of the exported header fields
-		"content_fields": [								// template of the exported content fields
-			{"tag": "CGRID", "field_id": "CGRID", "type": "*composed", "value": "CGRID"},
-			{"tag":"RunID", "field_id": "RunID", "type": "*composed", "value": "RunID"},
-			{"tag":"TOR", "field_id": "ToR", "type": "*composed", "value": "ToR"},
-			{"tag":"OriginID", "field_id": "OriginID", "type": "*composed", "value": "OriginID"},
-			{"tag":"RequestType", "field_id": "RequestType", "type": "*composed", "value": "RequestType"},
-			{"tag":"Direction", "field_id": "Direction", "type": "*composed", "value": "Direction"},
-			{"tag":"Tenant", "field_id": "Tenant", "type": "*composed", "value": "Tenant"},
-			{"tag":"Category", "field_id": "Category", "type": "*composed", "value": "Category"},
-			{"tag":"Account", "field_id": "Account", "type": "*composed", "value": "Account"},
-			{"tag":"Subject", "field_id": "Subject", "type": "*composed", "value": "Subject"},
-			{"tag":"Destination", "field_id": "Destination", "type": "*composed", "value": "Destination"},
-			{"tag":"SetupTime", "field_id": "SetupTime", "type": "*composed", "value": "SetupTime", "layout": "2006-01-02T15:04:05Z07:00"},
-			{"tag":"AnswerTime", "field_id": "AnswerTime", "type": "*composed", "value": "AnswerTime", "layout": "2006-01-02T15:04:05Z07:00"},
-			{"tag":"Usage", "field_id": "Usage", "type": "*composed", "value": "Usage"},
-			{"tag":"Cost", "field_id": "Cost", "type": "*composed", "value": "Cost"},
-		],
-		"trailer_fields": [],							// template of the exported trailer fields
-	}
-},
-
-
-=======
->>>>>>> fcd93c9a
 "cdrc": [
 	{
 		"id": "*default",								// identifier of the CDRC runner
