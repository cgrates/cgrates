--- conflicted
+++ resolved
@@ -155,10 +155,10 @@
 			&HaPoolJsonCfg{
 				Server: utils.StringPointer("internal"),
 			}},
-		Pubsubs:         utils.StringPointer(""),
-		Users:           utils.StringPointer(""),
-		Aliases:         utils.StringPointer(""),
-		Cdrstats:        utils.StringPointer(""),
+		Pubsubs_conns:   &[]*HaPoolJsonCfg{},
+		Users_conns:     &[]*HaPoolJsonCfg{},
+		Aliases_conns:   &[]*HaPoolJsonCfg{},
+		Cdrstats_conns:  &[]*HaPoolJsonCfg{},
 		Cdr_replication: &[]*CdrReplicationJsonCfg{},
 	}
 	if cfg, err := dfCgrJsonCfg.CdrsJsonCfg(); err != nil {
@@ -452,11 +452,11 @@
 		Enabled:          utils.BoolPointer(false),
 		Listen:           utils.StringPointer("127.0.0.1:3868"),
 		Dictionaries_dir: utils.StringPointer("/usr/share/cgrates/diameter/dict/"),
-<<<<<<< HEAD
 		Sm_generic_conns: &[]*HaPoolJsonCfg{
 			&HaPoolJsonCfg{
 				Server: utils.StringPointer("internal"),
 			}},
+		Pubsub_conns:   nil,
 		Create_cdr:     utils.BoolPointer(true),
 		Debit_interval: utils.StringPointer("5m"),
 		Timezone:       utils.StringPointer(""),
@@ -465,18 +465,6 @@
 		Origin_realm:   utils.StringPointer("cgrates.org"),
 		Vendor_id:      utils.IntPointer(0),
 		Product_name:   utils.StringPointer("CGRateS"),
-=======
-		Sm_generic:       utils.StringPointer("internal"),
-		Pubsubs:          utils.StringPointer(""),
-		Create_cdr:       utils.BoolPointer(true),
-		Debit_interval:   utils.StringPointer("5m"),
-		Timezone:         utils.StringPointer(""),
-		Dialect:          utils.StringPointer("huawei"),
-		Origin_host:      utils.StringPointer("CGR-DA"),
-		Origin_realm:     utils.StringPointer("cgrates.org"),
-		Vendor_id:        utils.IntPointer(0),
-		Product_name:     utils.StringPointer("CGRateS"),
->>>>>>> 3097315a
 		Request_processors: &[]*DARequestProcessorJsnCfg{
 			&DARequestProcessorJsnCfg{
 				Id:                  utils.StringPointer("*default"),
