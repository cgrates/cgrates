--- conflicted
+++ resolved
@@ -121,18 +121,10 @@
 			Ttl: utils.StringPointer(""), Static_ttl: utils.BoolPointer(false),
 			Precache: utils.BoolPointer(false)},
 		utils.CacheStatSQueues: &CacheParamJsonCfg{Limit: utils.IntPointer(-1),
-<<<<<<< HEAD
-			Ttl: utils.StringPointer("5m"), Static_ttl: utils.BoolPointer(false),
-			Precache: utils.BoolPointer(false)},
-		utils.CacheStatSEventQueues: &CacheParamJsonCfg{Limit: utils.IntPointer(-1),
-			Ttl: utils.StringPointer("5m"), Static_ttl: utils.BoolPointer(false),
-			Precache: utils.BoolPointer(false)},
-=======
 			Ttl: utils.StringPointer("1m"), Static_ttl: utils.BoolPointer(false),
 			Precache: utils.BoolPointer(false)},
 		utils.CacheEventQueues: &CacheParamJsonCfg{Limit: utils.IntPointer(-1),
 			Ttl: utils.StringPointer("1m"), Static_ttl: utils.BoolPointer(false)},
->>>>>>> 8e0945cf
 	}
 
 	if gCfg, err := dfCgrJsonCfg.CacheJsonCfg(); err != nil {
