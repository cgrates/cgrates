--- conflicted
+++ resolved
@@ -451,11 +451,11 @@
 		Enabled:          utils.BoolPointer(false),
 		Listen:           utils.StringPointer("127.0.0.1:3868"),
 		Dictionaries_dir: utils.StringPointer("/usr/share/cgrates/diameter/dict/"),
-<<<<<<< HEAD
 		Sm_generic_conns: &[]*HaPoolJsonCfg{
 			&HaPoolJsonCfg{
 				Server: utils.StringPointer("internal"),
 			}},
+		Create_cdr:     utils.BoolPointer(true),
 		Debit_interval: utils.StringPointer("5m"),
 		Timezone:       utils.StringPointer(""),
 		Dialect:        utils.StringPointer("huawei"),
@@ -463,17 +463,6 @@
 		Origin_realm:   utils.StringPointer("cgrates.org"),
 		Vendor_id:      utils.IntPointer(0),
 		Product_name:   utils.StringPointer("CGRateS"),
-=======
-		Sm_generic:       utils.StringPointer("internal"),
-		Create_cdr:       utils.BoolPointer(true),
-		Debit_interval:   utils.StringPointer("5m"),
-		Timezone:         utils.StringPointer(""),
-		Dialect:          utils.StringPointer("huawei"),
-		Origin_host:      utils.StringPointer("CGR-DA"),
-		Origin_realm:     utils.StringPointer("cgrates.org"),
-		Vendor_id:        utils.IntPointer(0),
-		Product_name:     utils.StringPointer("CGRateS"),
->>>>>>> 1bb9b1e0
 		Request_processors: &[]*DARequestProcessorJsnCfg{
 			&DARequestProcessorJsnCfg{
 				Id:                  utils.StringPointer("*default"),
