/*
Real-time Charging System for Telecom & ISP environments
Copyright (C) ITsysCOM GmbH

This program is free software: you can redistribute it and/or modify
it under the terms of the GNU General Public License as published by
the Free Software Foundation, either version 3 of the License, or
(at your option) any later version.

This program is distributed in the hope that it will be useful,
but WITHOUT ANY WARRANTY; without even the implied warranty of
MERCHANTABILITY or FITNESS FOR A PARTICULAR PURPOSE.  See the
GNU General Public License for more details.

You should have received a copy of the GNU General Public License
along with this program.  If not, see <http://www.gnu.org/licenses/>
*/

package config

import (
	"encoding/json"
	"reflect"
	"strings"
	"testing"

	"github.com/cgrates/cgrates/utils"
)

var dfCgrJsonCfg *CgrJsonCfg

// Loads up the default configuration and  tests it's sections one by one
func TestDfNewdfCgrJsonCfgFromReader(t *testing.T) {
	var err error
	if dfCgrJsonCfg, err = NewCgrJsonCfgFromReader(strings.NewReader(CGRATES_CFG_JSON)); err != nil {
		t.Error(err)
	}
}

func TestDfGeneralJsonCfg(t *testing.T) {
	eCfg := &GeneralJsonCfg{
		Http_skip_tls_verify: utils.BoolPointer(false),
		Rounding_decimals:    utils.IntPointer(5),
		Dbdata_encoding:      utils.StringPointer("msgpack"),
		Tpexport_dir:         utils.StringPointer("/var/log/cgrates/tpe"),
		Http_failed_dir:      utils.StringPointer("/var/log/cgrates/http_failed"),
		Default_reqtype:      utils.StringPointer(utils.META_RATED),
		Default_category:     utils.StringPointer("call"),
		Default_tenant:       utils.StringPointer("cgrates.org"),
		Default_subject:      utils.StringPointer("cgrates"),
		Default_timezone:     utils.StringPointer("Local"),
		Connect_attempts:     utils.IntPointer(3),
		Reconnects:           utils.IntPointer(-1),
		Response_cache_ttl:   utils.StringPointer("3s"),
		Internal_ttl:         utils.StringPointer("2m")}
	if gCfg, err := dfCgrJsonCfg.GeneralJsonCfg(); err != nil {
		t.Error(err)
	} else if !reflect.DeepEqual(eCfg, gCfg) {
		t.Error("Received: ", gCfg)
	}
}

func TestDfListenJsonCfg(t *testing.T) {
	eCfg := &ListenJsonCfg{
		Rpc_json: utils.StringPointer("127.0.0.1:2012"),
		Rpc_gob:  utils.StringPointer("127.0.0.1:2013"),
		Http:     utils.StringPointer("127.0.0.1:2080")}
	if cfg, err := dfCgrJsonCfg.ListenJsonCfg(); err != nil {
		t.Error(err)
	} else if !reflect.DeepEqual(eCfg, cfg) {
		t.Error("Received: ", cfg)
	}
}

func TestDfDbJsonCfg(t *testing.T) {
	eCfg := &DbJsonCfg{
		Db_type:   utils.StringPointer("redis"),
		Db_host:   utils.StringPointer("127.0.0.1"),
		Db_port:   utils.IntPointer(6379),
		Db_name:   utils.StringPointer("10"),
		Db_user:   utils.StringPointer(""),
		Db_passwd: utils.StringPointer(""),
	}
	if cfg, err := dfCgrJsonCfg.DbJsonCfg(TPDB_JSN); err != nil {
		t.Error(err)
	} else if !reflect.DeepEqual(eCfg, cfg) {
		t.Error("Received: ", cfg)
	}
	eCfg = &DbJsonCfg{
		Db_type:           utils.StringPointer("redis"),
		Db_host:           utils.StringPointer("127.0.0.1"),
		Db_port:           utils.IntPointer(6379),
		Db_name:           utils.StringPointer("11"),
		Db_user:           utils.StringPointer(""),
		Db_passwd:         utils.StringPointer(""),
		Load_history_size: utils.IntPointer(10),
	}
	if cfg, err := dfCgrJsonCfg.DbJsonCfg(DATADB_JSN); err != nil {
		t.Error(err)
	} else if !reflect.DeepEqual(eCfg, cfg) {
		t.Error("Received: ", cfg)
	}
	eCfg = &DbJsonCfg{
		Db_type:        utils.StringPointer("mysql"),
		Db_host:        utils.StringPointer("127.0.0.1"),
		Db_port:        utils.IntPointer(3306),
		Db_name:        utils.StringPointer("cgrates"),
		Db_user:        utils.StringPointer("cgrates"),
		Db_passwd:      utils.StringPointer("CGRateS.org"),
		Max_open_conns: utils.IntPointer(100),
		Max_idle_conns: utils.IntPointer(10),
	}
	if cfg, err := dfCgrJsonCfg.DbJsonCfg(STORDB_JSN); err != nil {
		t.Error(err)
	} else if !reflect.DeepEqual(eCfg, cfg) {
		t.Error("Received: ", cfg)
	}
}

func TestDfBalancerJsonCfg(t *testing.T) {
	eCfg := &BalancerJsonCfg{Enabled: utils.BoolPointer(false)}
	if cfg, err := dfCgrJsonCfg.BalancerJsonCfg(); err != nil {
		t.Error(err)
	} else if !reflect.DeepEqual(eCfg, cfg) {
		t.Error("Received: ", cfg)
	}
}

func TestDfRaterJsonCfg(t *testing.T) {
	eCfg := &RaterJsonCfg{Enabled: utils.BoolPointer(false), Balancer: utils.StringPointer(""), Cdrstats: utils.StringPointer(""),
		Historys: utils.StringPointer(""), Pubsubs: utils.StringPointer(""), Users: utils.StringPointer(""), Aliases: utils.StringPointer("")}
	if cfg, err := dfCgrJsonCfg.RaterJsonCfg(); err != nil {
		t.Error(err)
	} else if !reflect.DeepEqual(eCfg, cfg) {
		t.Errorf("Received: %+v", cfg)
	}
}

func TestDfSchedulerJsonCfg(t *testing.T) {
	eCfg := &SchedulerJsonCfg{Enabled: utils.BoolPointer(false)}
	if cfg, err := dfCgrJsonCfg.SchedulerJsonCfg(); err != nil {
		t.Error(err)
	} else if !reflect.DeepEqual(eCfg, cfg) {
		t.Error("Received: ", cfg)
	}
}

func TestDfCdrsJsonCfg(t *testing.T) {
	eCfg := &CdrsJsonCfg{
		Enabled:         utils.BoolPointer(false),
		Extra_fields:    utils.StringSlicePointer([]string{}),
		Store_cdrs:      utils.BoolPointer(true),
		Rater:           utils.StringPointer("internal"),
		Pubsubs:         utils.StringPointer(""),
		Users:           utils.StringPointer(""),
		Aliases:         utils.StringPointer(""),
		Cdrstats:        utils.StringPointer(""),
		Cdr_replication: &[]*CdrReplicationJsonCfg{},
	}
	if cfg, err := dfCgrJsonCfg.CdrsJsonCfg(); err != nil {
		t.Error(err)
	} else if !reflect.DeepEqual(eCfg, cfg) {
		t.Errorf("Received: %+v", *cfg)
	}
}

func TestDfCdrStatsJsonCfg(t *testing.T) {
	eCfg := &CdrStatsJsonCfg{
		Enabled:       utils.BoolPointer(false),
		Save_Interval: utils.StringPointer("1m"),
	}
	if cfg, err := dfCgrJsonCfg.CdrStatsJsonCfg(); err != nil {
		t.Error(err)
	} else if !reflect.DeepEqual(eCfg, cfg) {
		t.Error("Received: ", *cfg)
	}
}

func TestDfCdreJsonCfgs(t *testing.T) {
	eFields := []*CdrFieldJsonCfg{}
	eContentFlds := []*CdrFieldJsonCfg{
		&CdrFieldJsonCfg{Tag: utils.StringPointer("CGRID"),
			Field_id: utils.StringPointer(utils.CGRID),
			Type:     utils.StringPointer(utils.META_COMPOSED),
			Value:    utils.StringPointer(utils.CGRID)},
		&CdrFieldJsonCfg{Tag: utils.StringPointer("RunID"),
			Field_id: utils.StringPointer(utils.MEDI_RUNID),
			Type:     utils.StringPointer(utils.META_COMPOSED),
			Value:    utils.StringPointer(utils.MEDI_RUNID)},
		&CdrFieldJsonCfg{Tag: utils.StringPointer("TOR"),
			Field_id: utils.StringPointer(utils.TOR),
			Type:     utils.StringPointer(utils.META_COMPOSED),
			Value:    utils.StringPointer(utils.TOR)},
		&CdrFieldJsonCfg{Tag: utils.StringPointer("OriginID"),
			Field_id: utils.StringPointer(utils.ACCID),
			Type:     utils.StringPointer(utils.META_COMPOSED),
			Value:    utils.StringPointer(utils.ACCID)},
		&CdrFieldJsonCfg{Tag: utils.StringPointer("RequestType"),
			Field_id: utils.StringPointer(utils.REQTYPE),
			Type:     utils.StringPointer(utils.META_COMPOSED),
			Value:    utils.StringPointer(utils.REQTYPE)},
		&CdrFieldJsonCfg{Tag: utils.StringPointer("Direction"),
			Field_id: utils.StringPointer(utils.DIRECTION),
			Type:     utils.StringPointer(utils.META_COMPOSED),
			Value:    utils.StringPointer(utils.DIRECTION)},
		&CdrFieldJsonCfg{Tag: utils.StringPointer("Tenant"),
			Field_id: utils.StringPointer(utils.TENANT),
			Type:     utils.StringPointer(utils.META_COMPOSED),
			Value:    utils.StringPointer(utils.TENANT)},
		&CdrFieldJsonCfg{Tag: utils.StringPointer("Category"),
			Field_id: utils.StringPointer(utils.CATEGORY),
			Type:     utils.StringPointer(utils.META_COMPOSED),
			Value:    utils.StringPointer(utils.CATEGORY)},
		&CdrFieldJsonCfg{Tag: utils.StringPointer("Account"),
			Field_id: utils.StringPointer(utils.ACCOUNT),
			Type:     utils.StringPointer(utils.META_COMPOSED),
			Value:    utils.StringPointer(utils.ACCOUNT)},
		&CdrFieldJsonCfg{Tag: utils.StringPointer("Subject"),
			Field_id: utils.StringPointer(utils.SUBJECT),
			Type:     utils.StringPointer(utils.META_COMPOSED),
			Value:    utils.StringPointer(utils.SUBJECT)},
		&CdrFieldJsonCfg{Tag: utils.StringPointer("Destination"),
			Field_id: utils.StringPointer(utils.DESTINATION),
			Type:     utils.StringPointer(utils.META_COMPOSED),
			Value:    utils.StringPointer(utils.DESTINATION)},
		&CdrFieldJsonCfg{Tag: utils.StringPointer("SetupTime"),
			Field_id: utils.StringPointer(utils.SETUP_TIME),
			Type:     utils.StringPointer(utils.META_COMPOSED),
			Value:    utils.StringPointer(utils.SETUP_TIME),
			Layout:   utils.StringPointer("2006-01-02T15:04:05Z07:00")},
		&CdrFieldJsonCfg{Tag: utils.StringPointer("AnswerTime"),
			Field_id: utils.StringPointer(utils.ANSWER_TIME),
			Type:     utils.StringPointer(utils.META_COMPOSED),
			Value:    utils.StringPointer(utils.ANSWER_TIME),
			Layout:   utils.StringPointer("2006-01-02T15:04:05Z07:00")},
		&CdrFieldJsonCfg{Tag: utils.StringPointer("Usage"),
			Field_id: utils.StringPointer(utils.USAGE),
			Type:     utils.StringPointer(utils.META_COMPOSED),
			Value:    utils.StringPointer(utils.USAGE)},
		&CdrFieldJsonCfg{Tag: utils.StringPointer("Cost"),
			Field_id: utils.StringPointer(utils.COST),
			Type:     utils.StringPointer(utils.META_COMPOSED),
			Value:    utils.StringPointer(utils.COST)},
	}
	eCfg := map[string]*CdreJsonCfg{
		utils.META_DEFAULT: &CdreJsonCfg{
			Cdr_format:                    utils.StringPointer("csv"),
			Field_separator:               utils.StringPointer(","),
			Data_usage_multiply_factor:    utils.Float64Pointer(1.0),
			Sms_usage_multiply_factor:     utils.Float64Pointer(1.0),
			Generic_usage_multiply_factor: utils.Float64Pointer(1.0),
			Cost_multiply_factor:          utils.Float64Pointer(1.0),
			Cost_rounding_decimals:        utils.IntPointer(-1),
			Cost_shift_digits:             utils.IntPointer(0),
			Mask_destination_id:           utils.StringPointer("MASKED_DESTINATIONS"),
			Mask_length:                   utils.IntPointer(0),
			Export_folder:                 utils.StringPointer("/var/log/cgrates/cdre"),
			Header_fields:                 &eFields,
			Content_fields:                &eContentFlds,
			Trailer_fields:                &eFields,
		},
	}
	if cfg, err := dfCgrJsonCfg.CdreJsonCfgs(); err != nil {
		t.Error(err)
	} else if !reflect.DeepEqual(eCfg, cfg) {
		expect, _ := json.Marshal(eCfg)
		received, _ := json.Marshal(cfg)
		t.Errorf("Expecting: %s, received: %s", string(expect), string(received))
	}
}

func TestDfCdrcJsonCfg(t *testing.T) {
	eFields := []*CdrFieldJsonCfg{}
	cdrFields := []*CdrFieldJsonCfg{
		&CdrFieldJsonCfg{Tag: utils.StringPointer("TOR"), Field_id: utils.StringPointer(utils.TOR), Type: utils.StringPointer(utils.META_COMPOSED),
			Value: utils.StringPointer("2"), Mandatory: utils.BoolPointer(true)},
		&CdrFieldJsonCfg{Tag: utils.StringPointer("OriginID"), Field_id: utils.StringPointer(utils.ACCID), Type: utils.StringPointer(utils.META_COMPOSED),
			Value: utils.StringPointer("3"), Mandatory: utils.BoolPointer(true)},
		&CdrFieldJsonCfg{Tag: utils.StringPointer("RequestType"), Field_id: utils.StringPointer(utils.REQTYPE), Type: utils.StringPointer(utils.META_COMPOSED),
			Value: utils.StringPointer("4"), Mandatory: utils.BoolPointer(true)},
		&CdrFieldJsonCfg{Tag: utils.StringPointer("Direction"), Field_id: utils.StringPointer(utils.DIRECTION), Type: utils.StringPointer(utils.META_COMPOSED),
			Value: utils.StringPointer("5"), Mandatory: utils.BoolPointer(true)},
		&CdrFieldJsonCfg{Tag: utils.StringPointer("Tenant"), Field_id: utils.StringPointer(utils.TENANT), Type: utils.StringPointer(utils.META_COMPOSED),
			Value: utils.StringPointer("6"), Mandatory: utils.BoolPointer(true)},
		&CdrFieldJsonCfg{Tag: utils.StringPointer("Category"), Field_id: utils.StringPointer(utils.CATEGORY), Type: utils.StringPointer(utils.META_COMPOSED),
			Value: utils.StringPointer("7"), Mandatory: utils.BoolPointer(true)},
		&CdrFieldJsonCfg{Tag: utils.StringPointer("Account"), Field_id: utils.StringPointer(utils.ACCOUNT), Type: utils.StringPointer(utils.META_COMPOSED),
			Value: utils.StringPointer("8"), Mandatory: utils.BoolPointer(true)},
		&CdrFieldJsonCfg{Tag: utils.StringPointer("Subject"), Field_id: utils.StringPointer(utils.SUBJECT), Type: utils.StringPointer(utils.META_COMPOSED),
			Value: utils.StringPointer("9"), Mandatory: utils.BoolPointer(true)},
		&CdrFieldJsonCfg{Tag: utils.StringPointer("Destination"), Field_id: utils.StringPointer(utils.DESTINATION), Type: utils.StringPointer(utils.META_COMPOSED),
			Value: utils.StringPointer("10"), Mandatory: utils.BoolPointer(true)},
		&CdrFieldJsonCfg{Tag: utils.StringPointer("SetupTime"), Field_id: utils.StringPointer(utils.SETUP_TIME), Type: utils.StringPointer(utils.META_COMPOSED),
			Value: utils.StringPointer("11"), Mandatory: utils.BoolPointer(true)},
		&CdrFieldJsonCfg{Tag: utils.StringPointer("AnswerTime"), Field_id: utils.StringPointer(utils.ANSWER_TIME), Type: utils.StringPointer(utils.META_COMPOSED),
			Value: utils.StringPointer("12"), Mandatory: utils.BoolPointer(true)},
		&CdrFieldJsonCfg{Tag: utils.StringPointer("Usage"), Field_id: utils.StringPointer(utils.USAGE), Type: utils.StringPointer(utils.META_COMPOSED),
			Value: utils.StringPointer("13"), Mandatory: utils.BoolPointer(true)},
	}
	eCfg := map[string]*CdrcJsonCfg{
		"*default": &CdrcJsonCfg{
			Enabled:                    utils.BoolPointer(false),
			Dry_run:                    utils.BoolPointer(false),
			Cdrs:                       utils.StringPointer("internal"),
			Cdr_format:                 utils.StringPointer("csv"),
			Field_separator:            utils.StringPointer(","),
			Timezone:                   utils.StringPointer(""),
			Run_delay:                  utils.IntPointer(0),
			Max_open_files:             utils.IntPointer(1024),
			Data_usage_multiply_factor: utils.Float64Pointer(1024.0),
			Cdr_in_dir:                 utils.StringPointer("/var/log/cgrates/cdrc/in"),
			Cdr_out_dir:                utils.StringPointer("/var/log/cgrates/cdrc/out"),
			Failed_calls_prefix:        utils.StringPointer("missed_calls"),
			Cdr_source_id:              utils.StringPointer("freeswitch_csv"),
			Cdr_filter:                 utils.StringPointer(""),
			Continue_on_success:        utils.BoolPointer(false),
			Partial_record_cache:       utils.StringPointer("10s"),
			Header_fields:              &eFields,
			Content_fields:             &cdrFields,
			Trailer_fields:             &eFields,
		},
	}
	if cfg, err := dfCgrJsonCfg.CdrcJsonCfg(); err != nil {
		t.Error(err)
	} else if !reflect.DeepEqual(eCfg, cfg) {
		t.Error("Received: ", cfg["*default"])
	}
}

func TestSmGenericJsonCfg(t *testing.T) {
	eCfg := &SmGenericJsonCfg{
		Enabled:           utils.BoolPointer(false),
		Listen_bijson:     utils.StringPointer("127.0.0.1:2014"),
		Rater:             utils.StringPointer("internal"),
		Cdrs:              utils.StringPointer("internal"),
		Debit_interval:    utils.StringPointer("0s"),
		Min_call_duration: utils.StringPointer("0s"),
		Max_call_duration: utils.StringPointer("3h"),
	}
	if cfg, err := dfCgrJsonCfg.SmGenericJsonCfg(); err != nil {
		t.Error(err)
	} else if !reflect.DeepEqual(eCfg, cfg) {
		t.Error("Received: ", cfg)
	}
}

func TestSmFsJsonCfg(t *testing.T) {
	eCfg := &SmFsJsonCfg{
		Enabled:                utils.BoolPointer(false),
		Rater:                  utils.StringPointer("internal"),
		Cdrs:                   utils.StringPointer("internal"),
		Create_cdr:             utils.BoolPointer(false),
		Extra_fields:           utils.StringSlicePointer([]string{}),
		Debit_interval:         utils.StringPointer("10s"),
		Min_call_duration:      utils.StringPointer("0s"),
		Max_call_duration:      utils.StringPointer("3h"),
		Min_dur_low_balance:    utils.StringPointer("5s"),
		Low_balance_ann_file:   utils.StringPointer(""),
		Empty_balance_context:  utils.StringPointer(""),
		Empty_balance_ann_file: utils.StringPointer(""),
		Subscribe_park:         utils.BoolPointer(true),
		Channel_sync_interval:  utils.StringPointer("5m"),
		Connections: &[]*FsConnJsonCfg{
			&FsConnJsonCfg{
				Server:     utils.StringPointer("127.0.0.1:8021"),
				Password:   utils.StringPointer("ClueCon"),
				Reconnects: utils.IntPointer(5),
			}},
	}
	if cfg, err := dfCgrJsonCfg.SmFsJsonCfg(); err != nil {
		t.Error(err)
	} else if !reflect.DeepEqual(eCfg, cfg) {
		t.Error("Received: ", cfg)
	}
}

func TestSmKamJsonCfg(t *testing.T) {
	eCfg := &SmKamJsonCfg{
		Enabled:           utils.BoolPointer(false),
		Rater:             utils.StringPointer("internal"),
		Cdrs:              utils.StringPointer("internal"),
		Create_cdr:        utils.BoolPointer(false),
		Debit_interval:    utils.StringPointer("10s"),
		Min_call_duration: utils.StringPointer("0s"),
		Max_call_duration: utils.StringPointer("3h"),
		Connections: &[]*KamConnJsonCfg{
			&KamConnJsonCfg{
				Evapi_addr: utils.StringPointer("127.0.0.1:8448"),
				Reconnects: utils.IntPointer(5),
			},
		},
	}
	if cfg, err := dfCgrJsonCfg.SmKamJsonCfg(); err != nil {
		t.Error(err)
	} else if !reflect.DeepEqual(eCfg, cfg) {
		t.Error("Received: ", cfg)
	}
}

func TestSmOsipsJsonCfg(t *testing.T) {
	eCfg := &SmOsipsJsonCfg{
		Enabled:                   utils.BoolPointer(false),
		Listen_udp:                utils.StringPointer("127.0.0.1:2020"),
		Rater:                     utils.StringPointer("internal"),
		Cdrs:                      utils.StringPointer("internal"),
		Create_cdr:                utils.BoolPointer(false),
		Debit_interval:            utils.StringPointer("10s"),
		Min_call_duration:         utils.StringPointer("0s"),
		Max_call_duration:         utils.StringPointer("3h"),
		Events_subscribe_interval: utils.StringPointer("60s"),
		Mi_addr:                   utils.StringPointer("127.0.0.1:8020"),
	}
	if cfg, err := dfCgrJsonCfg.SmOsipsJsonCfg(); err != nil {
		t.Error(err)
	} else if !reflect.DeepEqual(eCfg, cfg) {
		t.Error("Received: ", cfg)
	}
}

func TestDiameterAgentJsonCfg(t *testing.T) {
	eCfg := &DiameterAgentJsonCfg{
		Enabled:          utils.BoolPointer(false),
		Listen:           utils.StringPointer("127.0.0.1:3868"),
		Dictionaries_dir: utils.StringPointer("/usr/share/cgrates/diameter/dict/"),
		Sm_generic:       utils.StringPointer("internal"),
		Debit_interval:   utils.StringPointer("5m"),
		Timezone:         utils.StringPointer(""),
		Dialect:          utils.StringPointer("huawei"),
		Origin_host:      utils.StringPointer("CGR-DA"),
		Origin_realm:     utils.StringPointer("cgrates.org"),
		Vendor_id:        utils.IntPointer(0),
		Product_name:     utils.StringPointer("CGRateS"),
		Request_processors: &[]*DARequestProcessorJsnCfg{
			&DARequestProcessorJsnCfg{
				Id:                  utils.StringPointer("*default"),
				Dry_run:             utils.BoolPointer(false),
				Request_filter:      utils.StringPointer("Subscription-Id>Subscription-Id-Type(0)"),
				Continue_on_success: utils.BoolPointer(false),
<<<<<<< HEAD
				Content_fields: &[]*CdrFieldJsonCfg{
					&CdrFieldJsonCfg{Tag: utils.StringPointer("TOR"), Field_id: utils.StringPointer(utils.TOR), Type: utils.StringPointer(utils.META_COMPOSED),
						Value: utils.StringPointer("^*voice"), Mandatory: utils.BoolPointer(true)},
					&CdrFieldJsonCfg{Tag: utils.StringPointer("OriginID"), Field_id: utils.StringPointer(utils.ACCID), Type: utils.StringPointer(utils.META_COMPOSED),
=======
				CCR_fields: &[]*CdrFieldJsonCfg{
					&CdrFieldJsonCfg{Tag: utils.StringPointer("TOR"), Field_id: utils.StringPointer(utils.TOR), Type: utils.StringPointer(utils.META_COMPOSED),
						Value: utils.StringPointer("^*voice"), Mandatory: utils.BoolPointer(true)},
					&CdrFieldJsonCfg{Tag: utils.StringPointer("ACCID"), Field_id: utils.StringPointer(utils.ACCID), Type: utils.StringPointer(utils.META_COMPOSED),
>>>>>>> c5ec3b44
						Value: utils.StringPointer("Session-Id"), Mandatory: utils.BoolPointer(true)},
					&CdrFieldJsonCfg{Tag: utils.StringPointer("RequestType"), Field_id: utils.StringPointer(utils.REQTYPE), Type: utils.StringPointer(utils.META_COMPOSED),
						Value: utils.StringPointer("^*users"), Mandatory: utils.BoolPointer(true)},
					&CdrFieldJsonCfg{Tag: utils.StringPointer("Direction"), Field_id: utils.StringPointer(utils.DIRECTION), Type: utils.StringPointer(utils.META_COMPOSED),
						Value: utils.StringPointer("^*out"), Mandatory: utils.BoolPointer(true)},
					&CdrFieldJsonCfg{Tag: utils.StringPointer("Tenant"), Field_id: utils.StringPointer(utils.TENANT), Type: utils.StringPointer(utils.META_COMPOSED),
						Value: utils.StringPointer("^*users"), Mandatory: utils.BoolPointer(true)},
					&CdrFieldJsonCfg{Tag: utils.StringPointer("Category"), Field_id: utils.StringPointer(utils.CATEGORY), Type: utils.StringPointer(utils.META_COMPOSED),
						Value: utils.StringPointer("^call"), Mandatory: utils.BoolPointer(true)},
					&CdrFieldJsonCfg{Tag: utils.StringPointer("Account"), Field_id: utils.StringPointer(utils.ACCOUNT), Type: utils.StringPointer(utils.META_COMPOSED),
						Value: utils.StringPointer("^*users"), Mandatory: utils.BoolPointer(true)},
					&CdrFieldJsonCfg{Tag: utils.StringPointer("Subject"), Field_id: utils.StringPointer(utils.SUBJECT), Type: utils.StringPointer(utils.META_COMPOSED),
						Value: utils.StringPointer("^*users"), Mandatory: utils.BoolPointer(true)},
					&CdrFieldJsonCfg{Tag: utils.StringPointer("Destination"), Field_id: utils.StringPointer(utils.DESTINATION), Type: utils.StringPointer(utils.META_COMPOSED),
						Value: utils.StringPointer("Service-Information>IN-Information>Real-Called-Number"), Mandatory: utils.BoolPointer(true)},
					&CdrFieldJsonCfg{Tag: utils.StringPointer("SetupTime"), Field_id: utils.StringPointer(utils.SETUP_TIME), Type: utils.StringPointer(utils.META_COMPOSED),
						Value: utils.StringPointer("Event-Timestamp"), Mandatory: utils.BoolPointer(true)},
					&CdrFieldJsonCfg{Tag: utils.StringPointer("AnswerTime"), Field_id: utils.StringPointer(utils.ANSWER_TIME), Type: utils.StringPointer(utils.META_COMPOSED),
						Value: utils.StringPointer("Event-Timestamp"), Mandatory: utils.BoolPointer(true)},
					&CdrFieldJsonCfg{Tag: utils.StringPointer("Usage"), Field_id: utils.StringPointer(utils.USAGE), Type: utils.StringPointer(utils.META_HANDLER),
						Handler_id: utils.StringPointer("*ccr_usage"), Mandatory: utils.BoolPointer(true)},
					&CdrFieldJsonCfg{Tag: utils.StringPointer("SubscriberID"), Field_id: utils.StringPointer("SubscriberId"), Type: utils.StringPointer(utils.META_COMPOSED),
						Value: utils.StringPointer("Subscription-Id>Subscription-Id-Data"), Mandatory: utils.BoolPointer(true)},
				},
				CCA_fields: &[]*CdrFieldJsonCfg{
					&CdrFieldJsonCfg{Tag: utils.StringPointer("GrantedUnits"), Type: utils.StringPointer(utils.META_HANDLER), Handler_id: utils.StringPointer("*cca_usage"),
						Field_id: utils.StringPointer("Granted-Service-Unit>CC-Time"), Mandatory: utils.BoolPointer(true)},
				},
			},
		},
	}
	if cfg, err := dfCgrJsonCfg.DiameterAgentJsonCfg(); err != nil {
		t.Error(err)
	} else if !reflect.DeepEqual(eCfg, cfg) {
		rcv := *cfg.Request_processors
		t.Errorf("Received: %+v", rcv[0].CCA_fields)
	}
}

func TestDfHistServJsonCfg(t *testing.T) {
	eCfg := &HistServJsonCfg{
		Enabled:       utils.BoolPointer(false),
		History_dir:   utils.StringPointer("/var/log/cgrates/history"),
		Save_interval: utils.StringPointer("1s"),
	}
	if cfg, err := dfCgrJsonCfg.HistServJsonCfg(); err != nil {
		t.Error(err)
	} else if !reflect.DeepEqual(eCfg, cfg) {
		t.Error("Received: ", cfg)
	}
}

func TestDfPubSubServJsonCfg(t *testing.T) {
	eCfg := &PubSubServJsonCfg{
		Enabled: utils.BoolPointer(false),
	}
	if cfg, err := dfCgrJsonCfg.PubSubServJsonCfg(); err != nil {
		t.Error(err)
	} else if !reflect.DeepEqual(eCfg, cfg) {
		t.Error("Received: ", cfg)
	}
}

func TestDfAliasesServJsonCfg(t *testing.T) {
	eCfg := &AliasesServJsonCfg{
		Enabled: utils.BoolPointer(false),
	}
	if cfg, err := dfCgrJsonCfg.AliasesServJsonCfg(); err != nil {
		t.Error(err)
	} else if !reflect.DeepEqual(eCfg, cfg) {
		t.Error("Received: ", cfg)
	}
}

func TestDfUserServJsonCfg(t *testing.T) {
	eCfg := &UserServJsonCfg{
		Enabled: utils.BoolPointer(false),
		Indexes: utils.StringSlicePointer([]string{}),
	}
	if cfg, err := dfCgrJsonCfg.UserServJsonCfg(); err != nil {
		t.Error(err)
	} else if !reflect.DeepEqual(eCfg, cfg) {
		t.Error("Received: ", cfg)
	}
}

func TestDfMailerJsonCfg(t *testing.T) {
	eCfg := &MailerJsonCfg{
		Server:       utils.StringPointer("localhost"),
		Auth_user:    utils.StringPointer("cgrates"),
		Auth_passwd:  utils.StringPointer("CGRateS.org"),
		From_address: utils.StringPointer("cgr-mailer@localhost.localdomain"),
	}
	if cfg, err := dfCgrJsonCfg.MailerJsonCfg(); err != nil {
		t.Error(err)
	} else if !reflect.DeepEqual(eCfg, cfg) {
		t.Error("Received: ", cfg)
	}
}

func TestDfSureTaxJsonCfg(t *testing.T) {
	eCfg := &SureTaxJsonCfg{
		Url:                     utils.StringPointer(""),
		Client_number:           utils.StringPointer(""),
		Validation_key:          utils.StringPointer(""),
		Business_unit:           utils.StringPointer(""),
		Timezone:                utils.StringPointer("Local"),
		Include_local_cost:      utils.BoolPointer(false),
		Return_file_code:        utils.StringPointer("0"),
		Response_group:          utils.StringPointer("03"),
		Response_type:           utils.StringPointer("D4"),
		Regulatory_code:         utils.StringPointer("03"),
		Client_tracking:         utils.StringPointer(utils.CGRID),
		Customer_number:         utils.StringPointer("Subject"),
		Orig_number:             utils.StringPointer("Subject"),
		Term_number:             utils.StringPointer("Destination"),
		Bill_to_number:          utils.StringPointer(""),
		Zipcode:                 utils.StringPointer(""),
		Plus4:                   utils.StringPointer(""),
		P2PZipcode:              utils.StringPointer(""),
		P2PPlus4:                utils.StringPointer(""),
		Units:                   utils.StringPointer("^1"),
		Unit_type:               utils.StringPointer("^00"),
		Tax_included:            utils.StringPointer("^0"),
		Tax_situs_rule:          utils.StringPointer("^04"),
		Trans_type_code:         utils.StringPointer("^010101"),
		Sales_type_code:         utils.StringPointer("^R"),
		Tax_exemption_code_list: utils.StringPointer(""),
	}
	if cfg, err := dfCgrJsonCfg.SureTaxJsonCfg(); err != nil {
		t.Error(err)
	} else if !reflect.DeepEqual(eCfg, cfg) {
		t.Error("Received: ", cfg)
	}
}

func TestNewCgrJsonCfgFromFile(t *testing.T) {
	cgrJsonCfg, err := NewCgrJsonCfgFromFile("cfg_data.json")
	if err != nil {
		t.Error(err)
	}
	eCfg := &GeneralJsonCfg{Default_reqtype: utils.StringPointer(utils.META_PSEUDOPREPAID)}
	if gCfg, err := cgrJsonCfg.GeneralJsonCfg(); err != nil {
		t.Error(err)
	} else if !reflect.DeepEqual(eCfg, gCfg) {
		t.Error("Received: ", gCfg)
	}
	cdrFields := []*CdrFieldJsonCfg{
		&CdrFieldJsonCfg{Field_id: utils.StringPointer(utils.TOR), Value: utils.StringPointer("~7:s/^(voice|data|sms|generic)$/*$1/")},
		&CdrFieldJsonCfg{Field_id: utils.StringPointer(utils.ANSWER_TIME), Value: utils.StringPointer("1")},
		&CdrFieldJsonCfg{Field_id: utils.StringPointer(utils.USAGE), Value: utils.StringPointer(`~9:s/^(\d+)$/${1}s/`)},
	}
	eCfgCdrc := map[string]*CdrcJsonCfg{
		"CDRC-CSV1": &CdrcJsonCfg{
			Enabled:       utils.BoolPointer(true),
			Cdr_in_dir:    utils.StringPointer("/tmp/cgrates/cdrc1/in"),
			Cdr_out_dir:   utils.StringPointer("/tmp/cgrates/cdrc1/out"),
			Cdr_source_id: utils.StringPointer("csv1"),
		},
		"CDRC-CSV2": &CdrcJsonCfg{
			Enabled:                    utils.BoolPointer(true),
			Data_usage_multiply_factor: utils.Float64Pointer(0.000976563),
			Run_delay:                  utils.IntPointer(1),
			Cdr_in_dir:                 utils.StringPointer("/tmp/cgrates/cdrc2/in"),
			Cdr_out_dir:                utils.StringPointer("/tmp/cgrates/cdrc2/out"),
			Cdr_source_id:              utils.StringPointer("csv2"),
			Content_fields:             &cdrFields,
		},
	}
	if cfg, err := cgrJsonCfg.CdrcJsonCfg(); err != nil {
		t.Error(err)
	} else if !reflect.DeepEqual(eCfgCdrc, cfg) {
		t.Error("Received: ", cfg["CDRC-CSV2"])
	}
	eCfgSmFs := &SmFsJsonCfg{
		Enabled: utils.BoolPointer(true),
		Connections: &[]*FsConnJsonCfg{
			&FsConnJsonCfg{
				Server:     utils.StringPointer("1.2.3.4:8021"),
				Password:   utils.StringPointer("ClueCon"),
				Reconnects: utils.IntPointer(5),
			},
			&FsConnJsonCfg{
				Server:     utils.StringPointer("2.3.4.5:8021"),
				Password:   utils.StringPointer("ClueCon"),
				Reconnects: utils.IntPointer(5),
			},
		},
	}
	if smFsCfg, err := cgrJsonCfg.SmFsJsonCfg(); err != nil {
		t.Error(err)
	} else if !reflect.DeepEqual(eCfgSmFs, smFsCfg) {
		t.Error("Received: ", smFsCfg)
	}
}<|MERGE_RESOLUTION|>--- conflicted
+++ resolved
@@ -436,17 +436,10 @@
 				Dry_run:             utils.BoolPointer(false),
 				Request_filter:      utils.StringPointer("Subscription-Id>Subscription-Id-Type(0)"),
 				Continue_on_success: utils.BoolPointer(false),
-<<<<<<< HEAD
-				Content_fields: &[]*CdrFieldJsonCfg{
+				CCR_fields: &[]*CdrFieldJsonCfg{
 					&CdrFieldJsonCfg{Tag: utils.StringPointer("TOR"), Field_id: utils.StringPointer(utils.TOR), Type: utils.StringPointer(utils.META_COMPOSED),
 						Value: utils.StringPointer("^*voice"), Mandatory: utils.BoolPointer(true)},
 					&CdrFieldJsonCfg{Tag: utils.StringPointer("OriginID"), Field_id: utils.StringPointer(utils.ACCID), Type: utils.StringPointer(utils.META_COMPOSED),
-=======
-				CCR_fields: &[]*CdrFieldJsonCfg{
-					&CdrFieldJsonCfg{Tag: utils.StringPointer("TOR"), Field_id: utils.StringPointer(utils.TOR), Type: utils.StringPointer(utils.META_COMPOSED),
-						Value: utils.StringPointer("^*voice"), Mandatory: utils.BoolPointer(true)},
-					&CdrFieldJsonCfg{Tag: utils.StringPointer("ACCID"), Field_id: utils.StringPointer(utils.ACCID), Type: utils.StringPointer(utils.META_COMPOSED),
->>>>>>> c5ec3b44
 						Value: utils.StringPointer("Session-Id"), Mandatory: utils.BoolPointer(true)},
 					&CdrFieldJsonCfg{Tag: utils.StringPointer("RequestType"), Field_id: utils.StringPointer(utils.REQTYPE), Type: utils.StringPointer(utils.META_COMPOSED),
 						Value: utils.StringPointer("^*users"), Mandatory: utils.BoolPointer(true)},
