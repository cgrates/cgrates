/*
Rating system designed to be used in VoIP Carriers World
Copyright (C) 2013 ITsysCOM

This program is free software: you can redistribute it and/or modify
it under the terms of the GNU General Public License as published by
the Free Software Foundation, either version 3 of the License, or
(at your option) any later version.

This program is distributed in the hope that it will be useful,
but WITHOUT ANY WARRANTY; without even the implied warranty of
MERCHANTABILITY or FITNESS FOR A PARTICULAR PURPOSE.  See the
GNU General Public License for more details.

You should have received a copy of the GNU General Public License
along with this program.  If not, see <http://www.gnu.org/licenses/>
*/

package config

import (
	"fmt"
	"reflect"
	"testing"
	"time"

	"github.com/cgrates/cgrates/utils"
)

func TestConfigSharing(t *testing.T) {
	cfg, _ := NewDefaultCGRConfig()
	SetCgrConfig(cfg)
	cfgReturn := CgrConfig()
	if !reflect.DeepEqual(cfgReturn, cfg) {
		t.Errorf("Retrieved %v, Expected %v", cfgReturn, cfg)
	}
}

// Make sure defaults did not change by mistake
func TestDefaults(t *testing.T) {
	cfg := &CGRConfig{}
	errSet := cfg.setDefaults()
	if errSet != nil {
		t.Log(fmt.Sprintf("Coud not set defaults: %s!", errSet.Error()))
		t.FailNow()
	}
	eCfg := &CGRConfig{}
	eCfg.RatingDBType = REDIS
	eCfg.RatingDBHost = "127.0.0.1"
	eCfg.RatingDBPort = "6379"
	eCfg.RatingDBName = "10"
	eCfg.RatingDBUser = ""
	eCfg.RatingDBPass = ""
	eCfg.AccountDBType = REDIS
	eCfg.AccountDBHost = "127.0.0.1"
	eCfg.AccountDBPort = "6379"
	eCfg.AccountDBName = "11"
	eCfg.AccountDBUser = ""
	eCfg.AccountDBPass = ""
	eCfg.StorDBType = utils.MYSQL
	eCfg.StorDBHost = "localhost"
	eCfg.StorDBPort = "3306"
	eCfg.StorDBName = "cgrates"
	eCfg.StorDBUser = "cgrates"
	eCfg.StorDBPass = "CGRateS.org"
	eCfg.DBDataEncoding = utils.MSGPACK
	eCfg.RPCJSONListen = "127.0.0.1:2012"
	eCfg.RPCGOBListen = "127.0.0.1:2013"
	eCfg.HTTPListen = "127.0.0.1:2080"
	eCfg.DefaultReqType = utils.RATED
	eCfg.DefaultTOR = "call"
	eCfg.DefaultTenant = "cgrates.org"
	eCfg.DefaultSubject = "cgrates"
	eCfg.RoundingMethod = utils.ROUNDING_MIDDLE
	eCfg.RoundingDecimals = 4
	eCfg.RaterEnabled = false
	eCfg.RaterBalancer = ""
	eCfg.BalancerEnabled = false
	eCfg.SchedulerEnabled = false
	eCfg.CDRSEnabled = false
	eCfg.CDRSExtraFields = []string{}
	eCfg.CDRSMediator = ""
	eCfg.CdreCdrFormat = "csv"
	eCfg.CdreExtraFields = []string{}
	eCfg.CdreDir = "/var/log/cgrates/cdr/cdrexport/csv"
	eCfg.CdrcEnabled = false
	eCfg.CdrcCdrs = "127.0.0.1:2080"
	eCfg.CdrcCdrsMethod = "http_cgr"
	eCfg.CdrcRunDelay = time.Duration(0)
	eCfg.CdrcCdrType = "csv"
	eCfg.CdrcCdrInDir = "/var/log/cgrates/cdr/cdrc/in"
	eCfg.CdrcCdrOutDir = "/var/log/cgrates/cdr/cdrc/out"
	eCfg.CdrcSourceId = "freeswitch_csv"
	eCfg.CdrcAccIdField = "0"
	eCfg.CdrcReqTypeField = "1"
	eCfg.CdrcDirectionField = "2"
	eCfg.CdrcTenantField = "3"
	eCfg.CdrcTorField = "4"
	eCfg.CdrcAccountField = "5"
	eCfg.CdrcSubjectField = "6"
	eCfg.CdrcDestinationField = "7"
	eCfg.CdrcAnswerTimeField = "8"
	eCfg.CdrcDurationField = "9"
	eCfg.CdrcExtraFields = []string{}
	eCfg.MediatorEnabled = false
	eCfg.MediatorRater = "127.0.0.1:2013"
	eCfg.MediatorRaterReconnects = 3
	eCfg.MediatorRunIds = []string{}
	eCfg.MediatorSubjectFields = []string{}
	eCfg.MediatorReqTypeFields = []string{}
	eCfg.MediatorDirectionFields = []string{}
	eCfg.MediatorTenantFields = []string{}
	eCfg.MediatorTORFields = []string{}
	eCfg.MediatorAccountFields = []string{}
	eCfg.MediatorDestFields = []string{}
	eCfg.MediatorAnswerTimeFields = []string{}
	eCfg.MediatorDurationFields = []string{}
	eCfg.SMEnabled = false
	eCfg.SMSwitchType = FS
	eCfg.SMRater = "127.0.0.1:2013"
	eCfg.SMRaterReconnects = 3
	eCfg.SMDebitInterval = 10
	eCfg.SMMaxCallDuration = time.Duration(3) * time.Hour
	eCfg.FreeswitchServer = "127.0.0.1:8021"
	eCfg.FreeswitchPass = "ClueCon"
	eCfg.FreeswitchReconnects = 5
	eCfg.HistoryAgentEnabled = false
	eCfg.HistoryServer = "127.0.0.1:2013"
	eCfg.HistoryServerEnabled = false
	eCfg.HistoryDir = "/var/log/cgrates/history"
<<<<<<< HEAD
	eCfg.HistorySaveInterval = time.Duration(1)*time.Second
	eCfg.MailerServer = "localhost:25"
	eCfg.MailerAuthUser = "cgrates"
	eCfg.MailerAuthPass = "CGRateS.org"
	eCfg.MailerFromAddr = "cgr-mailer@localhost.localdomain"
=======
	eCfg.HistorySaveInterval = time.Duration(1) * time.Second
>>>>>>> 962cf178
	if !reflect.DeepEqual(cfg, eCfg) {
		t.Log(eCfg)
		t.Log(cfg)
		t.Error("Defaults different than expected!")
	}
}

// Make sure defaults did not change
/*func TestDefaultsSanity(t *testing.T) {
	cfg := &CGRConfig{}
	errSet := cfg.setDefaults()
	if errSet != nil {
		t.Log(fmt.Sprintf("Coud not set defaults: %s!", errSet.Error()))
		t.FailNow()
	}
	if (cfg.RaterListen != INTERNAL &&
		(cfg.RaterListen == cfg.BalancerListen ||
			cfg.RaterListen == cfg.CDRSListen ||
			cfg.RaterListen == cfg.MediatorListen)) ||
		(cfg.BalancerListen != INTERNAL && (cfg.BalancerListen == cfg.CDRSListen ||
			cfg.BalancerListen == cfg.MediatorListen)) ||
		(cfg.CDRSListen != INTERNAL && cfg.CDRSListen == cfg.MediatorListen) {
		t.Error("Listen defaults on the same port!")
	}
}*/

// Load config from file and make sure we have all set
func TestConfigFromFile(t *testing.T) {
	cfgPth := "test_data.txt"
	cfg, err := NewCGRConfig(&cfgPth)
	if err != nil {
		t.Log(fmt.Sprintf("Could not parse config: %s!", err))
		t.FailNow()
	}
	eCfg := &CGRConfig{} // Instance we expect to get out after reading config file
	eCfg.setDefaults()
	eCfg.RatingDBType = "test"
	eCfg.RatingDBHost = "test"
	eCfg.RatingDBPort = "test"
	eCfg.RatingDBName = "test"
	eCfg.RatingDBUser = "test"
	eCfg.RatingDBPass = "test"
	eCfg.AccountDBType = "test"
	eCfg.AccountDBHost = "test"
	eCfg.AccountDBPort = "test"
	eCfg.AccountDBName = "test"
	eCfg.AccountDBUser = "test"
	eCfg.AccountDBPass = "test"
	eCfg.StorDBType = "test"
	eCfg.StorDBHost = "test"
	eCfg.StorDBPort = "test"
	eCfg.StorDBName = "test"
	eCfg.StorDBUser = "test"
	eCfg.StorDBPass = "test"
	eCfg.DBDataEncoding = "test"
	eCfg.RPCJSONListen = "test"
	eCfg.RPCGOBListen = "test"
	eCfg.HTTPListen = "test"
	eCfg.DefaultReqType = "test"
	eCfg.DefaultTOR = "test"
	eCfg.DefaultTenant = "test"
	eCfg.DefaultSubject = "test"
	eCfg.RoundingMethod = "test"
	eCfg.RoundingDecimals = 99
	eCfg.RaterEnabled = true
	eCfg.RaterBalancer = "test"
	eCfg.BalancerEnabled = true
	eCfg.SchedulerEnabled = true
	eCfg.CDRSEnabled = true
	eCfg.CDRSExtraFields = []string{"test"}
	eCfg.CDRSMediator = "test"
	eCfg.CdreCdrFormat = "test"
	eCfg.CdreExtraFields = []string{"test"}
	eCfg.CdreDir = "test"
	eCfg.CdrcEnabled = true
	eCfg.CdrcCdrs = "test"
	eCfg.CdrcCdrsMethod = "test"
	eCfg.CdrcRunDelay = time.Duration(99) * time.Second
	eCfg.CdrcCdrType = "test"
	eCfg.CdrcCdrInDir = "test"
	eCfg.CdrcCdrOutDir = "test"
	eCfg.CdrcSourceId = "test"
	eCfg.CdrcAccIdField = "test"
	eCfg.CdrcReqTypeField = "test"
	eCfg.CdrcDirectionField = "test"
	eCfg.CdrcTenantField = "test"
	eCfg.CdrcTorField = "test"
	eCfg.CdrcAccountField = "test"
	eCfg.CdrcSubjectField = "test"
	eCfg.CdrcDestinationField = "test"
	eCfg.CdrcAnswerTimeField = "test"
	eCfg.CdrcDurationField = "test"
	eCfg.CdrcExtraFields = []string{"test"}
	eCfg.MediatorEnabled = true
	eCfg.MediatorRater = "test"
	eCfg.MediatorRaterReconnects = 99
	eCfg.MediatorRunIds = []string{"test"}
	eCfg.MediatorSubjectFields = []string{"test"}
	eCfg.MediatorReqTypeFields = []string{"test"}
	eCfg.MediatorDirectionFields = []string{"test"}
	eCfg.MediatorTenantFields = []string{"test"}
	eCfg.MediatorTORFields = []string{"test"}
	eCfg.MediatorAccountFields = []string{"test"}
	eCfg.MediatorDestFields = []string{"test"}
	eCfg.MediatorAnswerTimeFields = []string{"test"}
	eCfg.MediatorDurationFields = []string{"test"}
	eCfg.SMEnabled = true
	eCfg.SMSwitchType = "test"
	eCfg.SMRater = "test"
	eCfg.SMRaterReconnects = 99
	eCfg.SMDebitInterval = 99
	eCfg.SMMaxCallDuration = time.Duration(99) * time.Second
	eCfg.FreeswitchServer = "test"
	eCfg.FreeswitchPass = "test"
	eCfg.FreeswitchReconnects = 99
	eCfg.HistoryAgentEnabled = true
	eCfg.HistoryServer = "test"
	eCfg.HistoryServerEnabled = true
	eCfg.HistoryDir = "test"
<<<<<<< HEAD
	eCfg.HistorySaveInterval = time.Duration(99)*time.Second
	eCfg.MailerServer = "test"
	eCfg.MailerAuthUser = "test"
	eCfg.MailerAuthPass = "test"
	eCfg.MailerFromAddr = "test"
=======
	eCfg.HistorySaveInterval = time.Duration(99) * time.Second
>>>>>>> 962cf178
	if !reflect.DeepEqual(cfg, eCfg) {
		t.Log(eCfg)
		t.Log(cfg)
		t.Error("Loading of configuration from file failed!")
	}
}<|MERGE_RESOLUTION|>--- conflicted
+++ resolved
@@ -128,15 +128,11 @@
 	eCfg.HistoryServer = "127.0.0.1:2013"
 	eCfg.HistoryServerEnabled = false
 	eCfg.HistoryDir = "/var/log/cgrates/history"
-<<<<<<< HEAD
-	eCfg.HistorySaveInterval = time.Duration(1)*time.Second
+	eCfg.HistorySaveInterval = time.Duration(1) * time.Second
 	eCfg.MailerServer = "localhost:25"
 	eCfg.MailerAuthUser = "cgrates"
 	eCfg.MailerAuthPass = "CGRateS.org"
 	eCfg.MailerFromAddr = "cgr-mailer@localhost.localdomain"
-=======
-	eCfg.HistorySaveInterval = time.Duration(1) * time.Second
->>>>>>> 962cf178
 	if !reflect.DeepEqual(cfg, eCfg) {
 		t.Log(eCfg)
 		t.Log(cfg)
@@ -256,15 +252,11 @@
 	eCfg.HistoryServer = "test"
 	eCfg.HistoryServerEnabled = true
 	eCfg.HistoryDir = "test"
-<<<<<<< HEAD
-	eCfg.HistorySaveInterval = time.Duration(99)*time.Second
+	eCfg.HistorySaveInterval = time.Duration(99) * time.Second
 	eCfg.MailerServer = "test"
 	eCfg.MailerAuthUser = "test"
 	eCfg.MailerAuthPass = "test"
 	eCfg.MailerFromAddr = "test"
-=======
-	eCfg.HistorySaveInterval = time.Duration(99) * time.Second
->>>>>>> 962cf178
 	if !reflect.DeepEqual(cfg, eCfg) {
 		t.Log(eCfg)
 		t.Log(cfg)
