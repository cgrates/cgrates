--- conflicted
+++ resolved
@@ -107,22 +107,13 @@
 		utils.USAGE:       []*utils.RSRField{&utils.RSRField{Id: "13"}},
 	}
 	eCfg.MediatorEnabled = false
-<<<<<<< HEAD
 	eCfg.MediatorRater = utils.INTERNAL
 	eCfg.MediatorRaterReconnects = 3
 	eCfg.MediatorStats = utils.INTERNAL
 	eCfg.SMEnabled = false
 	eCfg.SMSwitchType = FS
 	eCfg.SMRater = utils.INTERNAL
-	eCfg.SMRaterReconnects = 3
-=======
-	eCfg.MediatorRater = "internal"
-	eCfg.MediatorReconnects = 3
-	eCfg.SMEnabled = false
-	eCfg.SMSwitchType = FS
-	eCfg.SMRater = "internal"
 	eCfg.SMReconnects = 3
->>>>>>> 2bab5f05
 	eCfg.SMDebitInterval = 10
 	eCfg.SMMinCallDuration = time.Duration(0)
 	eCfg.SMMaxCallDuration = time.Duration(3) * time.Hour
@@ -264,12 +255,8 @@
 	}
 	eCfg.MediatorEnabled = true
 	eCfg.MediatorRater = "test"
-<<<<<<< HEAD
-	eCfg.MediatorRaterReconnects = 99
+	eCfg.MediatorReconnects = 99
 	eCfg.MediatorStats = "test"
-=======
-	eCfg.MediatorReconnects = 99
->>>>>>> 2bab5f05
 	eCfg.SMEnabled = true
 	eCfg.SMSwitchType = "test"
 	eCfg.SMRater = "test"
