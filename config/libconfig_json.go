--- conflicted
+++ resolved
@@ -31,11 +31,8 @@
 	Default_timezone     *string
 	Reconnects           *int
 	Connect_attempts     *int
-<<<<<<< HEAD
 	Response_cache_ttl   *string
-=======
 	Internal_ttl         *string
->>>>>>> 8a74a0a6
 }
 
 // Listen config section
@@ -163,14 +160,8 @@
 // SM-FreeSWITCH config section
 type SmFsJsonCfg struct {
 	Enabled                *bool
-<<<<<<< HEAD
 	Ha_rater               *[]*HaPoolJsonCfg
 	Ha_cdrs                *[]*HaPoolJsonCfg
-	Reconnects             *int
-=======
-	Rater                  *string
-	Cdrs                   *string
->>>>>>> 8a74a0a6
 	Create_cdr             *bool
 	Extra_fields           *[]string
 	Debit_interval         *string
@@ -201,14 +192,8 @@
 // SM-Kamailio config section
 type SmKamJsonCfg struct {
 	Enabled           *bool
-<<<<<<< HEAD
 	Ha_rater          *[]*HaPoolJsonCfg
 	Ha_cdrs           *[]*HaPoolJsonCfg
-	Reconnects        *int
-=======
-	Rater             *string
-	Cdrs              *string
->>>>>>> 8a74a0a6
 	Create_cdr        *bool
 	Debit_interval    *string
 	Min_call_duration *string
@@ -226,14 +211,8 @@
 type SmOsipsJsonCfg struct {
 	Enabled                   *bool
 	Listen_udp                *string
-<<<<<<< HEAD
 	Ha_rater                  *[]*HaPoolJsonCfg
 	Ha_cdrs                   *[]*HaPoolJsonCfg
-	Reconnects                *int
-=======
-	Rater                     *string
-	Cdrs                      *string
->>>>>>> 8a74a0a6
 	Create_cdr                *bool
 	Debit_interval            *string
 	Min_call_duration         *string
