/*
Real-time Charging System for Telecom & ISP environments
Copyright (C) ITsysCOM GmbH

This program is free software: you can redistribute it and/or modify
it under the terms of the GNU General Public License as published by
the Free Software Foundation, either version 3 of the License, or
(at your option) any later version.

This program is distributed in the hope that it will be useful,
but WITHOUT ANY WARRANTY; without even the implied warranty of
MERCHANTABILITY or FITNESS FOR A PARTICULAR PURPOSE.  See the
GNU General Public License for more details.

You should have received a copy of the GNU General Public License
along with this program.  If not, see <http://www.gnu.org/licenses/>
*/

package config

import (
	"time"

	"github.com/cgrates/cgrates/utils"
)

// Returns the first cached default value for a SM-FreeSWITCH connection
func NewDfltHaPoolConfig() *HaPoolConfig {
	if dfltHaPoolConfig == nil {
		return new(HaPoolConfig) // No defaults, most probably we are building the defaults now
	}
	dfltVal := *dfltHaPoolConfig // Copy the value instead of it's pointer
	return &dfltVal
}

// One connection to Rater
type HaPoolConfig struct {
	Server string
}

func (self *HaPoolConfig) loadFromJsonCfg(jsnCfg *HaPoolJsonCfg) error {
	if jsnCfg == nil {
		return nil
	}
	if jsnCfg.Server != nil {
		self.Server = *jsnCfg.Server
	}
	return nil
}

// Returns the first cached default value for a SM-FreeSWITCH connection
func NewDfltFsConnConfig() *FsConnConfig {
	if dfltFsConnConfig == nil {
		return new(FsConnConfig) // No defaults, most probably we are building the defaults now
	}
	dfltVal := *dfltFsConnConfig // Copy the value instead of it's pointer
	return &dfltVal
}

// One connection to FreeSWITCH server
type FsConnConfig struct {
	Server     string
	Password   string
	Reconnects int
}

func (self *FsConnConfig) loadFromJsonCfg(jsnCfg *FsConnJsonCfg) error {
	if jsnCfg == nil {
		return nil
	}
	if jsnCfg.Server != nil {
		self.Server = *jsnCfg.Server
	}
	if jsnCfg.Password != nil {
		self.Password = *jsnCfg.Password
	}
	if jsnCfg.Reconnects != nil {
		self.Reconnects = *jsnCfg.Reconnects
	}
	return nil
}

type SmGenericConfig struct {
<<<<<<< HEAD
	Enabled         bool
	ListenBijson    string
	RaterConns      []*HaPoolConfig
	CdrsConns       []*HaPoolConfig
	DebitInterval   time.Duration
	MinCallDuration time.Duration
	MaxCallDuration time.Duration
	SessionTTL      time.Duration
=======
	Enabled            bool
	ListenBijson       string
	HaRater            []*HaPoolConfig
	HaCdrs             []*HaPoolConfig
	DebitInterval      time.Duration
	MinCallDuration    time.Duration
	MaxCallDuration    time.Duration
	SessionTTL         time.Duration
	SessionTTLLastUsed *time.Duration
	SessionTTLUsage    *time.Duration
>>>>>>> 1f647e4a
}

func (self *SmGenericConfig) loadFromJsonCfg(jsnCfg *SmGenericJsonCfg) error {
	if jsnCfg == nil {
		return nil
	}
	var err error
	if jsnCfg.Enabled != nil {
		self.Enabled = *jsnCfg.Enabled
	}
	if jsnCfg.Listen_bijson != nil {
		self.ListenBijson = *jsnCfg.Listen_bijson
	}
	if jsnCfg.Rater_conns != nil {
		self.RaterConns = make([]*HaPoolConfig, len(*jsnCfg.Rater_conns))
		for idx, jsnHaCfg := range *jsnCfg.Rater_conns {
			self.RaterConns[idx] = NewDfltHaPoolConfig()
			self.RaterConns[idx].loadFromJsonCfg(jsnHaCfg)
		}
	}
	if jsnCfg.Cdrs_conns != nil {
		self.CdrsConns = make([]*HaPoolConfig, len(*jsnCfg.Cdrs_conns))
		for idx, jsnHaCfg := range *jsnCfg.Cdrs_conns {
			self.CdrsConns[idx] = NewDfltHaPoolConfig()
			self.CdrsConns[idx].loadFromJsonCfg(jsnHaCfg)
		}
	}
	if jsnCfg.Debit_interval != nil {
		if self.DebitInterval, err = utils.ParseDurationWithSecs(*jsnCfg.Debit_interval); err != nil {
			return err
		}
	}
	if jsnCfg.Min_call_duration != nil {
		if self.MinCallDuration, err = utils.ParseDurationWithSecs(*jsnCfg.Min_call_duration); err != nil {
			return err
		}
	}
	if jsnCfg.Max_call_duration != nil {
		if self.MaxCallDuration, err = utils.ParseDurationWithSecs(*jsnCfg.Max_call_duration); err != nil {
			return err
		}
	}
	if jsnCfg.Session_ttl != nil {
		if self.SessionTTL, err = utils.ParseDurationWithSecs(*jsnCfg.Session_ttl); err != nil {
			return err
		}
	}
	if jsnCfg.Session_ttl_last_used != nil {
		if sessionTTLLastUsed, err := utils.ParseDurationWithSecs(*jsnCfg.Session_ttl_last_used); err != nil {
			return err
		} else {
			self.SessionTTLLastUsed = &sessionTTLLastUsed
		}
	}
	if jsnCfg.Session_ttl_usage != nil {
		if sessionTTLUsage, err := utils.ParseDurationWithSecs(*jsnCfg.Session_ttl_usage); err != nil {
			return err
		} else {
			self.SessionTTLUsage = &sessionTTLUsage
		}
	}
	return nil
}

type SmFsConfig struct {
	Enabled             bool
	RaterConns          []*HaPoolConfig
	CdrsConns           []*HaPoolConfig
	CreateCdr           bool
	ExtraFields         []*utils.RSRField
	DebitInterval       time.Duration
	MinCallDuration     time.Duration
	MaxCallDuration     time.Duration
	MinDurLowBalance    time.Duration
	LowBalanceAnnFile   string
	EmptyBalanceContext string
	EmptyBalanceAnnFile string
	SubscribePark       bool
	ChannelSyncInterval time.Duration
	MaxWaitConnection   time.Duration
	Connections         []*FsConnConfig
}

func (self *SmFsConfig) loadFromJsonCfg(jsnCfg *SmFsJsonCfg) error {
	if jsnCfg == nil {
		return nil
	}
	var err error
	if jsnCfg.Enabled != nil {
		self.Enabled = *jsnCfg.Enabled
	}
	if jsnCfg.Rater_conns != nil {
		self.RaterConns = make([]*HaPoolConfig, len(*jsnCfg.Rater_conns))
		for idx, jsnHaCfg := range *jsnCfg.Rater_conns {
			self.RaterConns[idx] = NewDfltHaPoolConfig()
			self.RaterConns[idx].loadFromJsonCfg(jsnHaCfg)
		}
	}
	if jsnCfg.Cdrs_conns != nil {
		self.CdrsConns = make([]*HaPoolConfig, len(*jsnCfg.Cdrs_conns))
		for idx, jsnHaCfg := range *jsnCfg.Cdrs_conns {
			self.CdrsConns[idx] = NewDfltHaPoolConfig()
			self.CdrsConns[idx].loadFromJsonCfg(jsnHaCfg)
		}
	}
	if jsnCfg.Create_cdr != nil {
		self.CreateCdr = *jsnCfg.Create_cdr
	}
	if jsnCfg.Extra_fields != nil {
		if self.ExtraFields, err = utils.ParseRSRFieldsFromSlice(*jsnCfg.Extra_fields); err != nil {
			return err
		}
	}
	if jsnCfg.Debit_interval != nil {
		if self.DebitInterval, err = utils.ParseDurationWithSecs(*jsnCfg.Debit_interval); err != nil {
			return err
		}
	}
	if jsnCfg.Min_call_duration != nil {
		if self.MinCallDuration, err = utils.ParseDurationWithSecs(*jsnCfg.Min_call_duration); err != nil {
			return err
		}
	}
	if jsnCfg.Max_call_duration != nil {
		if self.MaxCallDuration, err = utils.ParseDurationWithSecs(*jsnCfg.Max_call_duration); err != nil {
			return err
		}
	}
	if jsnCfg.Min_dur_low_balance != nil {
		if self.MinDurLowBalance, err = utils.ParseDurationWithSecs(*jsnCfg.Min_dur_low_balance); err != nil {
			return err
		}
	}
	if jsnCfg.Low_balance_ann_file != nil {
		self.LowBalanceAnnFile = *jsnCfg.Low_balance_ann_file
	}
	if jsnCfg.Empty_balance_context != nil {
		self.EmptyBalanceContext = *jsnCfg.Empty_balance_context
	}
	if jsnCfg.Empty_balance_ann_file != nil {
		self.EmptyBalanceAnnFile = *jsnCfg.Empty_balance_ann_file
	}
	if jsnCfg.Subscribe_park != nil {
		self.SubscribePark = *jsnCfg.Subscribe_park
	}
	if jsnCfg.Channel_sync_interval != nil {
		if self.ChannelSyncInterval, err = utils.ParseDurationWithSecs(*jsnCfg.Channel_sync_interval); err != nil {
			return err
		}
	}
	if jsnCfg.Max_wait_connection != nil {
		if self.MaxWaitConnection, err = utils.ParseDurationWithSecs(*jsnCfg.Max_wait_connection); err != nil {
			return err
		}
	}
	if jsnCfg.Connections != nil {
		self.Connections = make([]*FsConnConfig, len(*jsnCfg.Connections))
		for idx, jsnConnCfg := range *jsnCfg.Connections {
			self.Connections[idx] = NewDfltFsConnConfig()
			self.Connections[idx].loadFromJsonCfg(jsnConnCfg)
		}
	}
	return nil
}

// Returns the first cached default value for a SM-FreeSWITCH connection
func NewDfltKamConnConfig() *KamConnConfig {
	if dfltKamConnConfig == nil {
		return new(KamConnConfig) // No defaults, most probably we are building the defaults now
	}
	dfltVal := *dfltKamConnConfig
	return &dfltVal
}

// Represents one connection instance towards Kamailio
type KamConnConfig struct {
	EvapiAddr  string
	Reconnects int
}

func (self *KamConnConfig) loadFromJsonCfg(jsnCfg *KamConnJsonCfg) error {
	if jsnCfg == nil {
		return nil
	}
	if jsnCfg.Evapi_addr != nil {
		self.EvapiAddr = *jsnCfg.Evapi_addr
	}
	if jsnCfg.Reconnects != nil {
		self.Reconnects = *jsnCfg.Reconnects
	}
	return nil
}

// SM-Kamailio config section
type SmKamConfig struct {
	Enabled         bool
	RaterConns      []*HaPoolConfig
	CdrsConns       []*HaPoolConfig
	CreateCdr       bool
	DebitInterval   time.Duration
	MinCallDuration time.Duration
	MaxCallDuration time.Duration
	Connections     []*KamConnConfig
}

func (self *SmKamConfig) loadFromJsonCfg(jsnCfg *SmKamJsonCfg) error {
	if jsnCfg == nil {
		return nil
	}
	var err error
	if jsnCfg.Enabled != nil {
		self.Enabled = *jsnCfg.Enabled
	}
	if jsnCfg.Rater_conns != nil {
		self.RaterConns = make([]*HaPoolConfig, len(*jsnCfg.Rater_conns))
		for idx, jsnHaCfg := range *jsnCfg.Rater_conns {
			self.RaterConns[idx] = NewDfltHaPoolConfig()
			self.RaterConns[idx].loadFromJsonCfg(jsnHaCfg)
		}
	}
	if jsnCfg.Cdrs_conns != nil {
		self.CdrsConns = make([]*HaPoolConfig, len(*jsnCfg.Cdrs_conns))
		for idx, jsnHaCfg := range *jsnCfg.Cdrs_conns {
			self.CdrsConns[idx] = NewDfltHaPoolConfig()
			self.CdrsConns[idx].loadFromJsonCfg(jsnHaCfg)
		}
	}
	if jsnCfg.Create_cdr != nil {
		self.CreateCdr = *jsnCfg.Create_cdr
	}
	if jsnCfg.Debit_interval != nil {
		if self.DebitInterval, err = utils.ParseDurationWithSecs(*jsnCfg.Debit_interval); err != nil {
			return err
		}
	}
	if jsnCfg.Min_call_duration != nil {
		if self.MinCallDuration, err = utils.ParseDurationWithSecs(*jsnCfg.Min_call_duration); err != nil {
			return err
		}
	}
	if jsnCfg.Max_call_duration != nil {
		if self.MaxCallDuration, err = utils.ParseDurationWithSecs(*jsnCfg.Max_call_duration); err != nil {
			return err
		}
	}
	if jsnCfg.Connections != nil {
		self.Connections = make([]*KamConnConfig, len(*jsnCfg.Connections))
		for idx, jsnConnCfg := range *jsnCfg.Connections {
			self.Connections[idx] = NewDfltKamConnConfig()
			self.Connections[idx].loadFromJsonCfg(jsnConnCfg)
		}
	}
	return nil
}

// Represents one connection instance towards OpenSIPS, not in use for now but planned for future
type OsipsConnConfig struct {
	MiAddr     string
	Reconnects int
}

func (self *OsipsConnConfig) loadFromJsonCfg(jsnCfg *OsipsConnJsonCfg) error {
	if jsnCfg.Mi_addr != nil {
		self.MiAddr = *jsnCfg.Mi_addr
	}
	if jsnCfg.Reconnects != nil {
		self.Reconnects = *jsnCfg.Reconnects
	}
	return nil
}

// SM-OpenSIPS config section
type SmOsipsConfig struct {
	Enabled                 bool
	ListenUdp               string
	RaterConns              []*HaPoolConfig
	CdrsConns               []*HaPoolConfig
	CreateCdr               bool
	DebitInterval           time.Duration
	MinCallDuration         time.Duration
	MaxCallDuration         time.Duration
	EventsSubscribeInterval time.Duration
	MiAddr                  string
}

func (self *SmOsipsConfig) loadFromJsonCfg(jsnCfg *SmOsipsJsonCfg) error {
	var err error
	if jsnCfg.Enabled != nil {
		self.Enabled = *jsnCfg.Enabled
	}
	if jsnCfg.Listen_udp != nil {
		self.ListenUdp = *jsnCfg.Listen_udp
	}
	if jsnCfg.Rater_conns != nil {
		self.RaterConns = make([]*HaPoolConfig, len(*jsnCfg.Rater_conns))
		for idx, jsnHaCfg := range *jsnCfg.Rater_conns {
			self.RaterConns[idx] = NewDfltHaPoolConfig()
			self.RaterConns[idx].loadFromJsonCfg(jsnHaCfg)
		}
	}
	if jsnCfg.Cdrs_conns != nil {
		self.CdrsConns = make([]*HaPoolConfig, len(*jsnCfg.Cdrs_conns))
		for idx, jsnHaCfg := range *jsnCfg.Cdrs_conns {
			self.CdrsConns[idx] = NewDfltHaPoolConfig()
			self.CdrsConns[idx].loadFromJsonCfg(jsnHaCfg)
		}
	}
	if jsnCfg.Create_cdr != nil {
		self.CreateCdr = *jsnCfg.Create_cdr
	}
	if jsnCfg.Debit_interval != nil {
		if self.DebitInterval, err = utils.ParseDurationWithSecs(*jsnCfg.Debit_interval); err != nil {
			return err
		}
	}
	if jsnCfg.Min_call_duration != nil {
		if self.MinCallDuration, err = utils.ParseDurationWithSecs(*jsnCfg.Min_call_duration); err != nil {
			return err
		}
	}
	if jsnCfg.Max_call_duration != nil {
		if self.MaxCallDuration, err = utils.ParseDurationWithSecs(*jsnCfg.Max_call_duration); err != nil {
			return err
		}
	}
	if jsnCfg.Events_subscribe_interval != nil {
		if self.EventsSubscribeInterval, err = utils.ParseDurationWithSecs(*jsnCfg.Events_subscribe_interval); err != nil {
			return err
		}
	}
	if jsnCfg.Mi_addr != nil {
		self.MiAddr = *jsnCfg.Mi_addr
	}

	return nil
}<|MERGE_RESOLUTION|>--- conflicted
+++ resolved
@@ -81,27 +81,16 @@
 }
 
 type SmGenericConfig struct {
-<<<<<<< HEAD
-	Enabled         bool
-	ListenBijson    string
-	RaterConns      []*HaPoolConfig
-	CdrsConns       []*HaPoolConfig
-	DebitInterval   time.Duration
-	MinCallDuration time.Duration
-	MaxCallDuration time.Duration
-	SessionTTL      time.Duration
-=======
 	Enabled            bool
 	ListenBijson       string
-	HaRater            []*HaPoolConfig
-	HaCdrs             []*HaPoolConfig
+	RaterConns         []*HaPoolConfig
+	CdrsConns          []*HaPoolConfig
 	DebitInterval      time.Duration
 	MinCallDuration    time.Duration
 	MaxCallDuration    time.Duration
 	SessionTTL         time.Duration
 	SessionTTLLastUsed *time.Duration
 	SessionTTLUsage    *time.Duration
->>>>>>> 1f647e4a
 }
 
 func (self *SmGenericConfig) loadFromJsonCfg(jsnCfg *SmGenericJsonCfg) error {
