--- conflicted
+++ resolved
@@ -192,11 +192,7 @@
   tpid VARCHAR(64) NOT NULL,
   tag VARCHAR(64) NOT NULL,
   unique_id VARCHAR(64) NOT NULL,
-<<<<<<< HEAD
-  threshold_type char(64) NOT NULL,
-=======
   threshold_type VARCHAR(64) NOT NULL,
->>>>>>> 11cc543d
   threshold_value NUMERIC(20,4) NOT NULL,
   recurrent BOOLEAN NOT NULL,
   min_sleep VARCHAR(16) NOT NULL,
