--- conflicted
+++ resolved
@@ -700,11 +700,8 @@
 			uc.Counters = make(CounterFilters, 0)
 			acc.UnitCounters[at.Balance.GetType()] = append(acc.UnitCounters[at.Balance.GetType()], uc)
 		}
-<<<<<<< HEAD
+
 		c := &CounterFilter{Filter: at.Balance}
-=======
-		c := &CounterFilter{Filter: at.Balance.Clone()}
->>>>>>> 26908021
 		if (c.Filter.ID == nil || *c.Filter.ID == "") && at.UniqueID != "" {
 			c.Filter.ID = utils.StringPointer(at.UniqueID)
 		}
