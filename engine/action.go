--- conflicted
+++ resolved
@@ -670,13 +670,8 @@
 		return err
 	}
 	var client rpcclient.RpcClientConnection
-<<<<<<< HEAD
 	if req.Address != utils.MetaInternal {
-		if client, err = rpcclient.NewRpcClient(req.Method, req.Address, req.Attempts, 0, req.Transport, nil); err != nil {
-=======
-	if req.Address != utils.INTERNAL {
 		if client, err = rpcclient.NewRpcClient("tcp", req.Address, req.Attempts, 0, req.Transport, nil); err != nil {
->>>>>>> e6ce7a3b
 			return err
 		}
 	} else {
