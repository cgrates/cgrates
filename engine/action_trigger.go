/*
Rating system designed to be used in VoIP Carriers World
Copyright (C) 2013 ITsysCOM

This program is free software: you can redistribute it and/or modify
it under the terms of the GNU General Public License as published by
the Free Software Foundation, either version 3 of the License, or
(at your option) any later version.

This program is distributed in the hope that it will be useful,
but WITHOUT ANY WARRANTY; without even the implied warranty of
MERCHANTABILITY or FITNESS FOR A PARTICULAR PURPOSE.  See the
GNU General Public License for more details.

You should have received a copy of the GNU General Public License
along with this program.  If not, see <http://www.gnu.org/licenses/>
*/

package engine

import (
	"encoding/json"
	"fmt"
	"sort"
	"time"

	"github.com/cgrates/cgrates/utils"
)

type ActionTrigger struct {
<<<<<<< HEAD
	Id            string // uniquely identify the trigger
	BalanceType   string
	Direction     string
	ThresholdType string //*min_counter, *max_counter, *min_balance, *max_balance
	// stats: *min_asr, *max_asr, *min_acd, *max_acd, *min_acc, *max_acc
	ThresholdValue    float64
	Recurrent         bool          // reset eexcuted flag each run
	MinSleep          time.Duration // Minimum duration between two executions in case of recurrent triggers
	DestinationId     string
	Weight            float64
	ActionsId         string
	Executed          bool
	MinQueuedItems    int // Trigger actions only if this number is hit (stats only)
	lastExecutionTime time.Time
=======
	Id                    string // uniquely identify the trigger
	BalanceType           string
	Direction             string
	ThresholdType         string //*min_counter, *max_counter, *min_balance, *max_balance
	ThresholdValue        float64
	Recurrent             bool // reset eexcuted flag each run
	DestinationId         string
	BalanceWeight         float64
	BalanceExpirationDate time.Time
	Weight                float64
	ActionsId             string
	Executed              bool
>>>>>>> c44287be
}

func (at *ActionTrigger) Execute(ub *Account) (err error) {
	// check for min sleep time
	if at.Recurrent && !at.lastExecutionTime.IsZero() && time.Since(at.lastExecutionTime) < at.MinSleep {
		return
	}
	at.lastExecutionTime = time.Now()
	if ub.Disabled {
		return fmt.Errorf("User %s is disabled and there are triggers in action!", ub.Id)
	}
	// does NOT need to Lock() because it is triggered from a method that took the Lock
	var aac Actions
	aac, err = accountingStorage.GetActions(at.ActionsId, false)
	aac.Sort()
	if err != nil {
		Logger.Err(fmt.Sprintf("Failed to get actions: %v", err))
		return
	}
	at.Executed = true
	atLeastOneActionExecuted := false
	for _, a := range aac {
		if a.Balance == nil {
			a.Balance = &Balance{}
		}
		a.Balance.ExpirationDate, _ = utils.ParseDate(a.ExpirationString)
		actionFunction, exists := getActionFunc(a.ActionType)
		if !exists {
			Logger.Warning(fmt.Sprintf("Function type %v not available, aborting execution!", a.ActionType))
			return
		}
		go Logger.Info(fmt.Sprintf("Executing %v: %v", ub.Id, a))
		err = actionFunction(ub, a)
		if err == nil {
			atLeastOneActionExecuted = true
		}
	}
	if !atLeastOneActionExecuted || at.Recurrent {
		at.Executed = false
	}
	storageLogger.LogActionTrigger(ub.Id, RATER_SOURCE, at, aac)
	accountingStorage.SetAccount(ub)
	return
}

// returns true if the field of the action timing are equeal to the non empty
// fields of the action
func (at *ActionTrigger) Match(a *Action) bool {
	if a == nil {
		return true
	}
	id := a.BalanceType == "" || at.BalanceType == a.BalanceType
	direction := a.Direction == "" || at.Direction == a.Direction
	thresholdType, thresholdValue := true, true
	if a.ExtraParameters != "" {
		t := struct {
			ThresholdType  string
			ThresholdValue float64
		}{}
		json.Unmarshal([]byte(a.ExtraParameters), &t)
		thresholdType = t.ThresholdType == "" || at.ThresholdType == t.ThresholdType
		thresholdValue = t.ThresholdValue == 0 || at.ThresholdValue == t.ThresholdValue
	}
	return id && direction && thresholdType && thresholdValue
}

// Structure to store actions according to weight
type ActionTriggerPriotityList []*ActionTrigger

func (atpl ActionTriggerPriotityList) Len() int {
	return len(atpl)
}

func (atpl ActionTriggerPriotityList) Swap(i, j int) {
	atpl[i], atpl[j] = atpl[j], atpl[i]
}

func (atpl ActionTriggerPriotityList) Less(i, j int) bool {
	return atpl[i].Weight < atpl[j].Weight
}

func (atpl ActionTriggerPriotityList) Sort() {
	sort.Sort(atpl)
}<|MERGE_RESOLUTION|>--- conflicted
+++ resolved
@@ -28,35 +28,22 @@
 )
 
 type ActionTrigger struct {
-<<<<<<< HEAD
 	Id            string // uniquely identify the trigger
 	BalanceType   string
 	Direction     string
 	ThresholdType string //*min_counter, *max_counter, *min_balance, *max_balance
 	// stats: *min_asr, *max_asr, *min_acd, *max_acd, *min_acc, *max_acc
-	ThresholdValue    float64
-	Recurrent         bool          // reset eexcuted flag each run
-	MinSleep          time.Duration // Minimum duration between two executions in case of recurrent triggers
-	DestinationId     string
-	Weight            float64
-	ActionsId         string
-	Executed          bool
-	MinQueuedItems    int // Trigger actions only if this number is hit (stats only)
-	lastExecutionTime time.Time
-=======
-	Id                    string // uniquely identify the trigger
-	BalanceType           string
-	Direction             string
-	ThresholdType         string //*min_counter, *max_counter, *min_balance, *max_balance
 	ThresholdValue        float64
-	Recurrent             bool // reset eexcuted flag each run
-	DestinationId         string
-	BalanceWeight         float64
-	BalanceExpirationDate time.Time
+	Recurrent             bool          // reset eexcuted flag each run
+	MinSleep              time.Duration // Minimum duration between two executions in case of recurrent triggers
+	DestinationId         string        // filter for balance
+	BalanceWeight         float64       // filter for balance
+	BalanceExpirationDate time.Time     // filter for balance
 	Weight                float64
 	ActionsId             string
 	Executed              bool
->>>>>>> c44287be
+	MinQueuedItems        int // Trigger actions only if this number is hit (stats only)
+	lastExecutionTime     time.Time
 }
 
 func (at *ActionTrigger) Execute(ub *Account) (err error) {
