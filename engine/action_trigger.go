--- conflicted
+++ resolved
@@ -28,7 +28,6 @@
 )
 
 type ActionTrigger struct {
-<<<<<<< HEAD
 	Id            string // uniquely identify the trigger
 	BalanceType   string
 	Direction     string
@@ -42,23 +41,9 @@
 	BalanceExpirationDate time.Time     // filter for balance
 	Weight                float64
 	ActionsId             string
+	MinQueuedItems        int // Trigger actions only if this number is hit (stats only)
 	Executed              bool
-	MinQueuedItems        int // Trigger actions only if this number is hit (stats only)
 	lastExecutionTime     time.Time
-=======
-	Id                string // uniquely identify the trigger
-	BalanceType       string
-	Direction         string
-	ThresholdType     string //*min_counter, *max_counter, *min_balance, *max_balance
-	ThresholdValue    float64
-	Recurrent         bool // reset eexcuted flag each run
-	DestinationId     string
-	BalanceWeight     float64
-	BalanceExpiryTime time.Time
-	Weight            float64
-	ActionsId         string
-	Executed          bool
->>>>>>> 62d1a312
 }
 
 func (at *ActionTrigger) Execute(ub *Account, sq *StatsQueue) (err error) {
