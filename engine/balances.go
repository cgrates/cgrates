--- conflicted
+++ resolved
@@ -642,10 +642,7 @@
 			allowNegative := ""
 			disabled := ""
 			if b.account != nil { // only publish modifications for balances with account set
-<<<<<<< HEAD
-=======
 				//utils.LogStack()
->>>>>>> f6ccd50b
 				accountId = b.account.Id
 				allowNegative = strconv.FormatBool(b.account.AllowNegative)
 				disabled = strconv.FormatBool(b.account.Disabled)
