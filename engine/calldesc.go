/*
Rating system designed to be used in VoIP Carriers World
Copyright (C) 2012-2015 ITsysCOM

This program is free software: you can redistribute it and/or modify
it under the terms of the GNU General Public License as published by
the Free Software Foundation, either version 3 of the License, or
(at your option) any later version.

This program is distributed in the hope that it will be useful,
but WITHOUT ANY WARRANTY; without even the implied warranty of
MERCHANTABILITY or FITNESS FOR A PARTICULAR PURPOSE.  See the
GNU General Public License for more details.

You should have received a copy of the GNU General Public License
along with this program.  If not, see <http://www.gnu.org/licenses/>
*/

package engine

import (
	"errors"
	"fmt"
	"log"

	"sort"
	"strings"
	"time"

	"github.com/cgrates/cgrates/cache2go"
	"github.com/cgrates/cgrates/utils"
	"github.com/cgrates/rpcclient"
)

const (
	// these might be better in the confs under optimizations section
	RECURSION_MAX_DEPTH = 3
	MIN_PREFIX_MATCH    = 1
	FALLBACK_SUBJECT    = utils.ANY
	DB                  = "map"
)

func init() {
	var err error
	switch DB {
	case "map":
		ratingStorage, _ = NewMapStorage()
		accountingStorage, _ = NewMapStorage()
	case "mongo":
		ratingStorage, err = NewMongoStorage("127.0.0.1", "27017", "cgrates_rating_test", "", "", nil)
		if err != nil {
			log.Fatal(err)
		}
		accountingStorage, err = NewMongoStorage("127.0.0.1", "27017", "cgrates_accounting_test", "", "", nil)
		if err != nil {
			log.Fatal(err)
		}
	case "redis":
		ratingStorage, _ = NewRedisStorage("127.0.0.1:6379", 12, "", utils.MSGPACK, utils.REDIS_MAX_CONNS)
		if err != nil {
			log.Fatal(err)
		}
		accountingStorage, _ = NewRedisStorage("127.0.0.1:6379", 13, "", utils.MSGPACK, utils.REDIS_MAX_CONNS)
		if err != nil {
			log.Fatal(err)
		}
	}
	storageLogger = ratingStorage.(LogStorage)
}

var (
<<<<<<< HEAD
	ratingStorage           RatingStorage
	accountingStorage       AccountingStorage
	storageLogger           LogStorage
	cdrStorage              CdrStorage
	debitPeriod             = 10 * time.Second
	globalRoundingDecimals  = 5
	historyScribe           rpcclient.RpcClientConnection
	pubSubServer            rpcclient.RpcClientConnection
	userService             rpcclient.RpcClientConnection
	aliasService            rpcclient.RpcClientConnection
	rpSubjectPrefixMatching bool
=======
	ratingStorage            RatingStorage
	accountingStorage        AccountingStorage
	storageLogger            LogStorage
	cdrStorage               CdrStorage
	debitPeriod              = 10 * time.Second
	globalRoundingDecimals   = 6
	historyScribe            history.Scribe
	pubSubServer             rpcclient.RpcClientConnection
	userService              UserService
	aliasService             AliasService
	rpSubjectPrefixMatching  bool
	lcrSubjectPrefixMatching bool
>>>>>>> 0c3a0739
)

// Exported method to set the storage getter.
func SetRatingStorage(sg RatingStorage) {
	ratingStorage = sg
}

func SetAccountingStorage(ag AccountingStorage) {
	accountingStorage = ag
}

// Sets the global rounding method and decimal precision for GetCost method
func SetRoundingDecimals(rd int) {
	globalRoundingDecimals = rd
}

func SetRpSubjectPrefixMatching(flag bool) {
	rpSubjectPrefixMatching = flag
}

func SetLcrSubjectPrefixMatching(flag bool) {
	lcrSubjectPrefixMatching = flag
}

/*
Sets the database for logging (can be de same  as storage getter or different db)
*/
func SetStorageLogger(sg LogStorage) {
	storageLogger = sg
}

/*
Sets the database for CDR storing, used by *cdrlog in first place
*/
func SetCdrStorage(cStorage CdrStorage) {
	cdrStorage = cStorage
}

// Exported method to set the history scribe.
func SetHistoryScribe(scribe rpcclient.RpcClientConnection) {
	historyScribe = scribe
}

func SetPubSub(ps rpcclient.RpcClientConnection) {
	pubSubServer = ps
}

func SetUserService(us rpcclient.RpcClientConnection) {
	userService = us
}

func SetAliasService(as rpcclient.RpcClientConnection) {
	aliasService = as
}

func Publish(event CgrEvent) {
	if pubSubServer != nil {
		var s string
		pubSubServer.Call("PubSubV1.Publish", event, &s)
	}
}

/*
The input stucture that contains call information.
*/
type CallDescriptor struct {
	Direction                             string
	Category                              string
	Tenant, Subject, Account, Destination string
	TimeStart, TimeEnd                    time.Time
	LoopIndex                             float64       // indicates the position of this segment in a cost request loop
	DurationIndex                         time.Duration // the call duration so far (till TimeEnd)
	FallbackSubject                       string        // the subject to check for destination if not found on primary subject
	RatingInfos                           RatingInfos
	Increments                            Increments
	TOR                                   string            // used unit balances selector
	ExtraFields                           map[string]string // Extra fields, mostly used for user profile matching
	// session limits
	MaxRate         float64
	MaxRateUnit     time.Duration
	MaxCostSoFar    float64
	CgrID           string
	RunID           string
	ForceDuration   bool // for Max debit if less than duration return err
	PerformRounding bool // flag for rating info rounding
	DryRun          bool
	account         *Account
	testCallcost    *CallCost // testing purpose only!
}

func (cd *CallDescriptor) ValidateCallData() error {
	if cd.TimeStart.After(cd.TimeEnd) || cd.TimeStart.Equal(cd.TimeEnd) {
		return errors.New("TimeStart must be strctly before TimeEnd")
	}
	if cd.TimeEnd.Sub(cd.TimeStart) < cd.DurationIndex {
		return errors.New("DurationIndex must be equal or greater than TimeEnd - TimeStart")
	}
	return nil
}

// Adds a rating plan that applyes to current call descriptor.
func (cd *CallDescriptor) AddRatingInfo(ris ...*RatingInfo) {
	cd.RatingInfos = append(cd.RatingInfos, ris...)
}

// Gets and caches the user balance information.
func (cd *CallDescriptor) getAccount() (ub *Account, err error) {
	if cd.account == nil {
		cd.account, err = accountingStorage.GetAccount(cd.GetAccountKey())
	}
	if cd.account != nil && cd.account.Disabled {
		return nil, utils.ErrAccountDisabled
	}
	if err != nil || cd.account == nil {
		utils.Logger.Warning(fmt.Sprintf("Account: %s, not found (%v)", cd.GetAccountKey(), err))
		return nil, utils.ErrAccountNotFound
	}
	return cd.account, err
}

/*
Restores the activation periods for the specified prefix from storage.
*/
func (cd *CallDescriptor) LoadRatingPlans() (err error) {
	var rec int
	err, rec = cd.getRatingPlansForPrefix(cd.GetKey(cd.Subject), 1)
	if err == utils.ErrNotFound && rec == 1 {
		//if err != nil || !cd.continousRatingInfos() {
		// use the default subject only if the initial one was not found
		//utils.Logger.Debug(fmt.Sprintf("Try the default subject for %s and account: %s, subject: %s", cd.Destination, cd.GetAccountKey(), cd.GetKey(cd.Subject)))
		err, _ = cd.getRatingPlansForPrefix(cd.GetKey(FALLBACK_SUBJECT), 1)
	}
	//load the rating plans
	if err != nil {
		utils.Logger.Err(fmt.Sprintf("Rating plan not found for destination %s and account: %s, subject: %s", cd.Destination, cd.GetAccountKey(), cd.GetKey(cd.Subject)))
		return utils.ErrRatingPlanNotFound

	}
	if !cd.continousRatingInfos() {
		utils.Logger.Err(fmt.Sprintf("Destination %s not authorized for account: %s, subject: %s", cd.Destination, cd.GetAccountKey(), cd.GetKey(cd.Subject)))
		return utils.ErrUnauthorizedDestination
	}
	return
}

// FIXME: this method is not exhaustive but will cover 99% of cases just good
// it will not cover very long calls with very short activation periods for rates
func (cd *CallDescriptor) getRatingPlansForPrefix(key string, recursionDepth int) (error, int) {
	if recursionDepth > RECURSION_MAX_DEPTH {
		return utils.ErrMaxRecursionDepth, recursionDepth
	}
	rpf, err := RatingProfileSubjectPrefixMatching(key)
	if err != nil || rpf == nil {
		return utils.ErrNotFound, recursionDepth
	}
	if err = rpf.GetRatingPlansForPrefix(cd); err != nil || !cd.continousRatingInfos() {
		// try rating profile fallback
		recursionDepth++
		for index := 0; index < len(cd.RatingInfos); index++ {
			ri := cd.RatingInfos[index]
			if len(ri.RateIntervals) > 0 {
				// go to next rate info
				continue
			}
			if len(ri.FallbackKeys) > 0 {
				tempCD := &CallDescriptor{
					Category:    cd.Category,
					Direction:   cd.Direction,
					Tenant:      cd.Tenant,
					Destination: cd.Destination,
				}
				if index == 0 {
					tempCD.TimeStart = cd.TimeStart
				} else {
					tempCD.TimeStart = ri.ActivationTime
				}
				if index == len(cd.RatingInfos)-1 {
					tempCD.TimeEnd = cd.TimeEnd
				} else {
					tempCD.TimeEnd = cd.RatingInfos[index+1].ActivationTime
				}
				for _, fbk := range ri.FallbackKeys {
					if err, _ := tempCD.getRatingPlansForPrefix(fbk, recursionDepth); err != nil {
						continue
					}
					// extract the rate infos and break
					for newIndex, newRI := range tempCD.RatingInfos {
						// check if the new ri is filled
						if len(newRI.RateIntervals) == 0 {
							continue
						}
						if newIndex == 0 {
							cd.RatingInfos[index] = newRI
						} else {
							// insert extra data
							i := index + newIndex
							cd.RatingInfos = append(cd.RatingInfos, nil)
							copy(cd.RatingInfos[i+1:], cd.RatingInfos[i:])
							cd.RatingInfos[i] = newRI
						}
					}
					// if this fallbackey covered the interval than skip
					// the other fallback keys
					if tempCD.continousRatingInfos() {
						break
					}
				}
			}
		}
	}
	return nil, recursionDepth
}

// checks if there is rating info for the entire call duration
func (cd *CallDescriptor) continousRatingInfos() bool {
	if len(cd.RatingInfos) == 0 || cd.RatingInfos[0].ActivationTime.After(cd.TimeStart) {
		return false
	}
	for _, ri := range cd.RatingInfos {
		if ri.RateIntervals == nil {
			return false
		}
	}
	return true
}

// adds a rating infos only if that call period is not already covered
// returns true if added
func (cd *CallDescriptor) addRatingInfos(ris RatingInfos) bool {
	if len(cd.RatingInfos) == 0 {
		cd.RatingInfos = append(cd.RatingInfos, ris...)
		return true
	}
	cd.RatingInfos.Sort()
	// check if we dont have the start covered
	if cd.RatingInfos[0].ActivationTime.After(cd.TimeStart) {
		if ris[0].ActivationTime.Before(cd.RatingInfos[0].ActivationTime) {
			cd.RatingInfos = append(cd.RatingInfos, ris[0])
			cd.RatingInfos.Sort()
		}
	}
	for _, ri := range cd.RatingInfos {
		if ri.RateIntervals == nil {
			for i, newRi := range ris {
				_ = i
				_ = newRi
			}
		}
	}
	return true
}

// GetKey constructs the key for the storage lookup.
// The prefixLen is limiting the length of the destination prefix.
func (cd *CallDescriptor) GetKey(subject string) string {
	return utils.ConcatenatedKey(cd.Direction, cd.Tenant, cd.Category, subject)
}

// GetAccountKey returns the key used to retrive the user balance involved in this call
func (cd *CallDescriptor) GetAccountKey() string {
	subj := cd.Subject
	if cd.Account != "" {
		subj = cd.Account
	}
	return utils.ConcatenatedKey(cd.Tenant, subj)
}

// Splits the received timespan into sub time spans according to the activation periods intervals.
func (cd *CallDescriptor) splitInTimeSpans() (timespans []*TimeSpan) {
	firstSpan := &TimeSpan{TimeStart: cd.TimeStart, TimeEnd: cd.TimeEnd, DurationIndex: cd.DurationIndex}

	timespans = append(timespans, firstSpan)
	if len(cd.RatingInfos) == 0 {
		return
	}
	firstSpan.setRatingInfo(cd.RatingInfos[0])
	if cd.TOR == utils.VOICE {
		// split on rating plans
		afterStart, afterEnd := false, false //optimization for multiple activation periods
		for _, rp := range cd.RatingInfos {
			if !afterStart && !afterEnd && rp.ActivationTime.Before(cd.TimeStart) {
				firstSpan.setRatingInfo(rp)
			} else {
				afterStart = true
				for i := 0; i < len(timespans); i++ {
					newTs := timespans[i].SplitByRatingPlan(rp)
					if newTs != nil {
						//log.Print("NEW TS", newTs.TimeStart)
						timespans = append(timespans, newTs)
					} else {
						afterEnd = true
						break
					}
				}
			}
		}
	}
	// utils.Logger.Debug(fmt.Sprintf("After SplitByRatingPlan: %+v", timespans))
	// split on rate intervals
	for i := 0; i < len(timespans); i++ {
		//log.Printf("==============%v==================", i)
		//log.Printf("TS: %+v", timespans[i])
		rp := timespans[i].ratingInfo
		// utils.Logger.Debug(fmt.Sprintf("rp: %+v", rp))
		//timespans[i].RatingPlan = nil
		rateIntervals := rp.SelectRatingIntevalsForTimespan(timespans[i])
		/*for _, interval := range rp.RateIntervals {
			if !timespans[i].hasBetterRateIntervalThan(interval) {
				timespans[i].SetRateInterval(interval)
			}
		}*/
		//log.Print("ORIG TS: ", timespans[i].TimeStart, timespans[i].TimeEnd)
		//log.Print(timespans[i].RateInterval)
		for _, interval := range rateIntervals {
			//log.Printf("\tINTERVAL: %+v", interval.Timing)
			newTs := timespans[i].SplitByRateInterval(interval, cd.TOR != utils.VOICE)
			//utils.PrintFull(timespans[i])
			//utils.PrintFull(newTs)
			if newTs != nil {
				//log.Print("NEW TS: ", newTs.TimeStart, newTs.TimeEnd)
				newTs.setRatingInfo(rp)
				// insert the new timespan
				index := i + 1
				timespans = append(timespans, nil)
				copy(timespans[index+1:], timespans[index:])
				timespans[index] = newTs
				if timespans[i].RateInterval != nil {
					break
				}
			}
		}
		//log.Print("TS: ", timespans[i].TimeStart, timespans[i].TimeEnd)
		//log.Print(timespans[i].RateInterval.Timing)
	}

	//utils.Logger.Debug(fmt.Sprintf("After SplitByRateInterval: %+v", timespans))
	//log.Printf("After SplitByRateInterval: %+v", timespans[0].RateInterval.Timing)
	timespans = cd.roundTimeSpansToIncrement(timespans)
	// utils.Logger.Debug(fmt.Sprintf("After round: %+v", timespans))
	//log.Printf("After round: %+v", timespans[0].RateInterval.Timing)
	return
}

// if the rate interval for any timespan has a RatingIncrement larger than the timespan duration
// the timespan must expand potentially overlaping folowing timespans and may exceed call
// descriptor's initial duration
func (cd *CallDescriptor) roundTimeSpansToIncrement(timespans TimeSpans) []*TimeSpan {
	for i := 0; i < len(timespans); i++ {
		ts := timespans[i]
		if ts.RateInterval != nil {
			_, rateIncrement, _ := ts.RateInterval.GetRateParameters(ts.GetGroupStart())
			// if the timespan duration is larger than the rate increment make sure it is a multiple of it
			if rateIncrement < ts.GetDuration() {
				rateIncrement = utils.RoundDuration(rateIncrement, ts.GetDuration())
			}
			if rateIncrement > ts.GetDuration() {
				initialDuration := ts.GetDuration()
				ts.TimeEnd = ts.TimeStart.Add(rateIncrement)
				ts.DurationIndex = ts.DurationIndex + (rateIncrement - initialDuration)
				timespans.RemoveOverlapedFromIndex(i)
			}
		}
	}

	return timespans
}

// Returns call descripor's total duration
func (cd *CallDescriptor) GetDuration() time.Duration {
	return cd.TimeEnd.Sub(cd.TimeStart)
}

/*
Creates a CallCost structure with the cost information calculated for the received CallDescriptor.
*/
func (cd *CallDescriptor) GetCost() (*CallCost, error) {
	cd.account = nil // make sure it's not cached
	cc, err := cd.getCost()
	if err != nil || cd.GetDuration() == 0 {
		return cc, err
	}

	cost := 0.0
	for i, ts := range cc.Timespans {
		// only add connect fee if this is the first/only call cost request
		//log.Printf("Interval: %+v", ts.RateInterval.Timing)
		if cd.LoopIndex == 0 && i == 0 && ts.RateInterval != nil {
			cost += ts.RateInterval.Rating.ConnectFee
		}
		//log.Printf("TS: %+v", ts)
		// handle max cost
		maxCost, strategy := ts.RateInterval.GetMaxCost()

		ts.Cost = ts.CalculateCost()
		cost += ts.Cost
		cd.MaxCostSoFar += cost
		//log.Print("Before: ", cost)
		if strategy != "" && maxCost > 0 {
			//log.Print("HERE: ", strategy, maxCost)
			if strategy == utils.MAX_COST_FREE && cd.MaxCostSoFar >= maxCost {
				cost = maxCost
				cd.MaxCostSoFar = maxCost
			}

		}
		//log.Print("Cost: ", cost)
	}
	cc.Cost = cost
	// global rounding
	roundingDecimals, roundingMethod := cc.GetLongestRounding()
	cc.Cost = utils.Round(cc.Cost, roundingDecimals, roundingMethod)

	return cc, nil
}

func (cd *CallDescriptor) getCost() (*CallCost, error) {
	// check for 0 duration
	if cd.GetDuration() == 0 {
		cc := cd.CreateCallCost()
		// add RatingInfo
		err := cd.LoadRatingPlans()
		if err == nil && len(cd.RatingInfos) > 0 {
			ts := &TimeSpan{
				TimeStart: cd.TimeStart,
				TimeEnd:   cd.TimeEnd,
			}
			ts.setRatingInfo(cd.RatingInfos[0])
			cc.Timespans = append(cc.Timespans, ts)
		}
		return cc, nil
	}
	if cd.DurationIndex < cd.TimeEnd.Sub(cd.TimeStart) {
		cd.DurationIndex = cd.TimeEnd.Sub(cd.TimeStart)
	}
	if cd.TOR == "" {
		cd.TOR = utils.VOICE
	}
	err := cd.LoadRatingPlans()
	if err != nil {
		//utils.Logger.Err(fmt.Sprintf("error getting cost for key <%s>: %s", cd.GetKey(cd.Subject), err.Error()))
		return &CallCost{Cost: -1}, err
	}
	timespans := cd.splitInTimeSpans()
	cost := 0.0

	for i, ts := range timespans {
		ts.createIncrementsSlice()
		// only add connect fee if this is the first/only call cost request
		//log.Printf("Interval: %+v", ts.RateInterval.Timing)
		if cd.LoopIndex == 0 && i == 0 && ts.RateInterval != nil {
			cost += ts.RateInterval.Rating.ConnectFee
		}
		cost += ts.CalculateCost()
	}

	//startIndex := len(fmt.Sprintf("%s:%s:%s:", cd.Direction, cd.Tenant, cd.Category))
	cc := cd.CreateCallCost()
	cc.Cost = cost
	cc.Timespans = timespans

	// global rounding
	roundingDecimals, roundingMethod := cc.GetLongestRounding()
	cc.Cost = utils.Round(cc.Cost, roundingDecimals, roundingMethod)
	//utils.Logger.Info(fmt.Sprintf("<Rater> Get Cost: %s => %v", cd.GetKey(), cc))
	cc.Timespans.Compress()
	cc.UpdateRatedUsage()
	return cc, err
}

/*
Returns the approximate max allowed session for user balance. It will try the max amount received in the call descriptor
If the user has no credit then it will return 0.
If the user has postpayed plan it returns -1.
*/
func (origCD *CallDescriptor) getMaxSessionDuration(origAcc *Account) (time.Duration, error) {
	// clone the account for discarding chenges on debit dry run
	//log.Printf("ORIG CD: %+v", origCD)
	account := origAcc.Clone()
	if account.AllowNegative {
		return -1, nil
	}
	// for zero duration index
	if origCD.DurationIndex < origCD.TimeEnd.Sub(origCD.TimeStart) {
		origCD.DurationIndex = origCD.TimeEnd.Sub(origCD.TimeStart)
	}
	if origCD.TOR == "" {
		origCD.TOR = utils.VOICE
	}
	//utils.Logger.Debug("ORIG: " + utils.ToJSON(origCD))
	cd := origCD.Clone()
	initialDuration := cd.TimeEnd.Sub(cd.TimeStart)
	//utils.Logger.Debug(fmt.Sprintf("INITIAL_DURATION: %v", initialDuration))
	defaultBalance := account.GetDefaultMoneyBalance()

	//use this to check what increment was payed with debt
	initialDefaultBalanceValue := defaultBalance.GetValue()

	//utils.Logger.Debug("ACCOUNT: " + utils.ToJSON(account))
	//utils.Logger.Debug("DEFAULT_BALANCE: " + utils.ToJSON(defaultBalance))

	cc, err := cd.debit(account, true, false)
	//utils.Logger.Debug("CC: " + utils.ToJSON(cc))
	//log.Print("CC: ", utils.ToIJSON(cc))
	//utils.Logger.Debug(fmt.Sprintf("ERR: %v", err))
	if err != nil {
		return 0, err
	}

	//log.Printf("CC: %+v", cc)
	// not enough credit for connect fee
	if cc.negativeConnectFee == true {
		return 0, nil
	}

	var totalCost float64
	var totalDuration time.Duration
	cc.Timespans.Decompress()
	//log.Printf("ACC: %+v", account)
	for _, ts := range cc.Timespans {
		//if ts.RateInterval != nil {
		//log.Printf("TS: %+v", ts)
		//utils.Logger.Debug("TS: " + utils.ToJSON(ts))
		//}
		if cd.MaxRate > 0 && cd.MaxRateUnit > 0 {
			rate, _, rateUnit := ts.RateInterval.GetRateParameters(ts.GetGroupStart())
			if rate/rateUnit.Seconds() > cd.MaxRate/cd.MaxRateUnit.Seconds() {
				//utils.Logger.Debug(fmt.Sprintf("0_INIT DUR %v, TOTAL DUR: %v", initialDuration, totalDuration))
				return utils.MinDuration(initialDuration, totalDuration), nil
			}
		}
		if ts.Increments == nil {
			ts.createIncrementsSlice()
		}
		for _, incr := range ts.Increments {
			//utils.Logger.Debug("INCR: " + utils.ToJSON(incr))
			totalCost += incr.Cost
			if incr.BalanceInfo.Monetary != nil && incr.BalanceInfo.Monetary.UUID == defaultBalance.Uuid {
				initialDefaultBalanceValue -= incr.Cost
				if initialDefaultBalanceValue < 0 {
					// this increment was payed with debt
					// TODO: improve this check
					//utils.Logger.Debug(fmt.Sprintf("1_INIT DUR %v, TOTAL DUR: %v", initialDuration, totalDuration))
					return utils.MinDuration(initialDuration, totalDuration), nil

				}
			}
			totalDuration += incr.Duration
			//log.Print("INC: ", utils.ToJSON(incr))
			if totalDuration >= initialDuration {
				// we have enough, return
				//utils.Logger.Debug(fmt.Sprintf("2_INIT DUR %v, TOTAL DUR: %v", initialDuration, totalDuration))
				return initialDuration, nil
			}
		}
	}
	//utils.Logger.Debug(fmt.Sprintf("3_INIT DUR %v, TOTAL DUR: %v", initialDuration, totalDuration))

	return utils.MinDuration(initialDuration, totalDuration), nil
}

func (cd *CallDescriptor) GetMaxSessionDuration() (duration time.Duration, err error) {
	cd.account = nil // make sure it's not cached
	if account, err := cd.getAccount(); err != nil {
		return 0, err
	} else {
		if memberIds, err := account.GetUniqueSharedGroupMembers(cd); err == nil {
			if _, err := Guardian.Guard(func() (interface{}, error) {
				duration, err = cd.getMaxSessionDuration(account)
				return 0, err
			}, 0, memberIds.Slice()...); err != nil {
				return 0, err
			}
		} else {
			return 0, err
		}
		return duration, err
	}
}

// Interface method used to add/substract an amount of cents or bonus seconds (as returned by GetCost method)
// from user's money balance.
func (cd *CallDescriptor) debit(account *Account, dryRun bool, goNegative bool) (cc *CallCost, err error) {
	if cd.GetDuration() == 0 {
		cc = cd.CreateCallCost()
		// add RatingInfo
		err := cd.LoadRatingPlans()
		if err == nil && len(cd.RatingInfos) > 0 {
			ts := &TimeSpan{
				TimeStart: cd.TimeStart,
				TimeEnd:   cd.TimeEnd,
			}
			ts.setRatingInfo(cd.RatingInfos[0])
			cc.Timespans = append(cc.Timespans, ts)
		}
		return cc, nil
	}
	if cd.TOR == "" {
		cd.TOR = utils.VOICE
	}
	//log.Printf("Debit CD: %+v", cd)
	cc, err = account.debitCreditBalance(cd, !dryRun, dryRun, goNegative)
	//log.Printf("HERE: %+v %v", cc, err)
	if err != nil {
		utils.Logger.Err(fmt.Sprintf("<Rater> Error getting cost for account key <%s>: %s", cd.GetAccountKey(), err.Error()))
		return nil, err
	}
	cc.updateCost()
	cc.UpdateRatedUsage()
	cc.Timespans.Compress()
	if !dryRun {
		accountingStorage.SetAccount(account)
	}
	if cd.PerformRounding {
		cc.Round()
		roundIncrements := cc.GetRoundIncrements()
		if len(roundIncrements) != 0 {
			rcd := cc.CreateCallDescriptor()
			rcd.Increments = roundIncrements
			rcd.RefundRounding()
		}
	}
	//log.Printf("OUT CC: ", cc)
	return
}

func (cd *CallDescriptor) Debit() (cc *CallCost, err error) {
	cd.account = nil // make sure it's not cached
	// lock all group members
	if account, err := cd.getAccount(); err != nil {
		return nil, err
	} else {
		if memberIds, sgerr := account.GetUniqueSharedGroupMembers(cd); sgerr == nil {
			_, err = Guardian.Guard(func() (interface{}, error) {
				cc, err = cd.debit(account, cd.DryRun, true)
				return 0, err
			}, 0, memberIds.Slice()...)
		} else {
			return nil, sgerr
		}
		return cc, err
	}
}

// Interface method used to add/substract an amount of cents or bonus seconds (as returned by GetCost method)
// from user's money balance.
// This methods combines the Debit and GetMaxSessionDuration and will debit the max available time as returned
// by the GetMaxSessionDuration method. The amount filed has to be filled in call descriptor.
func (cd *CallDescriptor) MaxDebit() (cc *CallCost, err error) {
	cd.account = nil // make sure it's not cached
	if account, err := cd.getAccount(); err != nil {
		return nil, err
	} else {
		//log.Printf("ACC: %+v", account)
		if memberIDs, err := account.GetUniqueSharedGroupMembers(cd); err == nil {
			_, err = Guardian.Guard(func() (interface{}, error) {
				remainingDuration, err := cd.getMaxSessionDuration(account)
				if err != nil && cd.GetDuration() > 0 {
					return 0, err
				}
				// check ForceDuartion
				if cd.ForceDuration && !account.AllowNegative && remainingDuration < cd.GetDuration() {
					return 0, utils.ErrInsufficientCredit
				}
				//log.Print("AFTER MAX SESSION: ", cd)
				if err != nil || remainingDuration == 0 {
					cc = cd.CreateCallCost()
					if cd.GetDuration() == 0 {
						// add RatingInfo
						err := cd.LoadRatingPlans()
						if err == nil && len(cd.RatingInfos) > 0 {
							ts := &TimeSpan{
								TimeStart: cd.TimeStart,
								TimeEnd:   cd.TimeEnd,
							}
							ts.setRatingInfo(cd.RatingInfos[0])
							cc.Timespans = append(cc.Timespans, ts)
						}
						return cc, nil
					}
					return 0, err
				}
				//log.Print("Remaining: ", remainingDuration)
				if remainingDuration > 0 { // for postpaying client returns -1
					initialDuration := cd.GetDuration()
					cd.TimeEnd = cd.TimeStart.Add(remainingDuration)
					cd.DurationIndex -= initialDuration - remainingDuration
				}
				//log.Print("Remaining duration: ", remainingDuration)
				cc, err = cd.debit(account, cd.DryRun, true)
				//log.Print(balanceMap[0].Value, balanceMap[1].Value)
				return 0, err
			}, 0, memberIDs.Slice()...)
			if err != nil {
				return cc, err
			}
		} else {
			return nil, err
		}
	}
	return cc, err
}

func (cd *CallDescriptor) RefundIncrements() error {
	// get account list for locking
	// all must be locked in order to use cache
	accMap := make(utils.StringMap)
	cd.Increments.Decompress()
	for _, increment := range cd.Increments {
		accMap[increment.BalanceInfo.AccountID] = true
	}
	// start increment refunding loop
	_, err := Guardian.Guard(func() (interface{}, error) {
		accountsCache := make(map[string]*Account)
		for _, increment := range cd.Increments {
			account, found := accountsCache[increment.BalanceInfo.AccountID]
			if !found {
				if acc, err := accountingStorage.GetAccount(increment.BalanceInfo.AccountID); err == nil && acc != nil {
					account = acc
					accountsCache[increment.BalanceInfo.AccountID] = account
					// will save the account only once at the end of the function
					defer accountingStorage.SetAccount(account)
				}
			}
			if account == nil {
				utils.Logger.Warning(fmt.Sprintf("Could not get the account to be refunded: %s", increment.BalanceInfo.AccountID))
				continue
			}
			//utils.Logger.Info(fmt.Sprintf("Refunding increment %+v", increment))
			var balance *Balance
			unitType := cd.TOR
			cc := cd.CreateCallCost()
			if increment.BalanceInfo.Unit != nil && increment.BalanceInfo.Unit.UUID != "" {
				if balance = account.BalanceMap[unitType].GetBalance(increment.BalanceInfo.Unit.UUID); balance == nil {
					return 0, nil
				}
				balance.AddValue(increment.Duration.Seconds())
				account.countUnits(-increment.Duration.Seconds(), unitType, cc, balance)
			}
			// check money too
			if increment.BalanceInfo.Monetary != nil && increment.BalanceInfo.Monetary.UUID != "" {
				if balance = account.BalanceMap[utils.MONETARY].GetBalance(increment.BalanceInfo.Monetary.UUID); balance == nil {
					return 0, nil
				}
				balance.AddValue(increment.Cost)
				account.countUnits(-increment.Cost, utils.MONETARY, cc, balance)
			}
		}
		return 0, nil
	}, 0, accMap.Slice()...)
	return err
}

func (cd *CallDescriptor) RefundRounding() error {
	// get account list for locking
	// all must be locked in order to use cache
	accMap := make(utils.StringMap)
	for _, inc := range cd.Increments {
		accMap[inc.BalanceInfo.AccountID] = true
	}
	// start increment refunding loop
	_, err := Guardian.Guard(func() (interface{}, error) {
		accountsCache := make(map[string]*Account)
		for _, increment := range cd.Increments {
			account, found := accountsCache[increment.BalanceInfo.AccountID]
			if !found {
				if acc, err := accountingStorage.GetAccount(increment.BalanceInfo.AccountID); err == nil && acc != nil {
					account = acc
					accountsCache[increment.BalanceInfo.AccountID] = account
					// will save the account only once at the end of the function
					defer accountingStorage.SetAccount(account)
				}
			}
			if account == nil {
				utils.Logger.Warning(fmt.Sprintf("Could not get the account to be refunded: %s", increment.BalanceInfo.AccountID))
				continue
			}
			cc := cd.CreateCallCost()
			if increment.BalanceInfo.Monetary != nil {
				var balance *Balance
				if balance = account.BalanceMap[utils.MONETARY].GetBalance(increment.BalanceInfo.Monetary.UUID); balance == nil {
					return 0, nil
				}
				balance.AddValue(-increment.Cost)
				account.countUnits(increment.Cost, utils.MONETARY, cc, balance)
			}
		}
		return 0, nil
	}, 0, accMap.Slice()...)
	return err
}

func (cd *CallDescriptor) FlushCache() (err error) {
	cache2go.Flush()
	ratingStorage.CacheRatingAll()
	accountingStorage.CacheAccountingAll()
	return nil

}

// Creates a CallCost structure copying related data from CallDescriptor
func (cd *CallDescriptor) CreateCallCost() *CallCost {
	return &CallCost{
		Direction:        cd.Direction,
		Category:         cd.Category,
		Tenant:           cd.Tenant,
		Subject:          cd.Subject,
		Account:          cd.Account,
		Destination:      cd.Destination,
		TOR:              cd.TOR,
		deductConnectFee: cd.LoopIndex == 0,
	}
}

func (cd *CallDescriptor) Clone() *CallDescriptor {
	return &CallDescriptor{
		Direction:       cd.Direction,
		Category:        cd.Category,
		Tenant:          cd.Tenant,
		Subject:         cd.Subject,
		Account:         cd.Account,
		Destination:     cd.Destination,
		TimeStart:       cd.TimeStart,
		TimeEnd:         cd.TimeEnd,
		LoopIndex:       cd.LoopIndex,
		DurationIndex:   cd.DurationIndex,
		MaxRate:         cd.MaxRate,
		MaxRateUnit:     cd.MaxRateUnit,
		MaxCostSoFar:    cd.MaxCostSoFar,
		FallbackSubject: cd.FallbackSubject,
		//RatingInfos:     cd.RatingInfos,
		//Increments:      cd.Increments,
		TOR:             cd.TOR,
		ForceDuration:   cd.ForceDuration,
		PerformRounding: cd.PerformRounding,
		DryRun:          cd.DryRun,
	}
}

func (cd *CallDescriptor) GetLCRFromStorage() (*LCR, error) {
	keyVariants := []string{
		utils.LCRKey(cd.Direction, cd.Tenant, cd.Category, cd.Account, cd.Subject),
		utils.LCRKey(cd.Direction, cd.Tenant, cd.Category, cd.Account, utils.ANY),
		utils.LCRKey(cd.Direction, cd.Tenant, cd.Category, utils.ANY, utils.ANY),
		utils.LCRKey(cd.Direction, cd.Tenant, utils.ANY, utils.ANY, utils.ANY),
		utils.LCRKey(cd.Direction, utils.ANY, utils.ANY, utils.ANY, utils.ANY),
		utils.LCRKey(utils.ANY, utils.ANY, utils.ANY, utils.ANY, utils.ANY),
	}
	if lcrSubjectPrefixMatching {
		var partialSubjects []string
		lenSubject := len(cd.Subject)
		for i := 1; i < lenSubject; i++ {
			partialSubjects = append(partialSubjects, utils.LCRKey(cd.Direction, cd.Tenant, cd.Category, cd.Account, cd.Subject[:lenSubject-i]))
		}
		// insert partialsubjects into keyVariants
		keyVariants = append(keyVariants[:1], append(partialSubjects, keyVariants[1:]...)...)
	}
	for _, key := range keyVariants {
		if lcr, err := ratingStorage.GetLCR(key, false); err != nil && err != utils.ErrNotFound {
			return nil, err
		} else if err == nil {
			return lcr, nil
		}
	}
	return nil, utils.ErrNotFound
}

func (cd *CallDescriptor) GetLCR(stats rpcclient.RpcClientConnection, p *utils.Paginator) (*LCRCost, error) {
	cd.account = nil // make sure it's not cached
	lcr, err := cd.GetLCRFromStorage()
	if err != nil {
		return nil, err
	}
	// sort by activation time
	lcr.Sort()
	// find if one ore more entries apply to this cd (create lcr timespans)
	// create timespans and attach lcr entries to them
	lcrCost := &LCRCost{}
	for _, lcrActivation := range lcr.Activations {
		//log.Printf("Activation: %+v", lcrActivation)
		lcrEntry := lcrActivation.GetLCREntryForPrefix(cd.Destination)
		//log.Printf("Entry: %+v", lcrEntry)
		if lcrActivation.ActivationTime.Before(cd.TimeStart) ||
			lcrActivation.ActivationTime.Equal(cd.TimeStart) {
			lcrCost.Entry = lcrEntry
		} else {
			// because lcr is sorted the folowing ones will
			// only activate later than cd.Timestart
			break
		}
	}
	if lcrCost.Entry == nil {
		return lcrCost, nil
	}

	//log.Printf("Entry: %+v", lcrCost.Entry)
	if lcrCost.Entry.Strategy == LCR_STRATEGY_STATIC {
		for _, supplier := range lcrCost.Entry.GetParams() {
			lcrCD := cd.Clone()
			lcrCD.Account = supplier
			lcrCD.Subject = supplier
			lcrCD.Category = lcrCost.Entry.RPCategory
			fullSupplier := utils.ConcatenatedKey(lcrCD.Direction, lcrCD.Tenant, lcrCD.Category, lcrCD.Subject)
			var cc *CallCost
			var err error
			if cd.account, err = accountingStorage.GetAccount(lcrCD.GetAccountKey()); err == nil {
				if cd.account.Disabled {
					lcrCost.SupplierCosts = append(lcrCost.SupplierCosts, &LCRSupplierCost{
						Supplier: fullSupplier,
						Error:    fmt.Sprintf("supplier %s is disabled", supplier),
					})
					continue
				}
				cc, err = lcrCD.debit(cd.account, true, true)
			} else {
				cc, err = lcrCD.GetCost()
			}
			//log.Printf("CC: %+v", cc.Timespans[0].ratingInfo.RateIntervals[0].Rating.Rates[0])
			if err != nil || cc == nil {
				lcrCost.SupplierCosts = append(lcrCost.SupplierCosts, &LCRSupplierCost{
					Supplier: fullSupplier,
					Error:    err.Error(),
				})
			} else {
				lcrCost.SupplierCosts = append(lcrCost.SupplierCosts, &LCRSupplierCost{
					Supplier: fullSupplier,
					Cost:     cc.Cost,
					Duration: cc.GetDuration(),
				})
			}
		}
	} else {
		// find rating profiles
		category := lcrCost.Entry.RPCategory
		if category == utils.META_DEFAULT {
			category = lcr.Category
		}
		ratingProfileSearchKey := utils.ConcatenatedKey(lcr.Direction, lcr.Tenant, lcrCost.Entry.RPCategory)
		//log.Print("KEY: ", ratingProfileSearchKey)
		suppliers := cache2go.GetEntriesKeys(utils.RATING_PROFILE_PREFIX + ratingProfileSearchKey)
		for _, supplier := range suppliers {
			//log.Print("Supplier: ", supplier)
			split := strings.Split(supplier, ":")
			supplier = split[len(split)-1]
			lcrCD := cd.Clone()
			lcrCD.Category = category
			lcrCD.Account = supplier
			lcrCD.Subject = supplier
			fullSupplier := utils.ConcatenatedKey(lcrCD.Direction, lcrCD.Tenant, lcrCD.Category, lcrCD.Subject)
			var qosSortParams []string
			var asrValues sort.Float64Slice
			var pddValues sort.Float64Slice
			var acdValues sort.Float64Slice
			var tcdValues sort.Float64Slice
			var accValues sort.Float64Slice
			var tccValues sort.Float64Slice
			var ddcValues sort.Float64Slice
			// track if one value is never calculated
			asrNeverConsidered := true
			pddNeverConsidered := true
			acdNeverConsidered := true
			tcdNeverConsidered := true
			accNeverConsidered := true
			tccNeverConsidered := true
			ddcNeverConsidered := true
			if utils.IsSliceMember([]string{LCR_STRATEGY_QOS, LCR_STRATEGY_QOS_THRESHOLD, LCR_STRATEGY_LOAD}, lcrCost.Entry.Strategy) {
				if stats == nil {
					lcrCost.SupplierCosts = append(lcrCost.SupplierCosts, &LCRSupplierCost{
						Supplier: fullSupplier,
						Error:    fmt.Sprintf("Cdr stats service not configured"),
					})
					continue
				}
				rpfKey := utils.ConcatenatedKey(ratingProfileSearchKey, supplier)
				if rpf, err := RatingProfileSubjectPrefixMatching(rpfKey); err != nil {
					lcrCost.SupplierCosts = append(lcrCost.SupplierCosts, &LCRSupplierCost{
						Supplier: fullSupplier,
						Error:    fmt.Sprintf("Rating plan error: %s", err.Error()),
					})
					continue
				} else if rpf != nil {
					rpf.RatingPlanActivations.Sort()
					activeRas := rpf.RatingPlanActivations.GetActiveForCall(cd)
					var cdrStatsQueueIds []string
					for _, ra := range activeRas {
						for _, qId := range ra.CdrStatQueueIds {
							if qId != "" {
								cdrStatsQueueIds = append(cdrStatsQueueIds, qId)
							}
						}
					}

					statsErr := false
					var supplierQueues []*StatsQueue
					for _, qId := range cdrStatsQueueIds {
						if lcrCost.Entry.Strategy == LCR_STRATEGY_LOAD {
							for _, qId := range cdrStatsQueueIds {
								sq := &StatsQueue{}
								if err := stats.Call("CDRStatsV1.GetQueue", qId, sq); err == nil {
									if sq.conf.QueueLength == 0 { //only add qeues that don't have fixed length
										supplierQueues = append(supplierQueues, sq)
									}
								}
							}
						} else {
							statValues := make(map[string]float64)
							if err := stats.Call("CDRStatsV1.GetValues", qId, &statValues); err != nil {
								lcrCost.SupplierCosts = append(lcrCost.SupplierCosts, &LCRSupplierCost{
									Supplier: fullSupplier,
									Error:    fmt.Sprintf("Get stats values for queue id %s, error %s", qId, err.Error()),
								})
								statsErr = true
								break
							}
							if asr, exists := statValues[ASR]; exists {
								if asr > STATS_NA {
									asrValues = append(asrValues, asr)
								}
								asrNeverConsidered = false
							}
							if pdd, exists := statValues[PDD]; exists {
								if pdd > STATS_NA {
									pddValues = append(pddValues, pdd)
								}
								pddNeverConsidered = false
							}
							if acd, exists := statValues[ACD]; exists {
								if acd > STATS_NA {
									acdValues = append(acdValues, acd)
								}
								acdNeverConsidered = false
							}
							if tcd, exists := statValues[TCD]; exists {
								if tcd > STATS_NA {
									tcdValues = append(tcdValues, tcd)
								}
								tcdNeverConsidered = false
							}
							if acc, exists := statValues[ACC]; exists {
								if acc > STATS_NA {
									accValues = append(accValues, acc)
								}
								accNeverConsidered = false
							}
							if tcc, exists := statValues[TCC]; exists {
								if tcc > STATS_NA {
									tccValues = append(tccValues, tcc)
								}
								tccNeverConsidered = false
							}
							if ddc, exists := statValues[TCC]; exists {
								if ddc > STATS_NA {
									ddcValues = append(ddcValues, ddc)
								}
								ddcNeverConsidered = false
							}

						}
					}
					if lcrCost.Entry.Strategy == LCR_STRATEGY_LOAD {
						if len(supplierQueues) > 0 {
							lcrCost.SupplierCosts = append(lcrCost.SupplierCosts, &LCRSupplierCost{
								Supplier:       fullSupplier,
								supplierQueues: supplierQueues,
							})
						}
						continue // next supplier
					}

					if statsErr { // Stats error in loop, to go next supplier
						continue
					}
					asrValues.Sort()
					pddValues.Sort()
					acdValues.Sort()
					tcdValues.Sort()
					accValues.Sort()
					tccValues.Sort()
					ddcValues.Sort()

					//log.Print(asrValues, acdValues)
					if utils.IsSliceMember([]string{LCR_STRATEGY_QOS_THRESHOLD, LCR_STRATEGY_QOS}, lcrCost.Entry.Strategy) {
						qosSortParams = lcrCost.Entry.GetParams()
					}
					if lcrCost.Entry.Strategy == LCR_STRATEGY_QOS_THRESHOLD {
						// filter suppliers by qos thresholds
						asrMin, asrMax, pddMin, pddMax, acdMin, acdMax, tcdMin, tcdMax, accMin, accMax, tccMin, tccMax, ddcMin, ddcMax := lcrCost.Entry.GetQOSLimits()
						//log.Print(asrMin, asrMax, acdMin, acdMax)
						// skip current supplier if off limits
						if asrMin > 0 && len(asrValues) != 0 && asrValues[0] < asrMin {
							continue
						}
						if asrMax > 0 && len(asrValues) != 0 && asrValues[len(asrValues)-1] > asrMax {
							continue
						}
						if pddMin > 0 && len(pddValues) != 0 && pddValues[0] < pddMin.Seconds() {
							continue
						}
						if pddMax > 0 && len(pddValues) != 0 && pddValues[len(pddValues)-1] > pddMax.Seconds() {
							continue
						}
						if acdMin > 0 && len(acdValues) != 0 && acdValues[0] < acdMin.Seconds() {
							continue
						}
						if acdMax > 0 && len(acdValues) != 0 && acdValues[len(acdValues)-1] > acdMax.Seconds() {
							continue
						}
						if tcdMin > 0 && len(tcdValues) != 0 && tcdValues[0] < tcdMin.Seconds() {
							continue
						}
						if tcdMax > 0 && len(tcdValues) != 0 && tcdValues[len(tcdValues)-1] > tcdMax.Seconds() {
							continue
						}
						if accMin > 0 && len(accValues) != 0 && accValues[0] < accMin {
							continue
						}
						if accMax > 0 && len(accValues) != 0 && accValues[len(accValues)-1] > accMax {
							continue
						}
						if tccMin > 0 && len(tccValues) != 0 && tccValues[0] < tccMin {
							continue
						}
						if tccMax > 0 && len(tccValues) != 0 && tccValues[len(tccValues)-1] > tccMax {
							continue
						}
						if ddcMin > 0 && len(ddcValues) != 0 && ddcValues[0] < ddcMin {
							continue
						}
						if ddcMax > 0 && len(ddcValues) != 0 && ddcValues[len(ddcValues)-1] > ddcMax {
							continue
						}
					}
				}
			}

			var cc *CallCost
			var err error
			//log.Print("CD: ", lcrCD.GetAccountKey())
			if cd.account, err = accountingStorage.GetAccount(lcrCD.GetAccountKey()); err == nil {
				//log.Print("ACCCOUNT")
				if cd.account.Disabled {
					lcrCost.SupplierCosts = append(lcrCost.SupplierCosts, &LCRSupplierCost{
						Supplier: fullSupplier,
						Error:    fmt.Sprintf("supplier %s is disabled", supplier),
					})
					continue
				}
				cc, err = lcrCD.debit(cd.account, true, true)
			} else {
				//log.Print("STANDARD")
				cc, err = lcrCD.GetCost()
			}
			//log.Printf("CC: %+v", cc)
			if err != nil || cc == nil {
				lcrCost.SupplierCosts = append(lcrCost.SupplierCosts, &LCRSupplierCost{
					Supplier: fullSupplier,
					Error:    err.Error(),
				})
				continue
			} else {
				supplCost := &LCRSupplierCost{
					Supplier: fullSupplier,
					Cost:     cc.Cost,
					Duration: cc.GetDuration(),
				}
				qos := make(map[string]float64, 5)
				if !asrNeverConsidered {
					qos[ASR] = utils.AvgNegative(asrValues)
				}
				if !pddNeverConsidered {
					qos[PDD] = utils.AvgNegative(pddValues)
				}
				if !acdNeverConsidered {
					qos[ACD] = utils.AvgNegative(acdValues)
				}
				if !tcdNeverConsidered {
					qos[TCD] = utils.AvgNegative(tcdValues)
				}
				if !accNeverConsidered {
					qos[ACC] = utils.AvgNegative(accValues)
				}
				if !tccNeverConsidered {
					qos[TCC] = utils.AvgNegative(tccValues)
				}
				if !ddcNeverConsidered {
					qos[DDC] = utils.AvgNegative(ddcValues)
				}
				if utils.IsSliceMember([]string{LCR_STRATEGY_QOS, LCR_STRATEGY_QOS_THRESHOLD}, lcrCost.Entry.Strategy) {
					supplCost.QOS = qos
					supplCost.qosSortParams = qosSortParams
				}
				lcrCost.SupplierCosts = append(lcrCost.SupplierCosts, supplCost)
			}
		}
		// sort according to strategy
		lcrCost.Sort()
	}
	if p != nil {
		if p.Offset != nil && *p.Offset > 0 && *p.Offset < len(lcrCost.SupplierCosts) {
			lcrCost.SupplierCosts = lcrCost.SupplierCosts[*p.Offset:]
		}
		if p.Limit != nil && *p.Limit > 0 && *p.Limit < len(lcrCost.SupplierCosts) {
			lcrCost.SupplierCosts = lcrCost.SupplierCosts[:*p.Limit]
		}
	}
	return lcrCost, nil
}<|MERGE_RESOLUTION|>--- conflicted
+++ resolved
@@ -69,32 +69,18 @@
 }
 
 var (
-<<<<<<< HEAD
-	ratingStorage           RatingStorage
-	accountingStorage       AccountingStorage
-	storageLogger           LogStorage
-	cdrStorage              CdrStorage
-	debitPeriod             = 10 * time.Second
-	globalRoundingDecimals  = 5
-	historyScribe           rpcclient.RpcClientConnection
-	pubSubServer            rpcclient.RpcClientConnection
-	userService             rpcclient.RpcClientConnection
-	aliasService            rpcclient.RpcClientConnection
-	rpSubjectPrefixMatching bool
-=======
 	ratingStorage            RatingStorage
 	accountingStorage        AccountingStorage
 	storageLogger            LogStorage
 	cdrStorage               CdrStorage
 	debitPeriod              = 10 * time.Second
-	globalRoundingDecimals   = 6
-	historyScribe            history.Scribe
+	globalRoundingDecimals   = 5
+	historyScribe            rpcclient.RpcClientConnection
 	pubSubServer             rpcclient.RpcClientConnection
-	userService              UserService
-	aliasService             AliasService
+	userService              rpcclient.RpcClientConnection
+	aliasService             rpcclient.RpcClientConnection
 	rpSubjectPrefixMatching  bool
 	lcrSubjectPrefixMatching bool
->>>>>>> 0c3a0739
 )
 
 // Exported method to set the storage getter.
