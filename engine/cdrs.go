/*
Rating system designed to be used in VoIP Carriers World
Copyright (C) 2012-2015 ITsysCOM

This program is free software: you can redistribute it and/or modify
it under the terms of the GNU General Public License as published by
the Free Software Foundation, either version 3 of the License, or
(at your option) any later version.

This program is distributed in the hope that it will be useful,
but WITHOUT ANY WARRANTY; without even the implied warranty of
MERCHANTABILITY or FITNESS FOR A PARTICULAR PURPOSE.  See the
GNU General Public License for more details.

You should have received a copy of the GNU General Public License
along with this program.  If not, see <http://www.gnu.org/licenses/>
*/

package engine

import (
	"fmt"
	"io/ioutil"
	"net/http"
	"path"
	"reflect"
	"strings"
	"time"

	"github.com/cgrates/cgrates/cache2go"
	"github.com/cgrates/cgrates/config"
	"github.com/cgrates/cgrates/utils"
	"github.com/cgrates/rpcclient"
	"github.com/jinzhu/gorm"
	mgov2 "gopkg.in/mgo.v2"
)

var cdrServer *CdrServer // Share the server so we can use it in http handlers

type CallCostLog struct {
	CgrId          string
	Source         string
	RunId          string
	CallCost       *CallCost
	CheckDuplicate bool
}

// Handler for generic cgr cdr http
func cgrCdrHandler(w http.ResponseWriter, r *http.Request) {
	cgrCdr, err := NewCgrCdrFromHttpReq(r, cdrServer.cgrCfg.DefaultTimezone)
	if err != nil {
		utils.Logger.Err(fmt.Sprintf("<CDRS> Could not create CDR entry: %s", err.Error()))
		return
	}
	if err := cdrServer.processCdr(cgrCdr.AsStoredCdr(cdrServer.cgrCfg.DefaultTimezone)); err != nil {
		utils.Logger.Err(fmt.Sprintf("<CDRS> Errors when storing CDR entry: %s", err.Error()))
	}
}

// Handler for fs http
func fsCdrHandler(w http.ResponseWriter, r *http.Request) {
	body, _ := ioutil.ReadAll(r.Body)
	fsCdr, err := NewFSCdr(body, cdrServer.cgrCfg)
	if err != nil {
		utils.Logger.Err(fmt.Sprintf("<CDRS> Could not create CDR entry: %s", err.Error()))
		return
	}
	if err := cdrServer.processCdr(fsCdr.AsStoredCdr(cdrServer.Timezone())); err != nil {
		utils.Logger.Err(fmt.Sprintf("<CDRS> Errors when storing CDR entry: %s", err.Error()))
	}
}

func NewCdrServer(cgrCfg *config.CGRConfig, cdrDb CdrStorage, rater rpcclient.RpcClientConnection, pubsub rpcclient.RpcClientConnection, users rpcclient.RpcClientConnection, aliases rpcclient.RpcClientConnection, stats rpcclient.RpcClientConnection) (*CdrServer, error) {
	return &CdrServer{cgrCfg: cgrCfg, cdrDb: cdrDb, client: rater, pubsub: pubsub, users: users, aliases: aliases, stats: stats, guard: &GuardianLock{locksMap: make(map[string]chan bool)}}, nil
}

type CdrServer struct {
	cgrCfg        *config.CGRConfig
	cdrDb         CdrStorage
	client        rpcclient.RpcClientConnection
	pubsub        rpcclient.RpcClientConnection
	users         rpcclient.RpcClientConnection
	aliases       rpcclient.RpcClientConnection
	stats         rpcclient.RpcClientConnection
	guard         *GuardianLock
	responseCache *cache2go.ResponseCache
}

func (self *CdrServer) Timezone() string {
	return self.cgrCfg.DefaultTimezone
}
func (self *CdrServer) SetTimeToLive(timeToLive time.Duration, out *int) error {
	self.responseCache = cache2go.NewResponseCache(timeToLive)
	return nil
}

func (self *CdrServer) getCache() *cache2go.ResponseCache {
	if self.responseCache == nil {
		self.responseCache = cache2go.NewResponseCache(0)
	}
	return self.responseCache
}

func (self *CdrServer) RegisterHandlersToServer(server *utils.Server) {
	cdrServer = self // Share the server object for handlers
	server.RegisterHttpFunc("/cdr_http", cgrCdrHandler)
	server.RegisterHttpFunc("/freeswitch_json", fsCdrHandler)
}

func (self *CdrServer) ProcessCdr(cdr *CDR, reply *string) error {
	cacheKey := "ProcessCdr" + cdr.CGRID
	if item, err := self.getCache().Get(cacheKey); err == nil && item != nil {
		*reply = item.Value.(string)
		return item.Err
	}
	if err := self.LocalProcessCdr(cdr); err != nil {
		self.getCache().Cache(cacheKey, &cache2go.CacheItem{Err: err})
		return utils.NewErrServerError(err)
	}
	self.getCache().Cache(cacheKey, &cache2go.CacheItem{Value: utils.OK})
	*reply = utils.OK
	return nil
}

// RPC method, used to internally process CDR
func (self *CdrServer) LocalProcessCdr(cdr *CDR) error {
	return self.processCdr(cdr)
}

// RPC method, used to process external CDRs
func (self *CdrServer) ProcessExternalCdr(eCDR *ExternalCDR) error {
	cdr, err := NewCDRFromExternalCDR(eCDR, self.cgrCfg.DefaultTimezone)
	if err != nil {
		return err
	}
	return self.processCdr(cdr)
}

func (self *CdrServer) LogCallCost(ccl *CallCostLog, reply *string) error {
	cacheKey := "LogCallCost" + ccl.CgrId
	if item, err := self.getCache().Get(cacheKey); err == nil && item != nil {
		*reply = item.Value.(string)
		return item.Err
	}
	if err := self.LocalLogCallCost(ccl); err != nil {
		self.getCache().Cache(cacheKey, &cache2go.CacheItem{Err: err})
		return utils.NewErrServerError(err)
	}
	*reply = utils.OK
	self.getCache().Cache(cacheKey, &cache2go.CacheItem{Value: utils.OK})
	return nil
}

// RPC method, used to log callcosts to db
<<<<<<< HEAD
func (self *CdrServer) LocalLogCallCost(ccl *CallCostLog) error {
=======
func (self *CdrServer) LogCallCost(ccl *CallCostLog) error {
	ccl.CallCost.UpdateRatedUsage() // make sure rated usage is updated
>>>>>>> 862795ef
	if ccl.CheckDuplicate {
		_, err := self.guard.Guard(func() (interface{}, error) {
			cc, err := self.cdrDb.GetCallCostLog(ccl.CgrId, ccl.RunId)
			if err != nil && err != gorm.RecordNotFound && err != mgov2.ErrNotFound {
				return nil, err
			}
			if cc != nil {
				return nil, utils.ErrExists
			}
			return nil, self.cdrDb.LogCallCost(ccl.CgrId, ccl.RunId, ccl.Source, ccl.CallCost)
		}, 0, ccl.CgrId)
		return err
	}
	return self.cdrDb.LogCallCost(ccl.CgrId, ccl.RunId, ccl.Source, ccl.CallCost)
}

// Called by rate/re-rate API
func (self *CdrServer) RateCDRs(cdrFltr *utils.CDRsFilter, sendToStats bool) error {
	cdrs, _, err := self.cdrDb.GetCDRs(cdrFltr, false)
	if err != nil {
		return err
	}
	for _, cdr := range cdrs {
		// replace aliases for cases they were loaded after CDR received
		if err := LoadAlias(&AttrMatchingAlias{
			Destination: cdr.Destination,
			Direction:   cdr.Direction,
			Tenant:      cdr.Tenant,
			Category:    cdr.Category,
			Account:     cdr.Account,
			Subject:     cdr.Subject,
			Context:     utils.ALIAS_CONTEXT_RATING,
		}, cdr, utils.EXTRA_FIELDS); err != nil && err != utils.ErrNotFound {
			return err
		}
		// replace user profile fields
		if err := LoadUserProfile(cdr, utils.EXTRA_FIELDS); err != nil {
			return err
		}
		if err := self.rateStoreStatsReplicate(cdr, sendToStats); err != nil {
			utils.Logger.Err(fmt.Sprintf("<CDRS> Processing CDR %+v, got error: %s", cdr, err.Error()))
		}
	}
	return nil
}

// Returns error if not able to properly store the CDR, mediation is async since we can always recover offline
func (self *CdrServer) processCdr(cdr *CDR) (err error) {
	if cdr.Direction == "" {
		cdr.Direction = utils.OUT
	}
	if cdr.RequestType == "" {
		cdr.RequestType = self.cgrCfg.DefaultReqType
	}
	if cdr.Tenant == "" {
		cdr.Tenant = self.cgrCfg.DefaultTenant
	}
	if cdr.Category == "" {
		cdr.Category = self.cgrCfg.DefaultCategory
	}
	if cdr.Subject == "" { // Use account information as rating subject if missing
		cdr.Subject = cdr.Account
	}
	if !cdr.Rated {
		cdr.RunID = utils.MetaRaw
	}
	if self.cgrCfg.CDRSStoreCdrs { // Store RawCDRs, this we do sync so we can reply with the status
		if cdr.CostDetails != nil {
			cdr.CostDetails.UpdateRatedUsage()
		}
		if err := self.cdrDb.SetCDR(cdr, false); err != nil { // Only original CDR stored in primary table, no derived
			utils.Logger.Err(fmt.Sprintf("<CDRS> Storing primary CDR %+v, got error: %s", cdr, err.Error()))
			return err // Error is propagated back and we don't continue processing the CDR if we cannot store it
		}
	}
	go self.deriveRateStoreStatsReplicate(cdr)
	return nil
}

// Returns error if not able to properly store the CDR, mediation is async since we can always recover offline
func (self *CdrServer) deriveRateStoreStatsReplicate(cdr *CDR) error {
	cdrRuns, err := self.deriveCdrs(cdr)
	if err != nil {
		return err
	}
	for _, cdrRun := range cdrRuns {
		if err := self.rateStoreStatsReplicate(cdrRun, true); err != nil {
			return err
		}
	}
	return nil
}

func (self *CdrServer) rateStoreStatsReplicate(cdr *CDR, sendToStats bool) error {
	if cdr.RunID == utils.MetaRaw { // Overwrite *raw with *default for rating
		cdr.RunID = utils.META_DEFAULT
	}
	if err := LoadAlias(&AttrMatchingAlias{
		Destination: cdr.Destination,
		Direction:   cdr.Direction,
		Tenant:      cdr.Tenant,
		Category:    cdr.Category,
		Account:     cdr.Account,
		Subject:     cdr.Subject,
		Context:     utils.ALIAS_CONTEXT_RATING,
	}, cdr, utils.EXTRA_FIELDS); err != nil && err != utils.ErrNotFound {
		return err
	}
	if err := LoadUserProfile(cdr, utils.EXTRA_FIELDS); err != nil {
		return err
	}
	// Rate CDR
	if self.client != nil && !cdr.Rated {
		if err := self.rateCDR(cdr); err != nil {
			cdr.Cost = -1.0 // If there was an error, mark the CDR
			cdr.ExtraInfo = err.Error()
		}
	}
	if cdr.RunID == utils.META_SURETAX { // Request should be processed by SureTax
		if err := SureTaxProcessCdr(cdr); err != nil {
			cdr.Cost = -1.0
			cdr.ExtraInfo = err.Error() // Something failed, write the error in the ExtraInfo
		}
	}
	if self.cgrCfg.CDRSStoreCdrs { // Store CDRs
		// Store RatedCDR
		if cdr.CostDetails != nil {
			cdr.CostDetails.UpdateRatedUsage()
		}
		if err := self.cdrDb.SetCDR(cdr, true); err != nil {
			utils.Logger.Err(fmt.Sprintf("<CDRS> Storing rated CDR %+v, got error: %s", cdr, err.Error()))
		}
	}
	// Attach CDR to stats
	if self.stats != nil && sendToStats { // Send CDR to stats
		var out int
		if err := self.stats.Call("CDRStatsV1.AppendCDR", cdr, &out); err != nil {
			utils.Logger.Err(fmt.Sprintf("<CDRS> Could not append cdr to stats: %s", err.Error()))
		}
	}
	if len(self.cgrCfg.CDRSCdrReplication) != 0 {
		self.replicateCdr(cdr)
	}
	return nil
}

func (self *CdrServer) deriveCdrs(cdr *CDR) ([]*CDR, error) {
	cdrRuns := []*CDR{cdr}
	if cdr.RunID != utils.MetaRaw { // Only derive *raw CDRs
		return cdrRuns, nil
	}
	attrsDC := &utils.AttrDerivedChargers{Tenant: cdr.Tenant, Category: cdr.Category, Direction: cdr.Direction,
		Account: cdr.Account, Subject: cdr.Subject, Destination: cdr.Destination}
	var dcs utils.DerivedChargers
	if err := self.client.Call("Responder.GetDerivedChargers", attrsDC, &dcs); err != nil {
		utils.Logger.Err(fmt.Sprintf("Could not get derived charging for cgrid %s, error: %s", cdr.CGRID, err.Error()))
		return nil, err
	}
	for _, dc := range dcs.Chargers {
		runFilters, _ := utils.ParseRSRFields(dc.RunFilters, utils.INFIELD_SEP)
		matchingAllFilters := true
		for _, dcRunFilter := range runFilters {
			if fltrPass, _ := cdr.PassesFieldFilter(dcRunFilter); !fltrPass {
				matchingAllFilters = false
				break
			}
		}
		if !matchingAllFilters { // Do not process the derived charger further if not all filters were matched
			continue
		}
		dcRequestTypeFld, _ := utils.NewRSRField(dc.RequestTypeField)
		dcDirFld, _ := utils.NewRSRField(dc.DirectionField)
		dcTenantFld, _ := utils.NewRSRField(dc.TenantField)
		dcCategoryFld, _ := utils.NewRSRField(dc.CategoryField)
		dcAcntFld, _ := utils.NewRSRField(dc.AccountField)
		dcSubjFld, _ := utils.NewRSRField(dc.SubjectField)
		dcDstFld, _ := utils.NewRSRField(dc.DestinationField)
		dcSTimeFld, _ := utils.NewRSRField(dc.SetupTimeField)
		dcPddFld, _ := utils.NewRSRField(dc.PDDField)
		dcATimeFld, _ := utils.NewRSRField(dc.AnswerTimeField)
		dcDurFld, _ := utils.NewRSRField(dc.UsageField)
		dcSupplFld, _ := utils.NewRSRField(dc.SupplierField)
		dcDCauseFld, _ := utils.NewRSRField(dc.DisconnectCauseField)
		dcRatedFld, _ := utils.NewRSRField(dc.RatedField)
		dcCostFld, _ := utils.NewRSRField(dc.CostField)
		forkedCdr, err := cdr.ForkCdr(dc.RunID, dcRequestTypeFld, dcDirFld, dcTenantFld, dcCategoryFld, dcAcntFld, dcSubjFld, dcDstFld,
			dcSTimeFld, dcPddFld, dcATimeFld, dcDurFld, dcSupplFld, dcDCauseFld, dcRatedFld, dcCostFld, []*utils.RSRField{}, true, self.cgrCfg.DefaultTimezone)
		if err != nil {
			utils.Logger.Err(fmt.Sprintf("Could not fork CGR with cgrid %s, run: %s, error: %s", cdr.CGRID, dc.RunID, err.Error()))
			continue // do not add it to the forked CDR list
		}
		if !forkedCdr.Rated {
			forkedCdr.Cost = -1.0 // Make sure that un-rated CDRs start with Cost -1
		}
		cdrRuns = append(cdrRuns, forkedCdr)
	}
	return cdrRuns, nil
}

func (self *CdrServer) rateCDR(cdr *CDR) error {
	var qryCC *CallCost
	var err error
	if cdr.RequestType == utils.META_NONE {
		return nil
	}
	if utils.IsSliceMember([]string{utils.META_PREPAID, utils.PREPAID}, cdr.RequestType) && cdr.Usage != 0 { // ToDo: Get rid of PREPAID as soon as we don't want to support it backwards
		// Should be previously calculated and stored in DB
		delay := utils.Fib()
		for i := 0; i < 4; i++ {
			qryCC, err = self.cdrDb.GetCallCostLog(cdr.CGRID, cdr.RunID)
			if err == nil {
				break
			}
			time.Sleep(delay())
		}
		if err != nil && (err == gorm.RecordNotFound || err == mgov2.ErrNotFound) { //calculate CDR as for pseudoprepaid
			utils.Logger.Warning(fmt.Sprintf("<Cdrs> WARNING: Could not find CallCostLog for cgrid: %s, source: %s, runid: %s, will recalculate", cdr.CGRID, utils.SESSION_MANAGER_SOURCE, cdr.RunID))
			qryCC, err = self.getCostFromRater(cdr)
		}

	} else {
		qryCC, err = self.getCostFromRater(cdr)
	}
	if err != nil {
		return err
	} else if qryCC != nil {
		cdr.Cost = qryCC.Cost
		cdr.CostDetails = qryCC
	}
	return nil
}

// Retrive the cost from engine
func (self *CdrServer) getCostFromRater(cdr *CDR) (*CallCost, error) {
	cc := new(CallCost)
	var err error
	timeStart := cdr.AnswerTime
	if timeStart.IsZero() { // Fix for FreeSWITCH unanswered calls
		timeStart = cdr.SetupTime
	}
	cd := &CallDescriptor{
		TOR:           cdr.ToR,
		Direction:     cdr.Direction,
		Tenant:        cdr.Tenant,
		Category:      cdr.Category,
		Subject:       cdr.Subject,
		Account:       cdr.Account,
		Destination:   cdr.Destination,
		TimeStart:     timeStart,
		TimeEnd:       timeStart.Add(cdr.Usage),
		DurationIndex: cdr.Usage,
	}
	if utils.IsSliceMember([]string{utils.META_PSEUDOPREPAID, utils.META_POSTPAID, utils.META_PREPAID, utils.PSEUDOPREPAID, utils.POSTPAID, utils.PREPAID}, cdr.RequestType) { // Prepaid - Cost can be recalculated in case of missing records from SM
		err = self.client.Call("Responder.Debit", cd, cc)
	} else {
		err = self.client.Call("Responder.GetCost", cd, cc)
	}
	if err != nil {
		return cc, err
	}
	return cc, nil
}

// ToDo: Add websocket support
func (self *CdrServer) replicateCdr(cdr *CDR) error {
	for _, rplCfg := range self.cgrCfg.CDRSCdrReplication {
		passesFilters := true
		for _, cdfFltr := range rplCfg.CdrFilter {
			if fltrPass, _ := cdr.PassesFieldFilter(cdfFltr); !fltrPass {
				passesFilters = false
				break
			}
		}
		if !passesFilters { // Not passes filters, ignore this replication
			continue
		}
		var body interface{}
		var content = ""
		switch rplCfg.Transport {
		case utils.META_HTTP_POST:
			content = utils.CONTENT_FORM
			body = cdr.AsHttpForm()
		case utils.META_HTTP_JSON:
			content = utils.CONTENT_JSON
			body = cdr
		}
		errChan := make(chan error)
		go func(body interface{}, rplCfg *config.CdrReplicationCfg, content string, errChan chan error) {
			fallbackPath := path.Join(
				self.cgrCfg.HttpFailedDir,
				rplCfg.FallbackFileName())
			_, err := utils.HttpPoster(
				rplCfg.Server, self.cgrCfg.HttpSkipTlsVerify, body,
				content, rplCfg.Attempts, fallbackPath)
			if err != nil {
				utils.Logger.Err(fmt.Sprintf(
					"<CDRReplicator> Replicating CDR: %+v, got error: %s", cdr, err.Error()))
				errChan <- err
			}
			errChan <- nil

		}(body, rplCfg, content, errChan)
		if rplCfg.Synchronous { // Synchronize here
			<-errChan
		}

	}
	return nil
}

func (cdrsrv *CdrServer) Call(serviceMethod string, args interface{}, reply interface{}) error {
	parts := strings.Split(serviceMethod, ".")
	if len(parts) != 2 {
		return utils.ErrNotImplemented
	}
	// get method
	method := reflect.ValueOf(cdrsrv).MethodByName(parts[1])
	if !method.IsValid() {
		return utils.ErrNotImplemented
	}

	// construct the params
	params := []reflect.Value{reflect.ValueOf(args), reflect.ValueOf(reply)}

	ret := method.Call(params)
	if len(ret) != 1 {
		return utils.ErrServerError
	}
	if ret[0].Interface() == nil {
		return nil
	}
	err, ok := ret[0].Interface().(error)
	if !ok {
		return utils.ErrServerError
	}
	return err
}<|MERGE_RESOLUTION|>--- conflicted
+++ resolved
@@ -152,12 +152,8 @@
 }
 
 // RPC method, used to log callcosts to db
-<<<<<<< HEAD
 func (self *CdrServer) LocalLogCallCost(ccl *CallCostLog) error {
-=======
-func (self *CdrServer) LogCallCost(ccl *CallCostLog) error {
 	ccl.CallCost.UpdateRatedUsage() // make sure rated usage is updated
->>>>>>> 862795ef
 	if ccl.CheckDuplicate {
 		_, err := self.guard.Guard(func() (interface{}, error) {
 			cc, err := self.cdrDb.GetCallCostLog(ccl.CgrId, ccl.RunId)
