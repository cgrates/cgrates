/*
Real-time Online/Offline Charging System (OCS) for Telecom & ISP environments
Copyright (C) ITsysCOM GmbH

This program is free software: you can redistribute it and/or modify
it under the terms of the GNU General Public License as published by
the Free Software Foundation, either version 3 of the License, or
(at your option) any later version.

This program is distributed in the hope that it will be useful,
but WITHOUT ANY WARRANTY; without even the implied warranty of
MERCHANTABILITY or FITNESS FOR A PARTICULAR PURPOSE.  See the
GNU General Public License for more details.

You should have received a copy of the GNU General Public License
along with this program.  If not, see <http://www.gnu.org/licenses/>
*/
package engine

import (
	"github.com/cgrates/cgrates/utils"
	"reflect"
	"testing"
	"time"
)

/*
curl --data "OriginID=asbfdsaf&OriginHost=192.168.1.1&RequestType=rated&direction=*out&tenant=cgrates.org&tor=call&account=1001&subject=1001&destination=1002&time_answer=1383813746&duration=10&field_extr1=val_extr1&fieldextr2=valextr2" http://ipbxdev:2080/cgr
*/

func TestCgrCdrInterfaces(t *testing.T) {
	var _ RawCdr = make(CgrCdr)
}

func TestCgrCdrAsCDR(t *testing.T) {
	cgrCdr := CgrCdr{utils.TOR: utils.VOICE, utils.ACCID: "dsafdsaf", utils.CDRHOST: "192.168.1.1",
		utils.CDRSOURCE: "internal_test", utils.REQTYPE: utils.META_RATED,
		utils.TENANT: "cgrates.org", utils.CATEGORY: "call",
		utils.ACCOUNT: "1001", utils.SUBJECT: "1001", utils.DESTINATION: "1002",
		utils.SETUP_TIME: "2013-11-07T08:42:20Z", utils.ANSWER_TIME: "2013-11-07T08:42:26Z",
		utils.USAGE: "10s", "field_extr1": "val_extr1", "fieldextr2": "valextr2"}
	setupTime, _ := utils.ParseTimeDetectLayout(cgrCdr[utils.SETUP_TIME], "")
	expctRtCdr := &CDR{CGRID: utils.Sha1(cgrCdr[utils.ACCID], setupTime.String()),
		ToR: utils.VOICE, OriginID: cgrCdr[utils.ACCID],
		OriginHost:  cgrCdr[utils.CDRHOST],
		Source:      cgrCdr[utils.CDRSOURCE],
		RequestType: cgrCdr[utils.REQTYPE],
<<<<<<< HEAD
		Direction:   cgrCdr[utils.DIRECTION], Tenant: cgrCdr[utils.TENANT], Category: cgrCdr[utils.CATEGORY], Account: cgrCdr[utils.ACCOUNT], Subject: cgrCdr[utils.SUBJECT],
		Destination: cgrCdr[utils.DESTINATION], SetupTime: time.Date(2013, 11, 7, 8, 42, 20, 0, time.UTC), AnswerTime: time.Date(2013, 11, 7, 8, 42, 26, 0, time.UTC),
		Usage: time.Duration(10) * time.Second, Supplier: "SUPPL1",
		ExtraFields: map[string]string{"field_extr1": "val_extr1", "fieldextr2": "valextr2"}, Cost: -1}
=======
		Tenant:      cgrCdr[utils.TENANT], Category: cgrCdr[utils.CATEGORY],
		Account: cgrCdr[utils.ACCOUNT], Subject: cgrCdr[utils.SUBJECT],
		Destination: cgrCdr[utils.DESTINATION],
		SetupTime:   time.Date(2013, 11, 7, 8, 42, 20, 0, time.UTC),
		AnswerTime:  time.Date(2013, 11, 7, 8, 42, 26, 0, time.UTC),
		Usage:       time.Duration(10) * time.Second, Cost: -1,
		ExtraFields: map[string]string{"field_extr1": "val_extr1", "fieldextr2": "valextr2"}}
>>>>>>> 219d6ab6
	if CDR := cgrCdr.AsCDR(""); !reflect.DeepEqual(expctRtCdr, CDR) {
		t.Errorf("Expecting %v, received: %v", expctRtCdr, CDR)
	}
}

// Make sure the replicated CDR matches the expected CDR
func TestReplicatedCgrCdrAsCDR(t *testing.T) {
	cgrCdr := CgrCdr{utils.CGRID: "164b0422fdc6a5117031b427439482c6a4f90e41", utils.TOR: utils.VOICE, utils.ACCID: "dsafdsaf", utils.CDRHOST: "192.168.1.1",
		utils.CDRSOURCE: "internal_test", utils.REQTYPE: utils.META_RATED,
		utils.DIRECTION: utils.OUT, utils.TENANT: "cgrates.org", utils.CATEGORY: "call",
		utils.ACCOUNT: "1001", utils.SUBJECT: "1001", utils.DESTINATION: "1002", utils.SETUP_TIME: "2013-11-07T08:42:20Z", utils.PDD: "0.200", utils.ANSWER_TIME: "2013-11-07T08:42:26Z",
		utils.USAGE: "10s", utils.SUPPLIER: "SUPPL1", utils.DISCONNECT_CAUSE: "NORMAL_CLEARING", utils.COST: "0.12", utils.RATED: "true", "field_extr1": "val_extr1", "fieldextr2": "valextr2"}
	expctRtCdr := &CDR{CGRID: cgrCdr[utils.CGRID],
		ToR:         cgrCdr[utils.TOR],
		OriginID:    cgrCdr[utils.ACCID],
		OriginHost:  cgrCdr[utils.CDRHOST],
		Source:      cgrCdr[utils.CDRSOURCE],
		RequestType: cgrCdr[utils.REQTYPE],
		Tenant:      cgrCdr[utils.TENANT],
		Category:    cgrCdr[utils.CATEGORY],
		Account:     cgrCdr[utils.ACCOUNT],
		Subject:     cgrCdr[utils.SUBJECT],
		Destination: cgrCdr[utils.DESTINATION],
		SetupTime:   time.Date(2013, 11, 7, 8, 42, 20, 0, time.UTC),
		AnswerTime:  time.Date(2013, 11, 7, 8, 42, 26, 0, time.UTC),
		Usage:       time.Duration(10) * time.Second,
		ExtraFields: map[string]string{"field_extr1": "val_extr1", "fieldextr2": "valextr2"},
		Cost:        0.12, Rated: true,
	}
	if CDR := cgrCdr.AsCDR(""); !reflect.DeepEqual(expctRtCdr, CDR) {
		t.Errorf("Expecting %v, received: %v", expctRtCdr, CDR)
	}
}<|MERGE_RESOLUTION|>--- conflicted
+++ resolved
@@ -45,12 +45,6 @@
 		OriginHost:  cgrCdr[utils.CDRHOST],
 		Source:      cgrCdr[utils.CDRSOURCE],
 		RequestType: cgrCdr[utils.REQTYPE],
-<<<<<<< HEAD
-		Direction:   cgrCdr[utils.DIRECTION], Tenant: cgrCdr[utils.TENANT], Category: cgrCdr[utils.CATEGORY], Account: cgrCdr[utils.ACCOUNT], Subject: cgrCdr[utils.SUBJECT],
-		Destination: cgrCdr[utils.DESTINATION], SetupTime: time.Date(2013, 11, 7, 8, 42, 20, 0, time.UTC), AnswerTime: time.Date(2013, 11, 7, 8, 42, 26, 0, time.UTC),
-		Usage: time.Duration(10) * time.Second, Supplier: "SUPPL1",
-		ExtraFields: map[string]string{"field_extr1": "val_extr1", "fieldextr2": "valextr2"}, Cost: -1}
-=======
 		Tenant:      cgrCdr[utils.TENANT], Category: cgrCdr[utils.CATEGORY],
 		Account: cgrCdr[utils.ACCOUNT], Subject: cgrCdr[utils.SUBJECT],
 		Destination: cgrCdr[utils.DESTINATION],
@@ -58,7 +52,6 @@
 		AnswerTime:  time.Date(2013, 11, 7, 8, 42, 26, 0, time.UTC),
 		Usage:       time.Duration(10) * time.Second, Cost: -1,
 		ExtraFields: map[string]string{"field_extr1": "val_extr1", "fieldextr2": "valextr2"}}
->>>>>>> 219d6ab6
 	if CDR := cgrCdr.AsCDR(""); !reflect.DeepEqual(expctRtCdr, CDR) {
 		t.Errorf("Expecting %v, received: %v", expctRtCdr, CDR)
 	}
