--- conflicted
+++ resolved
@@ -53,12 +53,6 @@
 	}
 	setupTime, _ := utils.ParseTimeDetectLayout("1436280728", "")
 	answerTime, _ := utils.ParseTimeDetectLayout("1436280728", "")
-<<<<<<< HEAD
-	expctCDR := &CDR{CGRID: "164b0422fdc6a5117031b427439482c6a4f90e41", ToR: utils.VOICE, OriginID: "e3133bf7-dcde-4daf-9663-9a79ffcef5ad",
-		OriginHost: "127.0.0.1", Source: "freeswitch_json", Direction: utils.OUT, Category: "call", RequestType: utils.META_PREPAID, Tenant: "cgrates.org", Account: "1001", Subject: "1001",
-		Destination: "1003", SetupTime: setupTime, PDD: time.Duration(28) * time.Millisecond, AnswerTime: answerTime, Usage: time.Duration(66) * time.Second, Supplier: "supplier1",
-		DisconnectCause: "NORMAL_CLEARING", ExtraFields: map[string]string{"sip_user_agent": "PJSUA v2.3 Linux-3.2.0.4/x86_64/glibc-2.13"}, Cost: -1}
-=======
 	expctCDR := &CDR{CGRID: "164b0422fdc6a5117031b427439482c6a4f90e41",
 		ToR: utils.VOICE, OriginID: "e3133bf7-dcde-4daf-9663-9a79ffcef5ad",
 		OriginHost: "127.0.0.1", Source: "freeswitch_json", Category: "call",
@@ -68,7 +62,6 @@
 		AnswerTime: answerTime, Usage: time.Duration(66) * time.Second,
 		Cost:        -1,
 		ExtraFields: map[string]string{"sip_user_agent": "PJSUA v2.3 Linux-3.2.0.4/x86_64/glibc-2.13"}}
->>>>>>> 219d6ab6
 	if CDR := fsCdr.AsCDR(""); !reflect.DeepEqual(expctCDR, CDR) {
 		t.Errorf("Expecting: %v, received: %v", expctCDR, CDR)
 	}
