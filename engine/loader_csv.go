--- conflicted
+++ resolved
@@ -349,7 +349,6 @@
 		if err != nil {
 			return errors.New(fmt.Sprintf("Could not parse action units: %v", err))
 		}
-<<<<<<< HEAD
 		var a *Action
 		if record[2] != MINUTES {
 			a = &Action{
@@ -361,23 +360,6 @@
 			}
 			if _, err := utils.ParseDate(a.ExpirationString); err != nil {
 				return errors.New(fmt.Sprintf("Could not parse expiration time: %v", err))
-=======
-		var expiryTime time.Time       // Empty initialized time represents never expire
-		if record[5] != "*unlimited" { // ToDo: Expand here for other meta tags or go way of adding time for expiry
-			expiryTime, err = time.Parse(time.RFC3339, record[5])
-			if err != nil {
-				return errors.New(fmt.Sprintf("Could not parse expiry time: %v", err))
-			}
-		}
-		var a *Action
-		if record[2] != MINUTES {
-			a = &Action{
-				ActionType:     record[1],
-				BalanceId:      record[2],
-				Direction:      record[3],
-				Units:          units,
-				ExpirationDate: expiryTime, //ToDo: Fix ExpirationDate as string to have ability of storing + reported on run time
->>>>>>> 2f733525
 			}
 		} else {
 			value, err := strconv.ParseFloat(record[8], 64)
@@ -393,7 +375,6 @@
 				return errors.New(fmt.Sprintf("Could not parse action weight: %v", err))
 			}
 			a = &Action{
-<<<<<<< HEAD
 				Id:               utils.GenUUID(),
 				ActionType:       record[1],
 				BalanceId:        record[2],
@@ -407,21 +388,6 @@
 					PriceType:        record[7],
 					DestinationId:    record[6],
 					ExpirationString: record[5],
-=======
-				Id:             utils.GenUUID(),
-				ActionType:     record[1],
-				BalanceId:      record[2],
-				Direction:      record[3],
-				Weight:         weight,
-				ExpirationDate: expiryTime,
-				MinuteBucket: &MinuteBucket{
-					Seconds:        units,
-					Weight:         minutesWeight,
-					Price:          value,
-					PriceType:      record[7],
-					DestinationId:  record[6],
-					ExpirationDate: expiryTime,
->>>>>>> 2f733525
 				},
 			}
 			if _, err := utils.ParseDate(a.ExpirationString); err != nil {
