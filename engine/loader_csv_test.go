--- conflicted
+++ resolved
@@ -235,11 +235,7 @@
 
 func init() {
 	csvr = NewTpReader(ratingStorage, accountingStorage, NewStringCSVStorage(',', destinations, timings, rates, destinationRates, ratingPlans, ratingProfiles,
-<<<<<<< HEAD
-		sharedGroups, lcrs, actions, actionTimings, actionTriggers, accountActions, derivedCharges, cdrStats, users, aliases), "")
-=======
-		sharedGroups, lcrs, actions, actionTimings, actionTriggers, accountActions, derivedCharges, cdrStats, users), "", "")
->>>>>>> 6b218912
+		sharedGroups, lcrs, actions, actionTimings, actionTriggers, accountActions, derivedCharges, cdrStats, users, aliases), "", "")
 	if err := csvr.LoadDestinations(); err != nil {
 		log.Print("error in LoadDestinations:", err)
 	}
