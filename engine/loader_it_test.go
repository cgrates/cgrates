--- conflicted
+++ resolved
@@ -174,14 +174,9 @@
 
 // Loads data from storDb into dataDb
 func TestLoaderITLoadFromStorDb(t *testing.T) {
-<<<<<<< HEAD
 
 	loader := NewTpReader(dataDbStor, dataDbStor, storDb, utils.TEST_SQL, "")
-	if err := loader.LoadDestinations(); err != nil {
-=======
-	loader := NewTpReader(ratingDbStor, accountDbStor, storDb, utils.TEST_SQL, "")
 	if err := loader.LoadDestinations(); err != nil && err.Error() != utils.NotFoundCaps {
->>>>>>> f0219db8
 		t.Error("Failed loading destinations: ", err.Error())
 	}
 	if err := loader.LoadTimings(); err != nil && err.Error() != utils.NotFoundCaps {
