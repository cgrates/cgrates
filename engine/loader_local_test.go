/*
Real-Time Charging System for Telecom Environments
Copyright (C) 2012-2015 ITsysCOM GmbH

This program is free software: you can Storagetribute it and/or modify
it under the terms of the GNU General Public License as published by
the Free Software Foundation, either version 3 of the License, or
(at your option) any later version.

This program is distributed in the hope that it will be useful,
but WITH*out ANY WARRANTY; without even the implied warranty of
MERCHANTABILITY or FITNESS FOR A PARTICULAR PURPOSE.  See the
GNU General Public License for more details.

You should have received a copy of the GNU General Public License
along with this program.  If not, see <http://www.gnu.org/licenses/>
*/

package engine

import (
	"flag"
	"path"
	"testing"

	"github.com/cgrates/cgrates/config"
	"github.com/cgrates/cgrates/utils"
)

/*
README:

 Enable local tests by passing '-local' to the go test command
 Tests in this file combine end2end tests using both redis and MySQL.
 It is expected that the data folder of CGRateS exists at path /usr/share/cgrates/data or passed via command arguments.
 Prior running the tests, create database and users by running:
  mysql -pyourrootpwd < /usr/share/cgrates/data/storage/mysql/create_db_with_users.sql
 What these tests do:
  * Connect to redis using 2 handles, one where we store CSV reference data and one where we store data out of storDb, each with it's own db number
  * Flush data in each handle to start clean
*/

// Globals used
var ratingDbCsv, ratingDbStor, ratingDbApier RatingStorage        // Each ratingDb will have it's own sources to collect data
var accountDbCsv, accountDbStor, accountDbApier AccountingStorage // Each ratingDb will have it's own sources to collect data
var storDb LoadStorage
var lCfg *config.CGRConfig

var tpCsvScenario = flag.String("tp_scenario", "prepaid1centpsec", "Use this scenario folder to import tp csv data from")

// Create connection to ratingDb
// Will use 3 different datadbs in order to be able to see differences in data loaded
func TestConnDataDbs(t *testing.T) {
	if !*testLocal {
		return
	}
	lCfg, _ = config.NewDefaultCGRConfig()
	var err error
	if ratingDbCsv, err = ConfigureRatingStorage(lCfg.TpDbType, lCfg.TpDbHost, lCfg.TpDbPort, "4", lCfg.TpDbUser, lCfg.TpDbPass, lCfg.DBDataEncoding); err != nil {
		t.Fatal("Error on ratingDb connection: ", err.Error())
	}
	if ratingDbStor, err = ConfigureRatingStorage(lCfg.TpDbType, lCfg.TpDbHost, lCfg.TpDbPort, "5", lCfg.TpDbUser, lCfg.TpDbPass, lCfg.DBDataEncoding); err != nil {
		t.Fatal("Error on ratingDb connection: ", err.Error())
	}
	if ratingDbApier, err = ConfigureRatingStorage(lCfg.TpDbType, lCfg.TpDbHost, lCfg.TpDbPort, "6", lCfg.TpDbUser, lCfg.TpDbPass, lCfg.DBDataEncoding); err != nil {
		t.Fatal("Error on ratingDb connection: ", err.Error())
	}
	if accountDbCsv, err = ConfigureAccountingStorage(lCfg.DataDbType, lCfg.DataDbHost, lCfg.DataDbPort, "7",
		lCfg.DataDbUser, lCfg.DataDbPass, lCfg.DBDataEncoding); err != nil {
		t.Fatal("Error on ratingDb connection: ", err.Error())
	}
	if accountDbStor, err = ConfigureAccountingStorage(lCfg.DataDbType, lCfg.DataDbHost, lCfg.DataDbPort, "8",
		lCfg.DataDbUser, lCfg.DataDbPass, lCfg.DBDataEncoding); err != nil {
		t.Fatal("Error on ratingDb connection: ", err.Error())
	}
	if accountDbApier, err = ConfigureAccountingStorage(lCfg.DataDbType, lCfg.DataDbHost, lCfg.DataDbPort, "9",
		lCfg.DataDbUser, lCfg.DataDbPass, lCfg.DBDataEncoding); err != nil {
		t.Fatal("Error on ratingDb connection: ", err.Error())
	}
	for _, db := range []Storage{ratingDbCsv, ratingDbStor, ratingDbApier, accountDbCsv, accountDbStor, accountDbApier} {
		if err = db.Flush(""); err != nil {
			t.Fatal("Error when flushing datadb")
		}
	}

}

// Create/reset storage tariff plan tables, used as database connectin establishment also
func TestCreateStorTpTables(t *testing.T) {
	if !*testLocal {
		return
	}
	var db *MySQLStorage
	if d, err := NewMySQLStorage(lCfg.StorDBHost, lCfg.StorDBPort, lCfg.StorDBName, lCfg.StorDBUser, lCfg.StorDBPass, lCfg.StorDBMaxOpenConns, lCfg.StorDBMaxIdleConns); err != nil {
		t.Error("Error on opening database connection: ", err)
		return
	} else {
		db = d.(*MySQLStorage)
		storDb = d.(LoadStorage)
	}
	// Creating the table serves also as reset since there is a drop prior to create
	if err := db.CreateTablesFromScript(path.Join(*dataDir, "storage", "mysql", utils.CREATE_TARIFFPLAN_TABLES_SQL)); err != nil {
		t.Error("Error on db creation: ", err.Error())
		return // No point in going further
	}
}

// Loads data from csv files in tp scenario to ratingDbCsv
func TestLoadFromCSV(t *testing.T) {
	if !*testLocal {
		return
	}
	/*var err error
	for fn, v := range FileValidators {
		if err = ValidateCSVData(path.Join(*dataDir, "tariffplans", *tpCsvScenario, fn), v.Rule); err != nil {
			t.Error("Failed validating data: ", err.Error())
		}
	}*/
	loader := NewTpReader(ratingDbCsv, accountDbCsv, NewFileCSVStorage(utils.CSV_SEP,
		path.Join(*dataDir, "tariffplans", *tpCsvScenario, utils.DESTINATIONS_CSV),
		path.Join(*dataDir, "tariffplans", *tpCsvScenario, utils.TIMINGS_CSV),
		path.Join(*dataDir, "tariffplans", *tpCsvScenario, utils.RATES_CSV),
		path.Join(*dataDir, "tariffplans", *tpCsvScenario, utils.DESTINATION_RATES_CSV),
		path.Join(*dataDir, "tariffplans", *tpCsvScenario, utils.RATING_PLANS_CSV),
		path.Join(*dataDir, "tariffplans", *tpCsvScenario, utils.RATING_PROFILES_CSV),
		path.Join(*dataDir, "tariffplans", *tpCsvScenario, utils.SHARED_GROUPS_CSV),
		path.Join(*dataDir, "tariffplans", *tpCsvScenario, utils.LCRS_CSV),
		path.Join(*dataDir, "tariffplans", *tpCsvScenario, utils.ACTIONS_CSV),
		path.Join(*dataDir, "tariffplans", *tpCsvScenario, utils.ACTION_PLANS_CSV),
		path.Join(*dataDir, "tariffplans", *tpCsvScenario, utils.ACTION_TRIGGERS_CSV),
		path.Join(*dataDir, "tariffplans", *tpCsvScenario, utils.ACCOUNT_ACTIONS_CSV),
		path.Join(*dataDir, "tariffplans", *tpCsvScenario, utils.DERIVED_CHARGERS_CSV),
		path.Join(*dataDir, "tariffplans", *tpCsvScenario, utils.CDR_STATS_CSV),
<<<<<<< HEAD
		path.Join(*dataDir, "tariffplans", *tpCsvScenario, utils.USERS_CSV),
		path.Join(*dataDir, "tariffplans", *tpCsvScenario, utils.ALIASES_CSV),
	), "")
=======
		path.Join(*dataDir, "tariffplans", *tpCsvScenario, utils.USERS_CSV)), "", "")
>>>>>>> 6b218912

	if err = loader.LoadDestinations(); err != nil {
		t.Error("Failed loading destinations: ", err.Error())
	}
	if err = loader.LoadTimings(); err != nil {
		t.Error("Failed loading timings: ", err.Error())
	}
	if err = loader.LoadRates(); err != nil {
		t.Error("Failed loading rates: ", err.Error())
	}
	if err = loader.LoadDestinationRates(); err != nil {
		t.Error("Failed loading destination rates: ", err.Error())
	}
	if err = loader.LoadRatingPlans(); err != nil {
		t.Error("Failed loading rating plans: ", err.Error())
	}
	if err = loader.LoadRatingProfiles(); err != nil {
		t.Error("Failed loading rating profiles: ", err.Error())
	}
	if err = loader.LoadActions(); err != nil {
		t.Error("Failed loading actions: ", err.Error())
	}
	if err = loader.LoadActionPlans(); err != nil {
		t.Error("Failed loading action timings: ", err.Error())
	}
	if err = loader.LoadActionTriggers(); err != nil {
		t.Error("Failed loading action triggers: ", err.Error())
	}
	if err = loader.LoadAccountActions(); err != nil {
		t.Error("Failed loading account actions: ", err.Error())
	}
	if err = loader.LoadDerivedChargers(); err != nil {
		t.Error("Failed loading derived chargers: ", err.Error())
	}
	if err = loader.LoadUsers(); err != nil {
		t.Error("Failed loading users: ", err.Error())
	}
	if err = loader.LoadAliases(); err != nil {
		t.Error("Failed loading aliases: ", err.Error())
	}
	if err := loader.WriteToDatabase(true, false); err != nil {
		t.Error("Could not write data into ratingDb: ", err.Error())
	}
}

// Imports data from csv files in tpScenario to storDb
func TestImportToStorDb(t *testing.T) {
	if !*testLocal {
		return
	}
	csvImporter := TPCSVImporter{
		TPid:     utils.TEST_SQL,
		StorDb:   storDb,
		DirPath:  path.Join(*dataDir, "tariffplans", *tpCsvScenario),
		Sep:      utils.CSV_SEP,
		Verbose:  false,
		ImportId: utils.TEST_SQL}
	if err := csvImporter.Run(); err != nil {
		t.Error("Error when importing tpdata to storDb: ", err)
	}
	if tpids, err := storDb.GetTpIds(); err != nil {
		t.Error("Error when querying storDb for imported data: ", err)
	} else if len(tpids) != 1 || tpids[0] != utils.TEST_SQL {
		t.Errorf("Data in storDb is different than expected %v", tpids)
	}
}

// Loads data from storDb into ratingDb
func TestLoadFromStorDb(t *testing.T) {
	if !*testLocal {
		return
	}
	loader := NewTpReader(ratingDbStor, accountDbStor, storDb, utils.TEST_SQL, "")
	if err := loader.LoadDestinations(); err != nil {
		t.Error("Failed loading destinations: ", err.Error())
	}
	if err := loader.LoadTimings(); err != nil {
		t.Error("Failed loading timings: ", err.Error())
	}
	if err := loader.LoadRates(); err != nil {
		t.Error("Failed loading rates: ", err.Error())
	}
	if err := loader.LoadDestinationRates(); err != nil {
		t.Error("Failed loading destination rates: ", err.Error())
	}
	if err := loader.LoadRatingPlans(); err != nil {
		t.Error("Failed loading rating plans: ", err.Error())
	}
	if err := loader.LoadRatingProfiles(); err != nil {
		t.Error("Failed loading rating profiles: ", err.Error())
	}
	if err := loader.LoadActions(); err != nil {
		t.Error("Failed loading actions: ", err.Error())
	}
	if err := loader.LoadActionPlans(); err != nil {
		t.Error("Failed loading action timings: ", err.Error())
	}
	if err := loader.LoadActionTriggers(); err != nil {
		t.Error("Failed loading action triggers: ", err.Error())
	}
	if err := loader.LoadAccountActions(); err != nil {
		t.Error("Failed loading account actions: ", err.Error())
	}
	if err := loader.LoadDerivedChargers(); err != nil {
		t.Error("Failed loading derived chargers: ", err.Error())
	}
	if err := loader.WriteToDatabase(true, false); err != nil {
		t.Error("Could not write data into ratingDb: ", err.Error())
	}
}

func TestLoadIndividualProfiles(t *testing.T) {
	if !*testLocal {
		return
	}
	loader := NewTpReader(ratingDbApier, accountDbApier, storDb, utils.TEST_SQL, "")
	// Load ratingPlans. This will also set destination keys
	if ratingPlans, err := storDb.GetTpRatingPlans(utils.TEST_SQL, "", nil); err != nil {
		t.Fatal("Could not retrieve rating plans")
	} else {
		rpls, err := TpRatingPlans(ratingPlans).GetRatingPlans()
		if err != nil {
			t.Fatal("Could not convert rating plans")
		}
		for tag := range rpls {
			if loaded, err := loader.LoadRatingPlansFiltered(tag); err != nil {
				t.Fatalf("Could not load ratingPlan for tag: %s, error: %s", tag, err.Error())
			} else if !loaded {
				t.Fatal("Cound not find ratingPLan with id:", tag)
			}
		}
	}
	// Load rating profiles
	loadId := utils.CSV_LOAD + "_" + utils.TEST_SQL
	if ratingProfiles, err := storDb.GetTpRatingProfiles(&TpRatingProfile{Tpid: utils.TEST_SQL, Loadid: loadId}); err != nil {
		t.Fatal("Could not retrieve rating profiles, error: ", err.Error())
	} else if len(ratingProfiles) == 0 {
		t.Fatal("Could not retrieve rating profiles")
	} else {
		rpfs, err := TpRatingProfiles(ratingProfiles).GetRatingProfiles()
		if err != nil {
			t.Fatal("Could not convert rating profiles")
		}
		for rpId := range rpfs {
			rp, _ := utils.NewTPRatingProfileFromKeyId(utils.TEST_SQL, loadId, rpId)
			mrp := APItoModelRatingProfile(rp)
			if err := loader.LoadRatingProfilesFiltered(&mrp[0]); err != nil {
				t.Fatalf("Could not load ratingProfile with id: %s, error: %s", rpId, err.Error())
			}
		}
	}
	// Load derived chargers
	loadId = utils.CSV_LOAD + "_" + utils.TEST_SQL
	if derivedChargers, err := storDb.GetTpDerivedChargers(&TpDerivedCharger{Tpid: utils.TEST_SQL, Loadid: loadId}); err != nil {
		t.Fatal("Could not retrieve derived chargers, error: ", err.Error())
	} else if len(derivedChargers) == 0 {
		t.Fatal("Could not retrieve derived chargers")
	} else {
		dcs, err := TpDerivedChargers(derivedChargers).GetDerivedChargers()
		if err != nil {
			t.Fatal("Could not convert derived chargers")
		}
		for dcId := range dcs {
			mdc := &TpDerivedCharger{Tpid: utils.TEST_SQL, Loadid: loadId}
			mdc.SetDerivedChargersId(dcId)
			if err := loader.LoadDerivedChargersFiltered(mdc, true); err != nil {
				t.Fatalf("Could not load derived charger with id: %s, error: %s", dcId, err.Error())
			}
		}
	}
	// Load cdr stats
	//loadId = utils.CSV_LOAD + "_" + utils.TEST_SQL
	if cdrStats, err := storDb.GetTpCdrStats(utils.TEST_SQL, ""); err != nil {
		t.Fatal("Could not retrieve cdr stats, error: ", err.Error())
	} else if len(cdrStats) == 0 {
		t.Fatal("Could not retrieve cdr stats")
	} else {
		cds, err := TpCdrStats(cdrStats).GetCdrStats()
		if err != nil {
			t.Fatal("Could not convert cdr stats")
		}
		for id := range cds {
			if err := loader.LoadCdrStatsFiltered(id, true); err != nil {
				t.Fatalf("Could not load cdr stats with id: %s, error: %s", id, err.Error())
			}
		}
	}
	// Load account actions
	if accountActions, err := storDb.GetTpAccountActions(&TpAccountAction{Tpid: utils.TEST_SQL, Loadid: loadId}); err != nil {
		t.Fatal("Could not retrieve account action profiles, error: ", err.Error())
	} else if len(accountActions) == 0 {
		t.Error("No account actions")
	} else {
		aas, err := TpAccountActions(accountActions).GetAccountActions()
		if err != nil {
			t.Fatal("Could not convert account actions")
		}
		for aaId := range aas {
			aa, _ := utils.NewTPAccountActionsFromKeyId(utils.TEST_SQL, loadId, aaId)
			maa := APItoModelAccountAction(aa)

			if err := loader.LoadAccountActionsFiltered(maa); err != nil {
				t.Fatalf("Could not load account actions with id: %s, error: %s", aaId, err.Error())
			}
		}
	}
}

// Compares previously loaded data from csv and stor to be identical, redis specific tests
func TestMatchLoadCsvWithStor(t *testing.T) {
	if !*testLocal {
		return
	}
	rsCsv, redisDb := ratingDbCsv.(*RedisStorage)
	if !redisDb {
		return // We only support these tests for redis
	}
	rsStor := ratingDbStor.(*RedisStorage)
	rsApier := ratingDbApier.(*RedisStorage)
	keysCsv, err := rsCsv.db.Keys("*")
	if err != nil {
		t.Fatal("Failed querying redis keys for csv data")
	}
	for _, key := range keysCsv {
		var refVal []byte
		for idx, rs := range []*RedisStorage{rsCsv, rsStor, rsApier} {
			qVal, err := rs.db.Get(key)
			if err != nil {
				t.Fatalf("Run: %d, could not retrieve key %s, error: %s", idx, key, err.Error())
			}
			if idx == 0 { // Only compare at second iteration, first one is to set reference value
				refVal = qVal
				continue
			}
			if len(refVal) != len(qVal) {
				t.Errorf("Missmatched data for key: %s\n\t, reference val: %s \n\t retrieved value: %s\n on iteration: %d", key, refVal, qVal, idx)
			}
		}
	}
}<|MERGE_RESOLUTION|>--- conflicted
+++ resolved
@@ -131,13 +131,10 @@
 		path.Join(*dataDir, "tariffplans", *tpCsvScenario, utils.ACCOUNT_ACTIONS_CSV),
 		path.Join(*dataDir, "tariffplans", *tpCsvScenario, utils.DERIVED_CHARGERS_CSV),
 		path.Join(*dataDir, "tariffplans", *tpCsvScenario, utils.CDR_STATS_CSV),
-<<<<<<< HEAD
+
 		path.Join(*dataDir, "tariffplans", *tpCsvScenario, utils.USERS_CSV),
 		path.Join(*dataDir, "tariffplans", *tpCsvScenario, utils.ALIASES_CSV),
-	), "")
-=======
-		path.Join(*dataDir, "tariffplans", *tpCsvScenario, utils.USERS_CSV)), "", "")
->>>>>>> 6b218912
+	), "", "")
 
 	if err = loader.LoadDestinations(); err != nil {
 		t.Error("Failed loading destinations: ", err.Error())
