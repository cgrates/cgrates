--- conflicted
+++ resolved
@@ -69,10 +69,7 @@
 	testOnStorITCacheThreshold,
 	testOnStorITCacheTiming,
 	testOnStorITCacheFilter,
-<<<<<<< HEAD
 	testOnStorITCacheLCRProfile,
-=======
->>>>>>> 219d6ab6
 	// ToDo: test cache flush for a prefix
 	// ToDo: testOnStorITLoadAccountingCache
 	testOnStorITHasData,
@@ -1099,7 +1096,7 @@
 	} else if rcv := itm.(*Filter); !reflect.DeepEqual(filter, rcv) {
 		t.Errorf("Expecting: %+v, received: %+v", filter, rcv)
 	}
-<<<<<<< HEAD
+
 }
 
 func testOnStorITCacheLCRProfile(t *testing.T) {
@@ -1138,8 +1135,6 @@
 	} else if rcv := itm.(*LCRProfile); !reflect.DeepEqual(lcrProfile, rcv) {
 		t.Errorf("Expecting: %+v, received: %+v", lcrProfile, rcv)
 	}
-=======
->>>>>>> 219d6ab6
 }
 
 func testOnStorITHasData(t *testing.T) {
