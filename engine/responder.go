--- conflicted
+++ resolved
@@ -279,14 +279,8 @@
 
 // Used by SM to get all the prepaid CallDescriptors attached to a session
 func (rs *Responder) GetSessionRuns(ev *StoredCdr, sRuns *[]*SessionRun) error {
-<<<<<<< HEAD
-	if item, err := rs.getCache().Get(utils.GET_SESS_RUNS_CACHE_PREFIX + ev.CgrId); err == nil && item != nil {
-		*sRuns = *(item.Value.(*[]*SessionRun))
-		return item.Err
-=======
 	if rs.Bal != nil {
 		return errors.New("Unsupported method on the balancer")
->>>>>>> bc82a416
 	}
 	if ev.Subject == "" {
 		ev.Subject = ev.Account
