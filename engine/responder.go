--- conflicted
+++ resolved
@@ -580,12 +580,8 @@
 	GetSessionRuns(*StoredCdr, *[]*SessionRun) error
 	ProcessCdr(*StoredCdr, *string) error
 	LogCallCost(*CallCostLog, *string) error
-<<<<<<< HEAD
-	GetLCR(*CallDescriptor, *LCRCost) error
+	GetLCR(*AttrGetLcr, *LCRCost) error
 	GetTimeout() time.Duration
-=======
-	GetLCR(*AttrGetLcr, *LCRCost) error
->>>>>>> 9db4948f
 }
 
 type RPCClientConnector struct {
@@ -633,9 +629,8 @@
 	return rcc.Client.Call("CDRSV1.LogCallCost", ccl, reply)
 }
 
-<<<<<<< HEAD
-func (rcc *RPCClientConnector) GetLCR(cd *CallDescriptor, reply *LCRCost) error {
-	return rcc.Client.Call("Responder.GetLCR", cd, reply)
+func (rcc *RPCClientConnector) GetLCR(attrs *AttrGetLcr, reply *LCRCost) error {
+	return rcc.Client.Call("Responder.GetLCR", attrs, reply)
 }
 
 func (rcc *RPCClientConnector) GetTimeout() time.Duration {
@@ -822,8 +817,4 @@
 
 func (cp ConnectorPool) GetTimeout() time.Duration {
 	return 0
-=======
-func (rcc *RPCClientConnector) GetLCR(attrs *AttrGetLcr, reply *LCRCost) error {
-	return rcc.Client.Call("Responder.GetLCR", attrs, reply)
->>>>>>> 9db4948f
 }