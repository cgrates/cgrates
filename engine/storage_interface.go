--- conflicted
+++ resolved
@@ -36,12 +36,8 @@
 	RATING_PLAN_PREFIX        = "rpl_"
 	RATING_PROFILE_PREFIX     = "rpf_"
 	ACTION_PREFIX             = "act_"
-<<<<<<< HEAD
 	SHARED_GROUP_PREFIX       = "shg_"
-	USER_BALANCE_PREFIX       = "ubl_"
-=======
 	ACCOUNT_PREFIX            = "ubl_"
->>>>>>> a37dbf07
 	DESTINATION_PREFIX        = "dst_"
 	TEMP_DESTINATION_PREFIX   = "tmp_"
 	LOG_CALL_COST_PREFIX      = "cco_"
@@ -89,15 +85,10 @@
 	CacheAccounting([]string, []string) error
 	GetActions(string, bool) (Actions, error)
 	SetActions(string, Actions) error
-<<<<<<< HEAD
 	GetSharedGroup(string, bool) (*SharedGroup, error)
 	SetSharedGroup(string, *SharedGroup) error
-	GetUserBalance(string) (*UserBalance, error)
-	SetUserBalance(*UserBalance) error
-=======
 	GetAccount(string) (*Account, error)
 	SetAccount(*Account) error
->>>>>>> a37dbf07
 	GetActionTimings(string) (ActionPlan, error)
 	SetActionTimings(string, ActionPlan) error
 	GetAllActionTimings() (map[string]ActionPlan, error)
