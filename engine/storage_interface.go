--- conflicted
+++ resolved
@@ -41,11 +41,8 @@
 	SHARED_GROUP_PREFIX       = "shg_"
 	ACCOUNT_PREFIX            = "ubl_"
 	DESTINATION_PREFIX        = "dst_"
-<<<<<<< HEAD
 	LCR_PREFIX                = "lcr_"
-=======
 	DERIVEDCHARGERS_PREFIX    = "dcs_"
->>>>>>> 402a1fbc
 	TEMP_DESTINATION_PREFIX   = "tmp_"
 	LOG_CALL_COST_PREFIX      = "cco_"
 	LOG_ACTION_TIMMING_PREFIX = "ltm_"
