/*
Rating system designed to be used in VoIP Carriems World
Copyright (C) 2013 ITsysCOM

This program is free software: you can redistribute it and/or modify
it under the terms of the GNU General Public License as published by
the Free Software Foundation, either vemsion 3 of the License, or
(at your option) any later vemsion.

This program is distributed in the hope that it will be useful,
but WITHOUT ANY WARRANTY; without even the implied warranty of
MERCHANTABILITY or FITNESS FOR A PARTICULAR PURPOSE.  See the
GNU General Public License for more details.

You should have received a copy of the GNU General Public License
along with this program.  If not, see <http://www.gnu.org/licenses/>
*/

package engine

import (
	"errors"
	"fmt"

	"strings"
	"time"
	"github.com/cgrates/cgrates/cache2go"
	"github.com/cgrates/cgrates/utils"
)

type MapStorage struct {
	dict map[string][]byte
	ms   Marshaler
}

func NewMapStorage() (*MapStorage, error) {
	return &MapStorage{dict: make(map[string][]byte), ms: NewCodecMsgpackMarshaler()}, nil
}

func (ms *MapStorage) Close() {}

func (ms *MapStorage) Flush() error {
	ms.dict = make(map[string][]byte)
	return nil
}

func (ms *MapStorage) CacheRating(dKeys, rpKeys, rpfKeys []string) error {
	if dKeys == nil {
		cache2go.RemPrefixKey(DESTINATION_PREFIX)
	}
	if rpKeys == nil {
		cache2go.RemPrefixKey(RATING_PLAN_PREFIX)
	}
	if rpfKeys == nil {
		cache2go.RemPrefixKey(RATING_PROFILE_PREFIX)
	}
	for k, _ := range ms.dict {
		if strings.HasPrefix(k, DESTINATION_PREFIX) {
			if _, err := ms.GetDestination(k[len(DESTINATION_PREFIX):]); err != nil {
				return err
			}
		}
		if strings.HasPrefix(k, RATING_PLAN_PREFIX) {
			cache2go.RemKey(k)
			if _, err := ms.GetRatingPlan(k[len(RATING_PLAN_PREFIX):], true); err != nil {
				return err
			}
		}
		if strings.HasPrefix(k, RATING_PROFILE_PREFIX) {
			cache2go.RemKey(k)
			if _, err := ms.GetRatingProfile(k[len(RATING_PROFILE_PREFIX):], true); err != nil {
				return err
			}
		}
	}
	return nil
}

func (ms *MapStorage) CacheAccounting(actKeys, shgKeys []string) error {
	if actKeys == nil {
		cache2go.RemPrefixKey(ACTION_PREFIX) // Forced until we can fine tune it
	}
	for k, _ := range ms.dict {
		if strings.HasPrefix(k, ACTION_PREFIX) {
			cache2go.RemKey(k)
			if _, err := ms.GetActions(k[len(ACTION_PREFIX):], true); err != nil {
				return err
			}
		}
	}
	if shgKeys == nil {
		cache2go.RemPrefixKey(SHARED_GROUP_PREFIX) // Forced until we can fine tune it
	}
	for k, _ := range ms.dict {
		if strings.HasPrefix(k, SHARED_GROUP_PREFIX) {
			cache2go.RemKey(k)
			if _, err := ms.GetSharedGroup(k[len(SHARED_GROUP_PREFIX):], true); err != nil {
				return err
			}
		}
	}
	return nil
}

// Used to check if specific subject is stored using prefix key attached to entity
func (ms *MapStorage) HasData(categ, subject string) (bool, error) {
	switch categ {
	case DESTINATION_PREFIX:
		_, exists := ms.dict[DESTINATION_PREFIX+subject]
		return exists, nil
	case RATING_PLAN_PREFIX:
		_, exists := ms.dict[RATING_PLAN_PREFIX+subject]
		return exists, nil
	}
	return false, errors.New("Unsupported category")
}

func (ms *MapStorage) GetRatingPlan(key string, checkDb bool) (rp *RatingPlan, err error) {
	key = RATING_PLAN_PREFIX + key
	if x, err := cache2go.GetCached(key); err == nil {
		return x.(*RatingPlan), nil
	}
	if !checkDb {
		return nil, errors.New(utils.ERR_NOT_FOUND)
	}
	if values, ok := ms.dict[key]; ok {
		rp = new(RatingPlan)

		err = ms.ms.Unmarshal(values, rp)
		cache2go.Cache(key, rp)
	} else {
		return nil, errors.New("not found")
	}
	return
}

func (ms *MapStorage) SetRatingPlan(rp *RatingPlan) (err error) {
	result, err := ms.ms.Marshal(rp)
	ms.dict[RATING_PLAN_PREFIX+rp.Id] = result
	response := 0
<<<<<<< HEAD
	go historyScribe.Record(&history.Record{Key: RATING_PLAN_PREFIX + rp.Id, Object: rp}, &response)
=======
	go historyScribe.Record(rp.GetHistoryRecord(), &response)
>>>>>>> 6a251c2b
	cache2go.Cache(RATING_PLAN_PREFIX+rp.Id, rp)
	return
}

func (ms *MapStorage) GetRatingProfile(key string, checkDb bool) (rpf *RatingProfile, err error) {
	key = RATING_PROFILE_PREFIX + key
	if x, err := cache2go.GetCached(key); err == nil {
		return x.(*RatingProfile), nil
	}
	if !checkDb {
		return nil, errors.New(utils.ERR_NOT_FOUND)
	}
	if values, ok := ms.dict[key]; ok {
		rpf = new(RatingProfile)

		err = ms.ms.Unmarshal(values, rpf)
		cache2go.Cache(key, rpf)
	} else {
		return nil, errors.New("not found")
	}
	return
}

func (ms *MapStorage) SetRatingProfile(rpf *RatingProfile) (err error) {
	result, err := ms.ms.Marshal(rpf)
	ms.dict[RATING_PROFILE_PREFIX+rpf.Id] = result
	response := 0
<<<<<<< HEAD
	go historyScribe.Record(&history.Record{Key: RATING_PROFILE_PREFIX + rpf.Id, Object: rpf}, &response)
=======
	go historyScribe.Record(rpf.GetHistoryRecord(), &response)
>>>>>>> 6a251c2b
	cache2go.Cache(RATING_PROFILE_PREFIX+rpf.Id, rpf)
	return
}

func (ms *MapStorage) GetDestination(key string) (dest *Destination, err error) {
	key = DESTINATION_PREFIX + key
	if values, ok := ms.dict[key]; ok {
		dest = &Destination{Id: key}
		err = ms.ms.Unmarshal(values, dest)
		// create optimized structure
		for _, p := range dest.Prefixes {
			var ids []string
			if x, err := cache2go.GetCached(DESTINATION_PREFIX + p); err == nil {
				ids = x.([]string)
			}
			ids = append(ids, dest.Id)
			cache2go.Cache(DESTINATION_PREFIX+p, ids)
		}
	} else {
		return nil, errors.New("not found")
	}
	return
}

func (ms *MapStorage) SetDestination(dest *Destination) (err error) {
	result, err := ms.ms.Marshal(dest)
	ms.dict[DESTINATION_PREFIX+dest.Id] = result
	response := 0
<<<<<<< HEAD
	go historyScribe.Record(&history.Record{Key: DESTINATION_PREFIX + dest.Id, Object: dest}, &response)
=======
	go historyScribe.Record(dest.GetHistoryRecord(), &response)
>>>>>>> 6a251c2b
	cache2go.Cache(DESTINATION_PREFIX+dest.Id, dest)
	return
}

func (ms *MapStorage) GetActions(key string, checkDb bool) (as Actions, err error) {
	key = ACTION_PREFIX + key
	if x, err := cache2go.GetCached(key); err == nil {
		return x.(Actions), nil
	}
	if !checkDb {
		return nil, errors.New(utils.ERR_NOT_FOUND)
	}
	if values, ok := ms.dict[key]; ok {
		err = ms.ms.Unmarshal(values, &as)
		cache2go.Cache(key, as)
	} else {
		return nil, errors.New("not found")
	}
	return
}

func (ms *MapStorage) SetActions(key string, as Actions) (err error) {
	result, err := ms.ms.Marshal(&as)
	ms.dict[ACTION_PREFIX+key] = result
	cache2go.Cache(ACTION_PREFIX+key, as)
	return
}

func (ms *MapStorage) GetSharedGroup(key string, checkDb bool) (sg *SharedGroup, err error) {
	key = SHARED_GROUP_PREFIX + key
	if x, err := cache2go.GetCached(key); err == nil {
		return x.(*SharedGroup), nil
	}
	if !checkDb {
		return nil, errors.New(utils.ERR_NOT_FOUND)
	}
	if values, ok := ms.dict[key]; ok {
		err = ms.ms.Unmarshal(values, &sg)
		cache2go.Cache(key, sg)
	} else {
		return nil, errors.New("not found")
	}
	return
}

func (ms *MapStorage) SetSharedGroup(key string, sg *SharedGroup) (err error) {
	result, err := ms.ms.Marshal(sg)
	ms.dict[SHARED_GROUP_PREFIX+key] = result
	cache2go.Cache(ACTION_PREFIX+key, sg)
	return
}

func (ms *MapStorage) GetUserBalance(key string) (ub *UserBalance, err error) {
	if values, ok := ms.dict[USER_BALANCE_PREFIX+key]; ok {
		ub = &UserBalance{Id: key}
		err = ms.ms.Unmarshal(values, ub)
	} else {
		return nil, errors.New("not found")
	}
	return
}

func (ms *MapStorage) SetUserBalance(ub *UserBalance) (err error) {
	result, err := ms.ms.Marshal(ub)
	ms.dict[USER_BALANCE_PREFIX+ub.Id] = result
	return
}

func (ms *MapStorage) GetActionTimings(key string) (ats ActionPlan, err error) {
	if values, ok := ms.dict[ACTION_TIMING_PREFIX+key]; ok {
		err = ms.ms.Unmarshal(values, &ats)
	} else {
		return nil, errors.New("not found")
	}
	return
}

func (ms *MapStorage) SetActionTimings(key string, ats ActionPlan) (err error) {
	if len(ats) == 0 {
		// delete the key
		delete(ms.dict, ACTION_TIMING_PREFIX+key)
		return
	}
	result, err := ms.ms.Marshal(&ats)
	ms.dict[ACTION_TIMING_PREFIX+key] = result
	return
}

func (ms *MapStorage) GetAllActionTimings() (ats map[string]ActionPlan, err error) {
	ats = make(map[string]ActionPlan)
	for key, value := range ms.dict {
		if !strings.Contains(key, ACTION_TIMING_PREFIX) {
			continue
		}
		var tempAts ActionPlan
		err = ms.ms.Unmarshal(value, &tempAts)
		ats[key[len(ACTION_TIMING_PREFIX):]] = tempAts
	}

	return
}

func (ms *MapStorage) LogCallCost(uuid, source, runid string, cc *CallCost) error {
	result, err := ms.ms.Marshal(cc)
	ms.dict[LOG_CALL_COST_PREFIX+source+runid+"_"+uuid] = result
	return err
}

func (ms *MapStorage) GetCallCostLog(uuid, source, runid string) (cc *CallCost, err error) {
	if values, ok := ms.dict[LOG_CALL_COST_PREFIX+source+runid+"_"+uuid]; ok {
		err = ms.ms.Unmarshal(values, &cc)
	} else {
		return nil, errors.New("not found")
	}
	return
}

func (ms *MapStorage) LogActionTrigger(ubId, source string, at *ActionTrigger, as Actions) (err error) {
	mat, err := ms.ms.Marshal(at)
	if err != nil {
		return
	}
	mas, err := ms.ms.Marshal(&as)
	if err != nil {
		return
	}
	ms.dict[LOG_ACTION_TRIGGER_PREFIX+source+"_"+time.Now().Format(time.RFC3339Nano)] = []byte(fmt.Sprintf("%s*%s*%s", ubId, string(mat), string(mas)))
	return
}

func (ms *MapStorage) LogActionTiming(source string, at *ActionTiming, as Actions) (err error) {
	mat, err := ms.ms.Marshal(at)
	if err != nil {
		return
	}
	mas, err := ms.ms.Marshal(&as)
	if err != nil {
		return
	}
	ms.dict[LOG_ACTION_TIMMING_PREFIX+source+"_"+time.Now().Format(time.RFC3339Nano)] = []byte(fmt.Sprintf("%s*%s", string(mat), string(mas)))
	return
}

func (ms *MapStorage) LogError(uuid, source, runid, errstr string) (err error) {
	ms.dict[LOG_ERR+source+runid+"_"+uuid] = []byte(errstr)
	return nil
}<|MERGE_RESOLUTION|>--- conflicted
+++ resolved
@@ -138,11 +138,8 @@
 	result, err := ms.ms.Marshal(rp)
 	ms.dict[RATING_PLAN_PREFIX+rp.Id] = result
 	response := 0
-<<<<<<< HEAD
-	go historyScribe.Record(&history.Record{Key: RATING_PLAN_PREFIX + rp.Id, Object: rp}, &response)
-=======
+
 	go historyScribe.Record(rp.GetHistoryRecord(), &response)
->>>>>>> 6a251c2b
 	cache2go.Cache(RATING_PLAN_PREFIX+rp.Id, rp)
 	return
 }
@@ -170,11 +167,7 @@
 	result, err := ms.ms.Marshal(rpf)
 	ms.dict[RATING_PROFILE_PREFIX+rpf.Id] = result
 	response := 0
-<<<<<<< HEAD
-	go historyScribe.Record(&history.Record{Key: RATING_PROFILE_PREFIX + rpf.Id, Object: rpf}, &response)
-=======
 	go historyScribe.Record(rpf.GetHistoryRecord(), &response)
->>>>>>> 6a251c2b
 	cache2go.Cache(RATING_PROFILE_PREFIX+rpf.Id, rpf)
 	return
 }
@@ -203,11 +196,7 @@
 	result, err := ms.ms.Marshal(dest)
 	ms.dict[DESTINATION_PREFIX+dest.Id] = result
 	response := 0
-<<<<<<< HEAD
-	go historyScribe.Record(&history.Record{Key: DESTINATION_PREFIX + dest.Id, Object: dest}, &response)
-=======
 	go historyScribe.Record(dest.GetHistoryRecord(), &response)
->>>>>>> 6a251c2b
 	cache2go.Cache(DESTINATION_PREFIX+dest.Id, dest)
 	return
 }
