/*
Rating system designed to be used in VoIP Carriers World
Copyright (C) 2013 ITsysCOM

This program is free software: you can redistribute it and/or modify
it under the terms of the GNU General Public License as published by
the Free Software Foundation, either version 3 of the License, or
(at your option) any later version.

This program is distributed in the hope that it will be useful,
but WITHOUT ANY WARRANTY; without even the implied warranty of
MERCHANTABILITY or FITNESS FOR A PARTICULAR PURPOSE.  See the
GNU General Public License for more details.

You should have received a copy of the GNU General Public License
along with this program.  If not, see <http://www.gnu.org/licenses/>
*/

package engine

import (
	"bytes"
	"compress/zlib"
	"errors"
	"fmt"

	"github.com/cgrates/cgrates/cache2go"
	"github.com/cgrates/cgrates/config"
	"github.com/cgrates/cgrates/utils"
	"github.com/hoisie/redis"

	"io/ioutil"
	"time"
)

type RedisStorage struct {
	dbNb int
	db   *redis.Client
	ms   Marshaler
}

func NewRedisStorage(address string, db int, pass, mrshlerStr string) (*RedisStorage, error) {
	ndb := &redis.Client{Addr: address, Db: db}
	if pass != "" {
		if err := ndb.Auth(pass); err != nil {
			return nil, err
		}
	}

	var mrshler Marshaler
	if mrshlerStr == utils.MSGPACK {
		mrshler = NewCodecMsgpackMarshaler()
	} else if mrshlerStr == utils.JSON {
		mrshler = new(JSONMarshaler)
	} else {
		return nil, fmt.Errorf("Unsupported marshaler: %v", mrshlerStr)
	}
	return &RedisStorage{db: ndb, dbNb: db, ms: mrshler}, nil
}

func (rs *RedisStorage) Close() {
	// no close for me
	//rs.db.Quit()
}

func (rs *RedisStorage) Flush() (err error) {
	err = rs.db.Flush(false)
	return
}

func (rs *RedisStorage) CacheRating(dKeys, rpKeys, rpfKeys, alsKeys []string) (err error) {
	if dKeys == nil {
		Logger.Info("Caching all destinations")
		if dKeys, err = rs.db.Keys(DESTINATION_PREFIX + "*"); err != nil {
			return
		}
		cache2go.RemPrefixKey(DESTINATION_PREFIX)
	} else if len(dKeys) != 0 {
		Logger.Info(fmt.Sprintf("Caching destinations: %v", dKeys))
		CleanStalePrefixes(dKeys)
	}
	for _, key := range dKeys {
		if _, err = rs.GetDestination(key[len(DESTINATION_PREFIX):]); err != nil {
			return err
		}
	}
	if len(dKeys) != 0 {
		Logger.Info("Finished destinations caching.")
	}
	if rpKeys == nil {
		Logger.Info("Caching all rating plans")
		if rpKeys, err = rs.db.Keys(RATING_PLAN_PREFIX + "*"); err != nil {
			return
		}
		cache2go.RemPrefixKey(RATING_PLAN_PREFIX)
	} else if len(rpKeys) != 0 {
		Logger.Info(fmt.Sprintf("Caching rating plans: %v", rpKeys))
	}
	for _, key := range rpKeys {
		cache2go.RemKey(key)
		if _, err = rs.GetRatingPlan(key[len(RATING_PLAN_PREFIX):], true); err != nil {
			return err
		}
	}
	if len(rpKeys) != 0 {
		Logger.Info("Finished rating plans caching.")
	}
	if rpfKeys == nil {
		Logger.Info("Caching all rating profiles")
		if rpfKeys, err = rs.db.Keys(RATING_PROFILE_PREFIX + "*"); err != nil {
			return
		}
		cache2go.RemPrefixKey(RATING_PROFILE_PREFIX)
	} else if len(rpfKeys) != 0 {
		Logger.Info(fmt.Sprintf("Caching rating profile: %v", rpfKeys))
	}
	for _, key := range rpfKeys {
		cache2go.RemKey(key)
		if _, err = rs.GetRatingProfile(key[len(RATING_PROFILE_PREFIX):], true); err != nil {
			return err
		}
	}
	if len(rpfKeys) != 0 {
		Logger.Info("Finished rating profile caching.")
	}
	if alsKeys == nil {
		Logger.Info("Caching rating profile aliases")
		if alsKeys, err = rs.db.Keys(RP_ALIAS_PREFIX + "*"); err != nil {
			return
		}
		cache2go.RemPrefixKey(RP_ALIAS_PREFIX)
	} else if len(alsKeys) != 0 {
		Logger.Info(fmt.Sprintf("Caching rating profile aliases: %v", alsKeys))
	}
	for _, key := range alsKeys {
		cache2go.RemKey(key)
		if _, err = rs.GetRpAlias(key[len(RP_ALIAS_PREFIX):], true); err != nil {
			return err
		}
	}
	if len(alsKeys) != 0 {
		Logger.Info("Finished rating profile aliases caching.")
	}
	return
}

func (rs *RedisStorage) CacheAccounting(actKeys, shgKeys, alsKeys []string) (err error) {
	if actKeys == nil {
		cache2go.RemPrefixKey(ACTION_PREFIX)
	}
	if actKeys == nil {
		Logger.Info("Caching all actions")
		if actKeys, err = rs.db.Keys(ACTION_PREFIX + "*"); err != nil {
			return
		}
	} else if len(actKeys) != 0 {
		Logger.Info(fmt.Sprintf("Caching actions: %v", actKeys))
	}
	for _, key := range actKeys {
		cache2go.RemKey(key)
		if _, err = rs.GetActions(key[len(ACTION_PREFIX):], true); err != nil {
			return err
		}
	}
	if len(actKeys) != 0 {
		Logger.Info("Finished actions caching.")
	}
	if shgKeys == nil {
		cache2go.RemPrefixKey(SHARED_GROUP_PREFIX)
	}
	if shgKeys == nil {
		Logger.Info("Caching all shared groups")
		if shgKeys, err = rs.db.Keys(SHARED_GROUP_PREFIX + "*"); err != nil {
			return
		}
	} else if len(shgKeys) != 0 {
		Logger.Info(fmt.Sprintf("Caching shared groups: %v", shgKeys))
	}
	for _, key := range shgKeys {
		cache2go.RemKey(key)
		if _, err = rs.GetSharedGroup(key[len(SHARED_GROUP_PREFIX):], true); err != nil {
			return err
		}
	}
	if len(shgKeys) != 0 {
		Logger.Info("Finished shared groups caching.")
	}
	if alsKeys == nil {
		Logger.Info("Caching account aliases")
		if alsKeys, err = rs.db.Keys(ACC_ALIAS_PREFIX + "*"); err != nil {
			return
		}
		cache2go.RemPrefixKey(ACC_ALIAS_PREFIX)
	} else if len(alsKeys) != 0 {
		Logger.Info(fmt.Sprintf("Caching account aliases: %v", alsKeys))
	}
	for _, key := range alsKeys {
		cache2go.RemKey(key)
		if _, err = rs.GetAccAlias(key[len(ACC_ALIAS_PREFIX):], true); err != nil {
			return err
		}
	}
	if len(alsKeys) != 0 {
		Logger.Info("Finished account aliases caching.")
	}
	return nil
}

// Used to check if specific subject is stored using prefix key attached to entity
func (rs *RedisStorage) HasData(category, subject string) (bool, error) {
	switch category {
	case DESTINATION_PREFIX, RATING_PLAN_PREFIX, RATING_PROFILE_PREFIX, ACTION_PREFIX, ACTION_TIMING_PREFIX, ACCOUNT_PREFIX:
		return rs.db.Exists(category + subject)
	}
	return false, errors.New("Unsupported category in ExistsData")
}

func (rs *RedisStorage) GetRatingPlan(key string, checkDb bool) (rp *RatingPlan, err error) {
	key = RATING_PLAN_PREFIX + key
	if x, err := cache2go.GetCached(key); err == nil {
		return x.(*RatingPlan), nil
	}
	if !checkDb {
		return nil, errors.New(utils.ERR_NOT_FOUND)
	}
	var values []byte
	if values, err = rs.db.Get(key); err == nil {
		b := bytes.NewBuffer(values)
		r, err := zlib.NewReader(b)
		if err != nil {
			return nil, err
		}
		out, err := ioutil.ReadAll(r)
		if err != nil {
			return nil, err
		}
		r.Close()
		rp = new(RatingPlan)
		err = rs.ms.Unmarshal(out, rp)
		cache2go.Cache(key, rp)
	}
	return
}

func (rs *RedisStorage) SetRatingPlan(rp *RatingPlan) (err error) {
	result, err := rs.ms.Marshal(rp)
	var b bytes.Buffer
	w := zlib.NewWriter(&b)
	w.Write(result)
	w.Close()
	err = rs.db.Set(RATING_PLAN_PREFIX+rp.Id, b.Bytes())
	if err == nil && historyScribe != nil {
		response := 0
		go historyScribe.Record(rp.GetHistoryRecord(), &response)
	}
	//cache2go.Cache(RATING_PLAN_PREFIX+rp.Id, rp)
	return
}

func (rs *RedisStorage) GetRatingProfile(key string, checkDb bool) (rpf *RatingProfile, err error) {
	key = RATING_PROFILE_PREFIX + key
	if x, err := cache2go.GetCached(key); err == nil {
		return x.(*RatingProfile), nil
	}
	if !checkDb {
		return nil, errors.New(utils.ERR_NOT_FOUND)
	}
	var values []byte
	if values, err = rs.db.Get(key); err == nil {
		rpf = new(RatingProfile)
		err = rs.ms.Unmarshal(values, rpf)
		cache2go.Cache(key, rpf)
	}
	return
}

func (rs *RedisStorage) SetRatingProfile(rpf *RatingProfile) (err error) {
	result, err := rs.ms.Marshal(rpf)
	err = rs.db.Set(RATING_PROFILE_PREFIX+rpf.Id, result)
	if err == nil && historyScribe != nil {
		response := 0
		go historyScribe.Record(rpf.GetHistoryRecord(), &response)
	}
	//cache2go.Cache(RATING_PROFILE_PREFIX+rpf.Id, rpf)
	return
}

func (rs *RedisStorage) GetRpAlias(key string, checkDb bool) (alias string, err error) {

	key = RP_ALIAS_PREFIX + key
	if x, err := cache2go.GetCached(key); err == nil {
		return x.(string), nil
	}
	if !checkDb {
		return "", errors.New(utils.ERR_NOT_FOUND)
	}
	var values []byte
	if values, err = rs.db.Get(key); err == nil {
		alias = string(values)
		cache2go.Cache(key, alias)
	}
	return
}

func (rs *RedisStorage) SetRpAlias(key, alias string) (err error) {
	err = rs.db.Set(RP_ALIAS_PREFIX+key, []byte(alias))
	return
}

func (rs *RedisStorage) RemoveRpAliases(accounts []string) (err error) {
	if alsKeys, err := rs.db.Keys(RP_ALIAS_PREFIX + "*"); err != nil {
		return err
	} else {
		for _, key := range alsKeys {
			alias, err := rs.GetRpAlias(key[len(RP_ALIAS_PREFIX):], true)
			if err != nil {
				return err
			}
			if utils.IsSliceMember(accounts, alias) {
				if _, err = rs.db.Del(key); err != nil {
					return err
				}
			}
		}
	}

	return
}

func (rs *RedisStorage) GetAccAlias(key string, checkDb bool) (alias string, err error) {
	key = ACC_ALIAS_PREFIX + key
	if x, err := cache2go.GetCached(key); err == nil {
		return x.(string), nil
	}
	if !checkDb {
		return "", errors.New(utils.ERR_NOT_FOUND)
	}
	var values []byte
	if values, err = rs.db.Get(key); err == nil {
		alias = string(values)
		cache2go.Cache(key, alias)
	}
	return
}

func (rs *RedisStorage) SetAccAlias(key, alias string) (err error) {
	err = rs.db.Set(ACC_ALIAS_PREFIX+key, []byte(alias))
	//cache2go.Cache(ALIAS_PREFIX+key, alias)
	return
}

func (rs *RedisStorage) RemoveAccAliases(accounts []string) (err error) {
	if alsKeys, err := rs.db.Keys(ACC_ALIAS_PREFIX + "*"); err != nil {
		return err
	} else {
		for _, key := range alsKeys {
			alias, err := rs.GetAccAlias(key[len(ACC_ALIAS_PREFIX):], true)
			if err != nil {
				return err
			}
			if utils.IsSliceMember(accounts, alias) {
				if _, err = rs.db.Del(key); err != nil {
					return err
				}
			}
		}
	}

	return
}

func (rs *RedisStorage) GetDestination(key string) (dest *Destination, err error) {
	key = DESTINATION_PREFIX + key
	var values []byte
	if values, err = rs.db.Get(key); len(values) > 0 && err == nil {
		b := bytes.NewBuffer(values)
		r, err := zlib.NewReader(b)
		if err != nil {
			return nil, err
		}
		out, err := ioutil.ReadAll(r)
		if err != nil {
			return nil, err
		}
		r.Close()
		dest = new(Destination)
		err = rs.ms.Unmarshal(out, dest)
		// create optimized structure
		for _, p := range dest.Prefixes {
			var ids []string
			if x, err := cache2go.GetCached(DESTINATION_PREFIX + p); err == nil {
				ids = x.([]string)
			}
			ids = append(ids, dest.Id)
			cache2go.Cache(DESTINATION_PREFIX+p, ids)
		}
	} else {
		return nil, errors.New("not found")
	}
	return
}

func (rs *RedisStorage) SetDestination(dest *Destination) (err error) {
	result, err := rs.ms.Marshal(dest)
	if err != nil {
		return err
	}
	var b bytes.Buffer
	w := zlib.NewWriter(&b)
	w.Write(result)
	w.Close()
	err = rs.db.Set(DESTINATION_PREFIX+dest.Id, b.Bytes())
	if err == nil && historyScribe != nil {
		response := 0
		go historyScribe.Record(dest.GetHistoryRecord(), &response)
	}
	//cache2go.Cache(DESTINATION_PREFIX+dest.Id, dest)
	return
}

func (rs *RedisStorage) GetActions(key string, checkDb bool) (as Actions, err error) {
	key = ACTION_PREFIX + key
	if x, err := cache2go.GetCached(key); err == nil {
		return x.(Actions), nil
	}
	if !checkDb {
		return nil, errors.New(utils.ERR_NOT_FOUND)
	}
	var values []byte
	if values, err = rs.db.Get(key); err == nil {
		err = rs.ms.Unmarshal(values, &as)
		cache2go.Cache(key, as)
	}
	return
}

func (rs *RedisStorage) SetActions(key string, as Actions) (err error) {
	result, err := rs.ms.Marshal(&as)
	err = rs.db.Set(ACTION_PREFIX+key, result)
	// cache2go.Cache(ACTION_PREFIX+key, as)
	return
}

func (rs *RedisStorage) GetSharedGroup(key string, checkDb bool) (sg *SharedGroup, err error) {
	key = SHARED_GROUP_PREFIX + key
	if x, err := cache2go.GetCached(key); err == nil {
		return x.(*SharedGroup), nil
	}
	if !checkDb {
		return nil, errors.New(utils.ERR_NOT_FOUND)
	}
	var values []byte
	if values, err = rs.db.Get(key); err == nil {
		err = rs.ms.Unmarshal(values, &sg)
		cache2go.Cache(key, sg)
	}
	return
}

func (rs *RedisStorage) SetSharedGroup(key string, sg *SharedGroup) (err error) {
	result, err := rs.ms.Marshal(sg)
	err = rs.db.Set(SHARED_GROUP_PREFIX+key, result)
	cache2go.Cache(SHARED_GROUP_PREFIX+key, sg)
	return
}

func (rs *RedisStorage) GetAccount(key string) (ub *Account, err error) {
	var values []byte
	if values, err = rs.db.Get(ACCOUNT_PREFIX + key); err == nil {
		ub = &Account{Id: key}
		err = rs.ms.Unmarshal(values, ub)
	}

	return
}

func (rs *RedisStorage) SetAccount(ub *Account) (err error) {
	// never override existing account with an empty one
	if len(ub.BalanceMap) == 0 {
		if ac, err := rs.GetAccount(ub.Id); err == nil {
			ac.ActionTriggers = ub.ActionTriggers
			ub = ac
		}
	}
	result, err := rs.ms.Marshal(ub)
	err = rs.db.Set(ACCOUNT_PREFIX+ub.Id, result)
	return
}

func (rs *RedisStorage) GetActionTimings(key string) (ats ActionPlan, err error) {
	var values []byte
	if values, err = rs.db.Get(ACTION_TIMING_PREFIX + key); err == nil {
		err = rs.ms.Unmarshal(values, &ats)
	}
	return
}

func (rs *RedisStorage) SetActionTimings(key string, ats ActionPlan) (err error) {
	if len(ats) == 0 {
		// delete the key
		_, err = rs.db.Del(ACTION_TIMING_PREFIX + key)
		return err
	}
	result, err := rs.ms.Marshal(&ats)
	err = rs.db.Set(ACTION_TIMING_PREFIX+key, result)
	return
}

func (rs *RedisStorage) GetAllActionTimings() (ats map[string]ActionPlan, err error) {
	keys, err := rs.db.Keys(ACTION_TIMING_PREFIX + "*")
	if err != nil {
		return nil, err
	}
	ats = make(map[string]ActionPlan, len(keys))
	for _, key := range keys {
		values, err := rs.db.Get(key)
		if err != nil {
			continue
		}
		var tempAts ActionPlan
		err = rs.ms.Unmarshal(values, &tempAts)
		ats[key[len(ACTION_TIMING_PREFIX):]] = tempAts
	}

	return
}

<<<<<<< HEAD
func (rs *RedisStorage) GetDerivedChargers(key string, checkDb bool) (dcs config.DerivedChargers, err error) {
	key = DERIVEDCHARGERS_PREFIX + key
	if x, err := cache2go.GetCached(key); err == nil {
		return x.(config.DerivedChargers), nil
	}
	if !checkDb {
		return nil, errors.New(utils.ERR_NOT_FOUND)
	}
	var values []byte
	if values, err = rs.db.Get(key); err == nil {
		err = rs.ms.Unmarshal(values, dcs)
		cache2go.Cache(key, dcs)
	}
	return dcs, err
}

func (rs *RedisStorage) SetDerivedChargers(key string, dcs config.DerivedChargers) (err error) {
	if len(dcs) == 0 {
		_, err = rs.db.Del(DERIVEDCHARGERS_PREFIX + key)
		return err
	}
	marshaled, err := rs.ms.Marshal(dcs)
	err = rs.db.Set(DERIVEDCHARGERS_PREFIX+key, marshaled)
	return err
}

func (rs *RedisStorage) LogCallCost(uuid, source, runid string, cc *CallCost) (err error) {
=======
func (rs *RedisStorage) LogCallCost(cgrid, source, runid string, cc *CallCost) (err error) {
>>>>>>> d08b77fc
	var result []byte
	result, err = rs.ms.Marshal(cc)
	if err != nil {
		return
	}
	err = rs.db.Set(LOG_CALL_COST_PREFIX+source+runid+"_"+cgrid, result)
	return
}

func (rs *RedisStorage) GetCallCostLog(cgrid, source, runid string) (cc *CallCost, err error) {
	var values []byte
	if values, err = rs.db.Get(LOG_CALL_COST_PREFIX + source + runid + "_" + cgrid); err == nil {
		err = rs.ms.Unmarshal(values, cc)
	}
	return
}

func (rs *RedisStorage) LogActionTrigger(ubId, source string, at *ActionTrigger, as Actions) (err error) {
	mat, err := rs.ms.Marshal(at)
	if err != nil {
		return
	}
	mas, err := rs.ms.Marshal(as)
	if err != nil {
		return
	}
	rs.db.Set(LOG_ACTION_TRIGGER_PREFIX+source+"_"+time.Now().Format(time.RFC3339Nano), []byte(fmt.Sprintf("%v*%v*%v", ubId, string(mat), string(mas))))
	return
}

func (rs *RedisStorage) LogActionTiming(source string, at *ActionTiming, as Actions) (err error) {
	mat, err := rs.ms.Marshal(at)
	if err != nil {
		return
	}
	mas, err := rs.ms.Marshal(as)
	if err != nil {
		return
	}
	err = rs.db.Set(LOG_ACTION_TIMMING_PREFIX+source+"_"+time.Now().Format(time.RFC3339Nano), []byte(fmt.Sprintf("%v*%v", string(mat), string(mas))))
	return
}

func (rs *RedisStorage) LogError(uuid, source, runid, errstr string) (err error) {
	err = rs.db.Set(LOG_ERR+source+runid+"_"+uuid, []byte(errstr))
	return
}<|MERGE_RESOLUTION|>--- conflicted
+++ resolved
@@ -525,7 +525,6 @@
 	return
 }
 
-<<<<<<< HEAD
 func (rs *RedisStorage) GetDerivedChargers(key string, checkDb bool) (dcs config.DerivedChargers, err error) {
 	key = DERIVEDCHARGERS_PREFIX + key
 	if x, err := cache2go.GetCached(key); err == nil {
@@ -552,10 +551,7 @@
 	return err
 }
 
-func (rs *RedisStorage) LogCallCost(uuid, source, runid string, cc *CallCost) (err error) {
-=======
 func (rs *RedisStorage) LogCallCost(cgrid, source, runid string, cc *CallCost) (err error) {
->>>>>>> d08b77fc
 	var result []byte
 	result, err = rs.ms.Marshal(cc)
 	if err != nil {
