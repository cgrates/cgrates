/*
Rating system designed to be used in VoIP Carriers World
Copyright (C) 2013 ITsysCOM

This program is free software: you can redistribute it and/or modify
it under the terms of the GNU General Public License as published by
the Free Software Foundation, either version 3 of the License, or
(at your option) any later version.

This program is distributed in the hope that it will be useful,
but WITH*out ANY WARRANTY; without even the implied warranty of
MERCHANTABILITY or FITNESS FOR A PARTICULAR PURPOSE.  See the
GNU General Public License for more details.

You should have received a copy of the GNU General Public License
along with this program.  If not, see <http://www.gnu.org/licenses/>
*/

package engine

import (
	"testing"
	"time"
)

func TestMsgpackStructsAdded(t *testing.T) {
	var a = struct{ First string }{"test"}
	var b = struct {
		First  string
		Second string
	}{}
	m := NewCodecMsgpackMarshaler()
	buf, err := m.Marshal(&a)
	if err != nil {
		t.Error("error marshaling structure: ", err)
	}
	err = m.Unmarshal(buf, &b)
	if err != nil || b.First != "test" || b.Second != "" {
		t.Error("error unmarshalling structure: ", b, err)
	}
}

func TestMsgpackStructsMissing(t *testing.T) {
	var a = struct {
		First  string
		Second string
	}{"test1", "test2"}
	var b = struct{ First string }{}
	m := NewCodecMsgpackMarshaler()
	buf, err := m.Marshal(&a)
	if err != nil {
		t.Error("error marshaling structure: ", err)
	}
	err = m.Unmarshal(buf, &b)
	if err != nil || b.First != "test1" {
		t.Error("error unmarshalling structure: ", b, err)
	}
}

func TestMsgpackTime(t *testing.T) {
	t1 := time.Date(2013, 8, 28, 22, 27, 0, 0, time.UTC)
	m := NewCodecMsgpackMarshaler()
	buf, err := m.Marshal(&t1)
	if err != nil {
		t.Error("error marshaling structure: ", err)
	}
	var t2 time.Time
	err = m.Unmarshal(buf, &t2)
	if err != nil || t1 != t2 || !t1.Equal(t2) {
		t.Errorf("error unmarshalling structure: %#v %#v %v", t1, t2, err)
	}
}

func TestStorageDestinationContainsPrefixShort(t *testing.T) {
	precision, err := storageGetter.DestinationContainsPrefix("NAT", "0723")
	if err != nil || precision != 4 {
		t.Error("Error finding prefix: ", err, precision)
	}
}

func TestStorageDestinationContainsPrefixLong(t *testing.T) {
	precision, err := storageGetter.DestinationContainsPrefix("NAT", "0723045326")
	if err != nil || precision != 4 {
		t.Error("Error finding prefix: ", err, precision)
	}
}

func TestStorageDestinationContainsPrefixNotExisting(t *testing.T) {
	precision, err := storageGetter.DestinationContainsPrefix("NAT", "072")
	if err != nil || precision != 0 {
		t.Error("Error finding prefix: ", err, precision)
	}
}

/************************** Benchmarks *****************************/

func GetUB() *UserBalance {
	uc := &UnitsCounter{
		Direction:      OUTBOUND,
		BalanceId:      SMS,
		Units:          100,
		MinuteBalances: BalanceChain{&Balance{Weight: 20, DestinationId: "NAT"}, &Balance{Weight: 10, DestinationId: "RET"}},
	}
	at := &ActionTrigger{
		Id:             "some_uuid",
		BalanceId:      CREDIT,
		Direction:      OUTBOUND,
		ThresholdValue: 100.0,
		DestinationId:  "NAT",
		Weight:         10.0,
		ActionsId:      "Commando",
	}
	var zeroTime time.Time
	zeroTime = zeroTime.UTC() // for deep equal to find location
	ub := &UserBalance{
		Id:             "rif",
		Type:           UB_TYPE_POSTPAID,
		BalanceMap:     map[string]BalanceChain{SMS + OUTBOUND: BalanceChain{&Balance{Value: 14, ExpirationDate: zeroTime}}, TRAFFIC + OUTBOUND: BalanceChain{&Balance{Value: 1024, ExpirationDate: zeroTime}}, MINUTES: BalanceChain{&Balance{Weight: 20, DestinationId: "NAT"}, &Balance{Weight: 10, DestinationId: "RET"}}},
		UnitCounters:   []*UnitsCounter{uc, uc},
		ActionTriggers: ActionTriggerPriotityList{at, at, at},
	}
	return ub
}

func BenchmarkMarshallerJSONStoreRestore(b *testing.B) {
	b.StopTimer()
	d := time.Date(2012, time.February, 1, 14, 30, 1, 0, time.UTC)
	i := &RateInterval{Months: []time.Month{time.February},
		MonthDays: []int{1},
		WeekDays:  []time.Weekday{time.Wednesday, time.Thursday},
		StartTime: "14:30:00",
		EndTime:   "15:00:00"}
	ap := &RatingPlan{ActivationTime: d}
	ap.AddRateInterval(i)
	ub := GetUB()

	ap1 := RatingPlan{}
	ub1 := &UserBalance{}
	b.StartTimer()
	ms := new(JSONMarshaler)
	for i := 0; i < b.N; i++ {
		result, _ := ms.Marshal(ap)
		ms.Unmarshal(result, ap1)
		result, _ = ms.Marshal(ub)
		ms.Unmarshal(result, ub1)
	}
}

func BenchmarkMarshallerBSONStoreRestore(b *testing.B) {
	b.StopTimer()
	d := time.Date(2012, time.February, 1, 14, 30, 1, 0, time.UTC)
	i := &RateInterval{Months: []time.Month{time.February},
		MonthDays: []int{1},
		WeekDays:  []time.Weekday{time.Wednesday, time.Thursday},
		StartTime: "14:30:00",
		EndTime:   "15:00:00"}
	ap := &RatingPlan{ActivationTime: d}
	ap.AddRateInterval(i)
	ub := GetUB()

	ap1 := RatingPlan{}
	ub1 := &UserBalance{}
	b.StartTimer()
	ms := new(BSONMarshaler)
	for i := 0; i < b.N; i++ {
		result, _ := ms.Marshal(ap)
		ms.Unmarshal(result, ap1)
		result, _ = ms.Marshal(ub)
		ms.Unmarshal(result, ub1)
	}
}

func BenchmarkMarshallerJSONBufStoreRestore(b *testing.B) {
	b.StopTimer()
	d := time.Date(2012, time.February, 1, 14, 30, 1, 0, time.UTC)
	i := &RateInterval{Months: []time.Month{time.February},
		MonthDays: []int{1},
		WeekDays:  []time.Weekday{time.Wednesday, time.Thursday},
		StartTime: "14:30:00",
		EndTime:   "15:00:00"}
	ap := &RatingPlan{ActivationTime: d}
	ap.AddRateInterval(i)
	ub := GetUB()

	ap1 := RatingPlan{}
	ub1 := &UserBalance{}
	b.StartTimer()
	ms := new(JSONBufMarshaler)
	for i := 0; i < b.N; i++ {
		result, _ := ms.Marshal(ap)
		ms.Unmarshal(result, ap1)
		result, _ = ms.Marshal(ub)
		ms.Unmarshal(result, ub1)
	}
}

func BenchmarkMarshallerGOBStoreRestore(b *testing.B) {
	b.StopTimer()
	d := time.Date(2012, time.February, 1, 14, 30, 1, 0, time.UTC)
	i := &RateInterval{Months: []time.Month{time.February},
		MonthDays: []int{1},
		WeekDays:  []time.Weekday{time.Wednesday, time.Thursday},
		StartTime: "14:30:00",
		EndTime:   "15:00:00"}
	ap := &RatingPlan{ActivationTime: d}
	ap.AddRateInterval(i)
	ub := GetUB()

	ap1 := RatingPlan{}
	ub1 := &UserBalance{}
	b.StartTimer()
	ms := new(GOBMarshaler)
	for i := 0; i < b.N; i++ {
		result, _ := ms.Marshal(ap)
		ms.Unmarshal(result, ap1)
		result, _ = ms.Marshal(ub)
		ms.Unmarshal(result, ub1)
	}
}

<<<<<<< HEAD
=======
func BenchmarkMarshallerMsgpackStoreRestore(b *testing.B) {
	b.StopTimer()
	d := time.Date(2012, time.February, 1, 14, 30, 1, 0, time.UTC)
	i := &RateInterval{Months: []time.Month{time.February},
		MonthDays: []int{1},
		WeekDays:  []time.Weekday{time.Wednesday, time.Thursday},
		StartTime: "14:30:00",
		EndTime:   "15:00:00"}
	ap := &RatingPlan{ActivationTime: d}
	ap.AddRateInterval(i)
	ub := GetUB()

	ap1 := RatingPlan{}
	ub1 := &UserBalance{}
	b.StartTimer()
	ms := new(MsgpackMarshaler)
	for i := 0; i < b.N; i++ {
		result, _ := ms.Marshal(ap)
		ms.Unmarshal(result, ap1)

		result, _ = ms.Marshal(ub)
		ms.Unmarshal(result, ub1)
	}
}

>>>>>>> f5059e55
func BenchmarkMarshallerCodecMsgpackStoreRestore(b *testing.B) {
	b.StopTimer()
	d := time.Date(2012, time.February, 1, 14, 30, 1, 0, time.UTC)
	i := &RateInterval{Months: []time.Month{time.February},
		MonthDays: []int{1},
		WeekDays:  []time.Weekday{time.Wednesday, time.Thursday},
		StartTime: "14:30:00",
		EndTime:   "15:00:00"}
	ap := &RatingPlan{ActivationTime: d}
	ap.AddRateInterval(i)
	ub := GetUB()

	ap1 := RatingPlan{}
	ub1 := &UserBalance{}
	b.StartTimer()
	ms := NewCodecMsgpackMarshaler()
	for i := 0; i < b.N; i++ {
		result, _ := ms.Marshal(ap)
		ms.Unmarshal(result, ap1)
		result, _ = ms.Marshal(ub)
		ms.Unmarshal(result, ub1)
	}
}

func BenchmarkMarshallerBincStoreRestore(b *testing.B) {
	b.StopTimer()
	d := time.Date(2012, time.February, 1, 14, 30, 1, 0, time.UTC)
	i := &RateInterval{Months: []time.Month{time.February},
		MonthDays: []int{1},
		WeekDays:  []time.Weekday{time.Wednesday, time.Thursday},
		StartTime: "14:30:00",
		EndTime:   "15:00:00"}
	ap := &RatingPlan{ActivationTime: d}
	ap.AddRateInterval(i)
	ub := GetUB()

	ap1 := RatingPlan{}
	ub1 := &UserBalance{}
	b.StartTimer()
	ms := NewBincMarshaler()
	for i := 0; i < b.N; i++ {
		result, _ := ms.Marshal(ap)
		ms.Unmarshal(result, ap1)
		result, _ = ms.Marshal(ub)
		ms.Unmarshal(result, ub1)
	}
}<|MERGE_RESOLUTION|>--- conflicted
+++ resolved
@@ -218,34 +218,6 @@
 	}
 }
 
-<<<<<<< HEAD
-=======
-func BenchmarkMarshallerMsgpackStoreRestore(b *testing.B) {
-	b.StopTimer()
-	d := time.Date(2012, time.February, 1, 14, 30, 1, 0, time.UTC)
-	i := &RateInterval{Months: []time.Month{time.February},
-		MonthDays: []int{1},
-		WeekDays:  []time.Weekday{time.Wednesday, time.Thursday},
-		StartTime: "14:30:00",
-		EndTime:   "15:00:00"}
-	ap := &RatingPlan{ActivationTime: d}
-	ap.AddRateInterval(i)
-	ub := GetUB()
-
-	ap1 := RatingPlan{}
-	ub1 := &UserBalance{}
-	b.StartTimer()
-	ms := new(MsgpackMarshaler)
-	for i := 0; i < b.N; i++ {
-		result, _ := ms.Marshal(ap)
-		ms.Unmarshal(result, ap1)
-
-		result, _ = ms.Marshal(ub)
-		ms.Unmarshal(result, ub1)
-	}
-}
-
->>>>>>> f5059e55
 func BenchmarkMarshallerCodecMsgpackStoreRestore(b *testing.B) {
 	b.StopTimer()
 	d := time.Date(2012, time.February, 1, 14, 30, 1, 0, time.UTC)
