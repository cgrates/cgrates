/*
Real-time Online/Offline Charging System (OCS) for Telecom & ISP environments
Copyright (C) ITsysCOM GmbH

This program is free software: you can redistribute it and/or modify
it under the terms of the GNU General Public License as published by
the Free Software Foundation, either version 3 of the License, or
(at your option) any later version.

This program is distributed in the hope that it will be useful,
but WITHOUT ANY WARRANTY; without even the implied warranty of
MERCHANTABILITY or FITNESS FOR A PARTICULAR PURPOSE.  See the
GNU General Public License for more details.

You should have received a copy of the GNU General Public License
along with this program.  If not, see <http://www.gnu.org/licenses/>
*/

package engine

import (
	"errors"
	"fmt"
	"log"
	"strconv"
	"strings"

	"github.com/cgrates/cgrates/cache"
	"github.com/cgrates/cgrates/structmatcher"
	"github.com/cgrates/cgrates/utils"
)

type TpReader struct {
	tpid             string
	timezone         string
	dm               *DataManager
	lr               LoadReader
	actions          map[string][]*Action
	actionPlans      map[string]*ActionPlan
	actionsTriggers  map[string]ActionTriggers
	accountActions   map[string]*Account
	dirtyRpAliases   []*TenantRatingSubject // used to clean aliases that might have changed
	dirtyAccAliases  []*TenantAccount       // used to clean aliases that might have changed
	destinations     map[string]*Destination
	timings          map[string]*utils.TPTiming
	rates            map[string]*utils.TPRate
	destinationRates map[string]*utils.TPDestinationRate
	ratingPlans      map[string]*RatingPlan
	ratingProfiles   map[string]*RatingProfile
	sharedGroups     map[string]*SharedGroup
	lcrs             map[string]*LCR
	derivedChargers  map[string]*utils.DerivedChargers
	cdrStats         map[string]*CdrStats
	users            map[string]*UserProfile
	aliases          map[string]*Alias
	resProfiles      map[utils.TenantID]*utils.TPResource
	sqProfiles       map[utils.TenantID]*utils.TPStats
	thProfiles       map[utils.TenantID]*utils.TPThreshold
	filters          map[utils.TenantID]*utils.TPFilter
<<<<<<< HEAD
	lcrProfiles      map[utils.TenantID]*utils.TPLCR
=======
	lcrProfiles      map[utils.TenantID]*utils.TPLCRProfile
>>>>>>> 219d6ab6
	resources        []*utils.TenantID // IDs of resources which need creation based on resourceProfiles
	statQueues       []*utils.TenantID // IDs of statQueues which need creation based on statQueueProfiles
	thresholds       []*utils.TenantID // IDs of thresholds which need creation based on thresholdProfiles
	lcrTntID         []*utils.TenantID // IDs of thresholds which need creation based on thresholdProfiles
	revDests,
	revAliases,
	acntActionPlans map[string][]string
	thdsIndexers map[string]*ReqFilterIndexer // tenant, indexer
	sqpIndexers  map[string]*ReqFilterIndexer // tenant, indexer
	resIndexers  map[string]*ReqFilterIndexer // tenant, indexer
	lcrIndexers  map[string]*ReqFilterIndexer // tenant, indexer
}

func NewTpReader(db DataDB, lr LoadReader, tpid, timezone string) *TpReader {
	tpr := &TpReader{
		tpid:     tpid,
		timezone: timezone,
		dm:       NewDataManager(db),
		lr:       lr,
	}
	tpr.Init()
	//add *any and *asap timing tag (in case of no timings file)
	tpr.timings[utils.ANY] = &utils.TPTiming{
		ID:        utils.ANY,
		Years:     utils.Years{},
		Months:    utils.Months{},
		MonthDays: utils.MonthDays{},
		WeekDays:  utils.WeekDays{},
		StartTime: "00:00:00",
		EndTime:   "",
	}
	tpr.timings[utils.ASAP] = &utils.TPTiming{
		ID:        utils.ASAP,
		Years:     utils.Years{},
		Months:    utils.Months{},
		MonthDays: utils.MonthDays{},
		WeekDays:  utils.WeekDays{},
		StartTime: utils.ASAP,
		EndTime:   "",
	}
	tpr.timings[utils.MetaEveryMinute] = &utils.TPTiming{
		ID:        utils.MetaEveryMinute,
		Years:     utils.Years{},
		Months:    utils.Months{},
		MonthDays: utils.MonthDays{},
		WeekDays:  utils.WeekDays{},
		StartTime: utils.MetaEveryMinute,
		EndTime:   "",
	}
	tpr.timings[utils.MetaHourly] = &utils.TPTiming{
		ID:        utils.MetaHourly,
		Years:     utils.Years{},
		Months:    utils.Months{},
		MonthDays: utils.MonthDays{},
		WeekDays:  utils.WeekDays{},
		StartTime: utils.MetaHourly,
		EndTime:   "",
	}
	return tpr
}

func (tpr *TpReader) Init() {
	tpr.actions = make(map[string][]*Action)
	tpr.actionPlans = make(map[string]*ActionPlan)
	tpr.actionsTriggers = make(map[string]ActionTriggers)
	tpr.rates = make(map[string]*utils.TPRate)
	tpr.destinations = make(map[string]*Destination)
	tpr.destinationRates = make(map[string]*utils.TPDestinationRate)
	tpr.timings = make(map[string]*utils.TPTiming)
	tpr.ratingPlans = make(map[string]*RatingPlan)
	tpr.ratingProfiles = make(map[string]*RatingProfile)
	tpr.sharedGroups = make(map[string]*SharedGroup)
	tpr.lcrs = make(map[string]*LCR)
	tpr.accountActions = make(map[string]*Account)
	tpr.cdrStats = make(map[string]*CdrStats)
	tpr.users = make(map[string]*UserProfile)
	tpr.aliases = make(map[string]*Alias)
	tpr.derivedChargers = make(map[string]*utils.DerivedChargers)
	tpr.resProfiles = make(map[utils.TenantID]*utils.TPResource)
	tpr.sqProfiles = make(map[utils.TenantID]*utils.TPStats)
	tpr.thProfiles = make(map[utils.TenantID]*utils.TPThreshold)
<<<<<<< HEAD
	tpr.lcrProfiles = make(map[utils.TenantID]*utils.TPLCR)
=======
	tpr.lcrProfiles = make(map[utils.TenantID]*utils.TPLCRProfile)
>>>>>>> 219d6ab6
	tpr.filters = make(map[utils.TenantID]*utils.TPFilter)
	tpr.revDests = make(map[string][]string)
	tpr.revAliases = make(map[string][]string)
	tpr.acntActionPlans = make(map[string][]string)
	tpr.thdsIndexers = make(map[string]*ReqFilterIndexer)
	tpr.sqpIndexers = make(map[string]*ReqFilterIndexer)
	tpr.resIndexers = make(map[string]*ReqFilterIndexer)
	tpr.lcrIndexers = make(map[string]*ReqFilterIndexer)
}

func (tpr *TpReader) LoadDestinationsFiltered(tag string) (bool, error) {
	tpDests, err := tpr.lr.GetTPDestinations(tpr.tpid, tag)
	if err != nil {
		return false, err
	} else if len(tpDests) == 0 {
		return false, nil
	}
	transID := utils.GenUUID()
	for _, tpDst := range tpDests {
		dst := NewDestinationFromTPDestination(tpDst)
		// ToDo: Fix transactions at onlineDB level
		if err = tpr.dm.DataDB().SetDestination(dst, transID); err != nil {
			cache.RollbackTransaction(transID)
		}
		if err = tpr.dm.DataDB().SetReverseDestination(dst, transID); err != nil {
			cache.RollbackTransaction(transID)
		}
	}
	cache.CommitTransaction(transID)
	return true, nil
}

func (tpr *TpReader) LoadDestinations() (err error) {
	tps, err := tpr.lr.GetTPDestinations(tpr.tpid, "")
	if err != nil {
		return
	}
	for _, tpDst := range tps {
		tpr.destinations[tpDst.ID] = NewDestinationFromTPDestination(tpDst)
		for _, prfx := range tpr.destinations[tpDst.ID].Prefixes {
			if _, hasIt := tpr.revDests[prfx]; !hasIt {
				tpr.revDests[prfx] = make([]string, 0)
			}
			tpr.revDests[prfx] = append(tpr.revDests[prfx], tpDst.ID)
		}
	}
	return
}

func (tpr *TpReader) LoadTimings() (err error) {
	tps, err := tpr.lr.GetTPTimings(tpr.tpid, "")
	if err != nil {
		return err
	}
	tpr.timings, err = MapTPTimings(tps)
	// add *any timing tag
	tpr.timings[utils.ANY] = &utils.TPTiming{
		ID:        utils.ANY,
		Years:     utils.Years{},
		Months:    utils.Months{},
		MonthDays: utils.MonthDays{},
		WeekDays:  utils.WeekDays{},
		StartTime: "00:00:00",
		EndTime:   "",
	}
	tpr.timings[utils.ASAP] = &utils.TPTiming{
		ID:        utils.ASAP,
		Years:     utils.Years{},
		Months:    utils.Months{},
		MonthDays: utils.MonthDays{},
		WeekDays:  utils.WeekDays{},
		StartTime: utils.ASAP,
		EndTime:   "",
	}
	return err
}

func (tpr *TpReader) LoadRates() (err error) {
	tps, err := tpr.lr.GetTPRates(tpr.tpid, "")
	if err != nil {
		return err
	}
	tpr.rates, err = MapTPRates(tps)
	return err
}

func (tpr *TpReader) LoadDestinationRates() (err error) {
	tps, err := tpr.lr.GetTPDestinationRates(tpr.tpid, "", nil)
	if err != nil {
		return err
	}
	tpr.destinationRates, err = MapTPDestinationRates(tps)
	if err != nil {
		return err
	}
	for _, drs := range tpr.destinationRates {
		for _, dr := range drs.DestinationRates {
			rate, exists := tpr.rates[dr.RateId]
			if !exists {
				return fmt.Errorf("could not find rate for tag %v", dr.RateId)
			}
			dr.Rate = rate
			destinationExists := dr.DestinationId == utils.ANY
			if !destinationExists {
				_, destinationExists = tpr.destinations[dr.DestinationId]
			}
			if !destinationExists && tpr.dm.dataDB != nil {
				if destinationExists, err = tpr.dm.HasData(utils.DESTINATION_PREFIX, dr.DestinationId); err != nil {
					return err
				}
			}
			if !destinationExists {
				return fmt.Errorf("could not get destination for tag %v", dr.DestinationId)
			}
		}
	}
	return nil
}

// Returns true, nil in case of load success, false, nil in case of RatingPlan  not found dataStorage
func (tpr *TpReader) LoadRatingPlansFiltered(tag string) (bool, error) {
	mpRpls, err := tpr.lr.GetTPRatingPlans(tpr.tpid, tag, nil)
	if err != nil {
		return false, err
	} else if len(mpRpls) == 0 {
		return false, nil
	}

	bindings := MapTPRatingPlanBindings(mpRpls)

	for tag, rplBnds := range bindings {
		ratingPlan := &RatingPlan{Id: tag}
		for _, rp := range rplBnds {
			tptm, err := tpr.lr.GetTPTimings(tpr.tpid, rp.TimingId)
			if err != nil || len(tptm) == 0 {
				return false, fmt.Errorf("no timing with id %s: %v", rp.TimingId, err)
			}
			tm, err := MapTPTimings(tptm)
			if err != nil {
				return false, err
			}

			rp.SetTiming(tm[rp.TimingId])
			tpdrm, err := tpr.lr.GetTPDestinationRates(tpr.tpid, rp.DestinationRatesId, nil)
			if err != nil || len(tpdrm) == 0 {
				return false, fmt.Errorf("no DestinationRates profile with id %s: %v", rp.DestinationRatesId, err)
			}
			drm, err := MapTPDestinationRates(tpdrm)
			if err != nil {
				return false, err
			}
			for _, drate := range drm[rp.DestinationRatesId].DestinationRates {
				tprt, err := tpr.lr.GetTPRates(tpr.tpid, drate.RateId)
				if err != nil || len(tprt) == 0 {
					return false, fmt.Errorf("no Rates profile with id %s: %v", drate.RateId, err)
				}
				rt, err := MapTPRates(tprt)
				if err != nil {
					return false, err
				}

				drate.Rate = rt[drate.RateId]
				ratingPlan.AddRateInterval(drate.DestinationId, GetRateInterval(rp, drate))
				if drate.DestinationId == utils.ANY {
					continue // no need of loading the destinations in this case
				}
				tpDests, err := tpr.lr.GetTPDestinations(tpr.tpid, drate.DestinationId)
				if err != nil {
					return false, err
				}
				dms := make([]*Destination, len(tpDests))
				for i, tpDst := range tpDests {
					dms[i] = NewDestinationFromTPDestination(tpDst)
				}
				destsExist := len(dms) != 0
				if !destsExist && tpr.dm.dataDB != nil {
					if dbExists, err := tpr.dm.HasData(utils.DESTINATION_PREFIX, drate.DestinationId); err != nil {
						return false, err
					} else if dbExists {
						destsExist = true
					}
					continue
				}
				if !destsExist {
					return false, fmt.Errorf("could not get destination for tag %v", drate.DestinationId)
				}
				for _, destination := range dms {
					tpr.dm.DataDB().SetDestination(destination, utils.NonTransactional)
					tpr.dm.DataDB().SetReverseDestination(destination, utils.NonTransactional)
				}
			}
		}
		if err := tpr.dm.SetRatingPlan(ratingPlan, utils.NonTransactional); err != nil {
			return false, err
		}
	}
	return true, nil
}

func (tpr *TpReader) LoadRatingPlans() (err error) {
	tps, err := tpr.lr.GetTPRatingPlans(tpr.tpid, "", nil)
	if err != nil {
		return err
	}
	bindings := MapTPRatingPlanBindings(tps)
	for tag, rplBnds := range bindings {
		for _, rplBnd := range rplBnds {
			t, exists := tpr.timings[rplBnd.TimingId]
			if !exists {
				return fmt.Errorf("could not get timing for tag %v", rplBnd.TimingId)
			}
			rplBnd.SetTiming(t)
			drs, exists := tpr.destinationRates[rplBnd.DestinationRatesId]
			if !exists {
				return fmt.Errorf("could not find destination rate for tag %v", rplBnd.DestinationRatesId)
			}
			plan, exists := tpr.ratingPlans[tag]
			if !exists {
				plan = &RatingPlan{Id: tag}
				tpr.ratingPlans[plan.Id] = plan
			}
			for _, dr := range drs.DestinationRates {
				plan.AddRateInterval(dr.DestinationId, GetRateInterval(rplBnd, dr))
			}
		}
	}
	return nil
}

func (tpr *TpReader) LoadRatingProfilesFiltered(qriedRpf *utils.TPRatingProfile) error {
	var resultRatingProfile *RatingProfile
	mpTpRpfs, err := tpr.lr.GetTPRatingProfiles(qriedRpf)
	if err != nil {
		return fmt.Errorf("no RateProfile for filter %v, error: %v", qriedRpf, err)
	}

	rpfs, err := MapTPRatingProfiles(mpTpRpfs)
	if err != nil {
		return err
	}
	for _, tpRpf := range rpfs {
		resultRatingProfile = &RatingProfile{Id: tpRpf.KeyId()}
		for _, tpRa := range tpRpf.RatingPlanActivations {
			at, err := utils.ParseDate(tpRa.ActivationTime)
			if err != nil {
				return fmt.Errorf("cannot parse activation time from %v", tpRa.ActivationTime)
			}
			_, exists := tpr.ratingPlans[tpRa.RatingPlanId]
			if !exists && tpr.dm.dataDB != nil {
				if exists, err = tpr.dm.HasData(utils.RATING_PLAN_PREFIX, tpRa.RatingPlanId); err != nil {
					return err
				}
			}
			if !exists {
				return fmt.Errorf("could not load rating plans for tag: %v", tpRa.RatingPlanId)
			}
			resultRatingProfile.RatingPlanActivations = append(resultRatingProfile.RatingPlanActivations,
				&RatingPlanActivation{
					ActivationTime:  at,
					RatingPlanId:    tpRa.RatingPlanId,
					FallbackKeys:    utils.FallbackSubjKeys(tpRpf.Direction, tpRpf.Tenant, tpRpf.Category, tpRa.FallbackSubjects),
					CdrStatQueueIds: strings.Split(tpRa.CdrStatQueueIds, utils.INFIELD_SEP),
				})
		}
		if err := tpr.dm.SetRatingProfile(resultRatingProfile, utils.NonTransactional); err != nil {
			return err
		}
	}
	return nil
}

func (tpr *TpReader) LoadRatingProfiles() (err error) {
	tps, err := tpr.lr.GetTPRatingProfiles(&utils.TPRatingProfile{TPid: tpr.tpid})
	if err != nil {
		return err
	}
	mpTpRpfs, err := MapTPRatingProfiles(tps)
	if err != nil {
		return err
	}
	for _, tpRpf := range mpTpRpfs {
		rpf := &RatingProfile{Id: tpRpf.KeyId()}
		for _, tpRa := range tpRpf.RatingPlanActivations {
			at, err := utils.ParseDate(tpRa.ActivationTime)
			if err != nil {
				return fmt.Errorf("cannot parse activation time from %v", tpRa.ActivationTime)
			}
			_, exists := tpr.ratingPlans[tpRa.RatingPlanId]
			if !exists && tpr.dm.dataDB != nil { // Only query if there is a connection, eg on dry run there is none
				if exists, err = tpr.dm.HasData(utils.RATING_PLAN_PREFIX, tpRa.RatingPlanId); err != nil {
					return err
				}
			}
			if !exists {
				return fmt.Errorf("could not load rating plans for tag: %v", tpRa.RatingPlanId)
			}
			rpf.RatingPlanActivations = append(rpf.RatingPlanActivations,
				&RatingPlanActivation{
					ActivationTime:  at,
					RatingPlanId:    tpRa.RatingPlanId,
					FallbackKeys:    utils.FallbackSubjKeys(tpRpf.Direction, tpRpf.Tenant, tpRpf.Category, tpRa.FallbackSubjects),
					CdrStatQueueIds: strings.Split(tpRa.CdrStatQueueIds, utils.INFIELD_SEP),
				})
		}
		tpr.ratingProfiles[tpRpf.KeyId()] = rpf
	}
	return nil
}

func (tpr *TpReader) LoadSharedGroupsFiltered(tag string, save bool) (err error) {
	tps, err := tpr.lr.GetTPSharedGroups(tpr.tpid, "")
	if err != nil {
		return err
	}
	storSgs := MapTPSharedGroup(tps)
	for tag, tpSgs := range storSgs {
		sg, exists := tpr.sharedGroups[tag]
		if !exists {
			sg = &SharedGroup{
				Id:                tag,
				AccountParameters: make(map[string]*SharingParameters, len(tpSgs)),
			}
		}
		for _, tpSg := range tpSgs {
			sg.AccountParameters[tpSg.Account] = &SharingParameters{
				Strategy:      tpSg.Strategy,
				RatingSubject: tpSg.RatingSubject,
			}
		}
		tpr.sharedGroups[tag] = sg
	}
	if save {
		for _, sg := range tpr.sharedGroups {
			if err := tpr.dm.SetSharedGroup(sg, utils.NonTransactional); err != nil {
				return err
			}
		}
	}
	return nil
}

func (tpr *TpReader) LoadSharedGroups() error {
	return tpr.LoadSharedGroupsFiltered(tpr.tpid, false)
}

func (tpr *TpReader) LoadLCRs() (err error) {
	tps, err := tpr.lr.GetTPLCRs(&utils.TPLcrRules{TPid: tpr.tpid})
	if err != nil {
		return err
	}
	for _, tpLcr := range tps {
		if tpLcr != nil {
			for _, rule := range tpLcr.Rules {
				// check the rating profiles
				ratingProfileSearchKey := utils.ConcatenatedKey(tpLcr.Direction, tpLcr.Tenant, rule.RpCategory)
				found := false
				for rpfKey := range tpr.ratingProfiles {
					if strings.HasPrefix(rpfKey, ratingProfileSearchKey) {
						found = true
						break
					}
				}
				if !found && tpr.dm.dataDB != nil {
					if keys, err := tpr.dm.DataDB().GetKeysForPrefix(utils.RATING_PROFILE_PREFIX + ratingProfileSearchKey); err != nil {
						return fmt.Errorf("[LCR] error querying dataDb %s", err.Error())
					} else if len(keys) != 0 {
						found = true
					}
				}
				if !found {
					return fmt.Errorf("[LCR] could not find ratingProfiles with prefix %s", ratingProfileSearchKey)
				}

				// check destination tags
				if rule.DestinationId != "" && rule.DestinationId != utils.ANY {
					_, found := tpr.destinations[rule.DestinationId]
					if !found && tpr.dm.dataDB != nil {
						if found, err = tpr.dm.HasData(utils.DESTINATION_PREFIX, rule.DestinationId); err != nil {
							return fmt.Errorf("[LCR] error querying dataDb %s", err.Error())
						}
					}
					if !found {
						return fmt.Errorf("[LCR] could not find destination with tag %s", rule.DestinationId)
					}
				}
				tag := utils.LCRKey(tpLcr.Direction, tpLcr.Tenant, tpLcr.Category, tpLcr.Account, tpLcr.Subject)
				activationTime, _ := utils.ParseTimeDetectLayout(rule.ActivationTime, tpr.timezone)

				lcr, found := tpr.lcrs[tag]
				if !found {
					lcr = &LCR{
						Direction: tpLcr.Direction,
						Tenant:    tpLcr.Tenant,
						Category:  tpLcr.Category,
						Account:   tpLcr.Account,
						Subject:   tpLcr.Subject,
					}
				}
				var act *LCRActivation
				for _, existingAct := range lcr.Activations {
					if existingAct.ActivationTime.Equal(activationTime) {
						act = existingAct
						break
					}
				}
				if act == nil {
					act = &LCRActivation{
						ActivationTime: activationTime,
					}
					lcr.Activations = append(lcr.Activations, act)
				}
				act.Entries = append(act.Entries, &LCREntry{
					DestinationId:  rule.DestinationId,
					RPCategory:     rule.RpCategory,
					Strategy:       rule.Strategy,
					StrategyParams: rule.StrategyParams,
					Weight:         rule.Weight,
				})
				tpr.lcrs[tag] = lcr
			}
		}
	}
	return nil
}

func (tpr *TpReader) LoadActions() (err error) {
	tps, err := tpr.lr.GetTPActions(tpr.tpid, "")
	if err != nil {
		return err
	}
	storActs := MapTPActions(tps)
	// map[string][]*Action
	for tag, tpacts := range storActs {
		acts := make([]*Action, len(tpacts))
		for idx, tpact := range tpacts {
			// check filter field
			if len(tpact.Filter) > 0 {
				if _, err := structmatcher.NewStructMatcher(tpact.Filter); err != nil {
					return fmt.Errorf("error parsing action %s filter field: %v", tag, err)
				}
			}
			acts[idx] = &Action{
				Id:         tag,
				ActionType: tpact.Identifier,
				//BalanceType:      tpact.BalanceType,
				Weight:           tpact.Weight,
				ExtraParameters:  tpact.ExtraParameters,
				ExpirationString: tpact.ExpiryTime,
				Filter:           tpact.Filter,
				Balance:          &BalanceFilter{},
			}
			if tpact.BalanceId != "" && tpact.BalanceId != utils.ANY {
				acts[idx].Balance.ID = utils.StringPointer(tpact.BalanceId)
			}
			if tpact.BalanceType != "" && tpact.BalanceType != utils.ANY {
				acts[idx].Balance.Type = utils.StringPointer(tpact.BalanceType)
			}

			if tpact.Units != "" && tpact.Units != utils.ANY {
				vf, err := utils.ParseBalanceFilterValue(tpact.BalanceType, tpact.Units)
				if err != nil {
					return err
				}
				acts[idx].Balance.Value = vf
			}

			if tpact.BalanceWeight != "" && tpact.BalanceWeight != utils.ANY {
				u, err := strconv.ParseFloat(tpact.BalanceWeight, 64)
				if err != nil {
					return err
				}
				acts[idx].Balance.Weight = utils.Float64Pointer(u)
			}

			if tpact.RatingSubject != "" && tpact.RatingSubject != utils.ANY {
				acts[idx].Balance.RatingSubject = utils.StringPointer(tpact.RatingSubject)
			}

			if tpact.Categories != "" && tpact.Categories != utils.ANY {
				acts[idx].Balance.Categories = utils.StringMapPointer(utils.ParseStringMap(tpact.Categories))
			}
			if tpact.Directions != "" && tpact.Directions != utils.ANY {
				acts[idx].Balance.Directions = utils.StringMapPointer(utils.ParseStringMap(tpact.Directions))
			}
			if tpact.DestinationIds != "" && tpact.DestinationIds != utils.ANY {
				acts[idx].Balance.DestinationIDs = utils.StringMapPointer(utils.ParseStringMap(tpact.DestinationIds))
			}
			if tpact.SharedGroups != "" && tpact.SharedGroups != utils.ANY {
				acts[idx].Balance.SharedGroups = utils.StringMapPointer(utils.ParseStringMap(tpact.SharedGroups))
			}
			if tpact.TimingTags != "" && tpact.TimingTags != utils.ANY {
				acts[idx].Balance.TimingIDs = utils.StringMapPointer(utils.ParseStringMap(tpact.TimingTags))
			}
			if tpact.BalanceBlocker != "" && tpact.BalanceBlocker != utils.ANY {
				u, err := strconv.ParseBool(tpact.BalanceBlocker)
				if err != nil {
					return err
				}
				acts[idx].Balance.Blocker = utils.BoolPointer(u)
			}
			if tpact.BalanceDisabled != "" && tpact.BalanceDisabled != utils.ANY {
				u, err := strconv.ParseBool(tpact.BalanceDisabled)
				if err != nil {
					return err
				}
				acts[idx].Balance.Disabled = utils.BoolPointer(u)
			}

			// load action timings from tags
			if tpact.TimingTags != "" {
				timingIds := strings.Split(tpact.TimingTags, utils.INFIELD_SEP)
				for _, timingID := range timingIds {
					if timing, found := tpr.timings[timingID]; found {
						acts[idx].Balance.Timings = append(acts[idx].Balance.Timings, &RITiming{
							Years:     timing.Years,
							Months:    timing.Months,
							MonthDays: timing.MonthDays,
							WeekDays:  timing.WeekDays,
							StartTime: timing.StartTime,
							EndTime:   timing.EndTime,
						})
					} else {
						return fmt.Errorf("could not find timing: %v", timingID)
					}
				}
			}
		}
		tpr.actions[tag] = acts
	}
	return nil
}

func (tpr *TpReader) LoadActionPlans() (err error) {
	tps, err := tpr.lr.GetTPActionPlans(tpr.tpid, "")
	if err != nil {
		return err
	}
	storAps := MapTPActionTimings(tps)
	for atId, ats := range storAps {
		for _, at := range ats {

			_, exists := tpr.actions[at.ActionsId]
			if !exists && tpr.dm.dataDB != nil {
				if exists, err = tpr.dm.HasData(utils.ACTION_PREFIX, at.ActionsId); err != nil {
					return fmt.Errorf("[ActionPlans] Error querying actions: %v - %s", at.ActionsId, err.Error())
				}
			}
			if !exists {
				return fmt.Errorf("[ActionPlans] Could not load the action for tag: %v", at.ActionsId)
			}
			t, exists := tpr.timings[at.TimingId]
			if !exists {
				return fmt.Errorf("[ActionPlans] Could not load the timing for tag: %v", at.TimingId)
			}
			var actPln *ActionPlan
			if actPln, exists = tpr.actionPlans[atId]; !exists {
				actPln = &ActionPlan{
					Id: atId,
				}
			}
			actPln.ActionTimings = append(actPln.ActionTimings, &ActionTiming{
				Uuid:   utils.GenUUID(),
				Weight: at.Weight,
				Timing: &RateInterval{
					Timing: &RITiming{
						Years:     t.Years,
						Months:    t.Months,
						MonthDays: t.MonthDays,
						WeekDays:  t.WeekDays,
						StartTime: t.StartTime,
					},
				},
				ActionsID: at.ActionsId,
			})

			tpr.actionPlans[atId] = actPln
		}
	}
	return nil
}

func (tpr *TpReader) LoadActionTriggers() (err error) {
	tps, err := tpr.lr.GetTPActionTriggers(tpr.tpid, "")
	if err != nil {
		return err
	}
	storAts := MapTPActionTriggers(tps)
	for key, atrsLst := range storAts {
		atrs := make([]*ActionTrigger, len(atrsLst))
		for idx, atr := range atrsLst {
			expirationDate, err := utils.ParseTimeDetectLayout(atr.ExpirationDate, tpr.timezone)
			if err != nil {
				return err
			}
			activationDate, err := utils.ParseTimeDetectLayout(atr.ActivationDate, tpr.timezone)
			if err != nil {
				return err
			}
			minSleep, err := utils.ParseDurationWithNanosecs(atr.MinSleep)
			if err != nil {
				return err
			}
			if atr.UniqueID == "" {
				atr.UniqueID = utils.GenUUID()
			}
			atrs[idx] = &ActionTrigger{
				ID:             key,
				UniqueID:       atr.UniqueID,
				ThresholdType:  atr.ThresholdType,
				ThresholdValue: atr.ThresholdValue,
				Recurrent:      atr.Recurrent,
				MinSleep:       minSleep,
				ExpirationDate: expirationDate,
				ActivationDate: activationDate,
				Balance:        &BalanceFilter{},
				Weight:         atr.Weight,
				ActionsID:      atr.ActionsId,
				MinQueuedItems: atr.MinQueuedItems,
			}
			if atr.BalanceId != "" && atr.BalanceId != utils.ANY {
				atrs[idx].Balance.ID = utils.StringPointer(atr.BalanceId)
			}

			if atr.BalanceType != "" && atr.BalanceType != utils.ANY {
				atrs[idx].Balance.Type = utils.StringPointer(atr.BalanceType)
			}

			if atr.BalanceWeight != "" && atr.BalanceWeight != utils.ANY {
				u, err := strconv.ParseFloat(atr.BalanceWeight, 64)
				if err != nil {
					return err
				}
				atrs[idx].Balance.Weight = utils.Float64Pointer(u)
			}
			if atr.BalanceExpirationDate != "" && atr.BalanceExpirationDate != utils.ANY && atr.ExpirationDate != utils.UNLIMITED {
				u, err := utils.ParseTimeDetectLayout(atr.BalanceExpirationDate, tpr.timezone)
				if err != nil {
					return err
				}
				atrs[idx].Balance.ExpirationDate = utils.TimePointer(u)
			}
			if atr.BalanceRatingSubject != "" && atr.BalanceRatingSubject != utils.ANY {
				atrs[idx].Balance.RatingSubject = utils.StringPointer(atr.BalanceRatingSubject)
			}

			if atr.BalanceCategories != "" && atr.BalanceCategories != utils.ANY {
				atrs[idx].Balance.Categories = utils.StringMapPointer(utils.ParseStringMap(atr.BalanceCategories))
			}
			if atr.BalanceDirections != "" && atr.BalanceDirections != utils.ANY {
				atrs[idx].Balance.Directions = utils.StringMapPointer(utils.ParseStringMap(atr.BalanceDirections))
			}
			if atr.BalanceDestinationIds != "" && atr.BalanceDestinationIds != utils.ANY {
				atrs[idx].Balance.DestinationIDs = utils.StringMapPointer(utils.ParseStringMap(atr.BalanceDestinationIds))
			}
			if atr.BalanceSharedGroups != "" && atr.BalanceSharedGroups != utils.ANY {
				atrs[idx].Balance.SharedGroups = utils.StringMapPointer(utils.ParseStringMap(atr.BalanceSharedGroups))
			}
			if atr.BalanceTimingTags != "" && atr.BalanceTimingTags != utils.ANY {
				atrs[idx].Balance.TimingIDs = utils.StringMapPointer(utils.ParseStringMap(atr.BalanceTimingTags))
			}
			if atr.BalanceBlocker != "" && atr.BalanceBlocker != utils.ANY {
				u, err := strconv.ParseBool(atr.BalanceBlocker)
				if err != nil {
					return err
				}
				atrs[idx].Balance.Blocker = utils.BoolPointer(u)
			}
			if atr.BalanceDisabled != "" && atr.BalanceDisabled != utils.ANY {
				u, err := strconv.ParseBool(atr.BalanceDisabled)
				if err != nil {
					return err
				}
				atrs[idx].Balance.Disabled = utils.BoolPointer(u)
			}
		}
		tpr.actionsTriggers[key] = atrs
	}

	return nil
}

func (tpr *TpReader) LoadAccountActionsFiltered(qriedAA *utils.TPAccountActions) error {
	accountActions, err := tpr.lr.GetTPAccountActions(qriedAA)
	if err != nil {
		return errors.New(err.Error() + ": " + fmt.Sprintf("%+v", qriedAA))
	}
	storAas, err := MapTPAccountActions(accountActions)
	if err != nil {
		return err
	}
	for _, accountAction := range storAas {
		id := accountAction.KeyId()
		var actionIDs []string // collects action ids
		// action timings
		if accountAction.ActionPlanId != "" {
			// get old userBalanceIds
			exitingAccountIds := make(utils.StringMap)
			existingActionPlan, err := tpr.dm.DataDB().GetActionPlan(accountAction.ActionPlanId, true, utils.NonTransactional)
			if err == nil && existingActionPlan != nil {
				exitingAccountIds = existingActionPlan.AccountIDs
			}

			tpap, err := tpr.lr.GetTPActionPlans(tpr.tpid, accountAction.ActionPlanId)
			if err != nil {
				return errors.New(err.Error() + " (ActionPlan): " + accountAction.ActionPlanId)
			} else if len(tpap) == 0 {
				return fmt.Errorf("no action plan with id <%s>", accountAction.ActionPlanId)
			}
			aps := MapTPActionTimings(tpap)
			var actionPlan *ActionPlan
			ats := aps[accountAction.ActionPlanId]
			for _, at := range ats {
				// Check action exists before saving it inside actionTiming key
				// ToDo: try saving the key after the actions was retrieved in order to save one query here.
				if actions, err := tpr.lr.GetTPActions(tpr.tpid, at.ActionsId); err != nil {
					return errors.New(err.Error() + " (Actions): " + at.ActionsId)
				} else if len(actions) == 0 {
					return fmt.Errorf("no action with id <%s>", at.ActionsId)
				}
				var t *utils.TPTiming
				if at.TimingId != utils.ASAP {
					tptm, err := tpr.lr.GetTPTimings(tpr.tpid, at.TimingId)
					if err != nil {
						return errors.New(err.Error() + " (Timing): " + at.TimingId)
					} else if len(tptm) == 0 {
						return fmt.Errorf("no timing with id <%s>", at.TimingId)
					}
					tm, err := MapTPTimings(tptm)
					if err != nil {
						return err
					}
					t = tm[at.TimingId]
				} else {
					t = tpr.timings[at.TimingId] // *asap
				}
				if actionPlan == nil {
					actionPlan = &ActionPlan{
						Id: accountAction.ActionPlanId,
					}
				}
				actionPlan.ActionTimings = append(actionPlan.ActionTimings, &ActionTiming{
					Uuid:   utils.GenUUID(),
					Weight: at.Weight,
					Timing: &RateInterval{
						Timing: &RITiming{
							Months:    t.Months,
							MonthDays: t.MonthDays,
							WeekDays:  t.WeekDays,
							StartTime: t.StartTime,
						},
					},
					ActionsID: at.ActionsId,
				})
				// collect action ids from timings
				actionIDs = append(actionIDs, at.ActionsId)
				exitingAccountIds[id] = true
				actionPlan.AccountIDs = exitingAccountIds
			}
			// write tasks
			for _, at := range actionPlan.ActionTimings {
				if at.IsASAP() {
					for accID := range actionPlan.AccountIDs {
						t := &Task{
							Uuid:      utils.GenUUID(),
							AccountID: accID,
							ActionsID: at.ActionsID,
						}
						if err = tpr.dm.DataDB().PushTask(t); err != nil {
							return err
						}
					}
				}
			}
			// write action plan
			if err = tpr.dm.DataDB().SetActionPlan(accountAction.ActionPlanId, actionPlan, false, utils.NonTransactional); err != nil {
				return errors.New(err.Error() + " (SetActionPlan): " + accountAction.ActionPlanId)
			}
			if err = tpr.dm.DataDB().SetAccountActionPlans(id, []string{accountAction.ActionPlanId}, false); err != nil {
				return err
			}
			if err = tpr.dm.CacheDataFromDB(utils.AccountActionPlansPrefix, []string{id}, true); err != nil {
				return err
			}
		}
		// action triggers
		var actionTriggers ActionTriggers
		//ActionTriggerPriotityList []*ActionTrigger
		if accountAction.ActionTriggersId != "" {
			tpatrs, err := tpr.lr.GetTPActionTriggers(tpr.tpid, accountAction.ActionTriggersId)
			if err != nil {
				return errors.New(err.Error() + " (ActionTriggers): " + accountAction.ActionTriggersId)
			}
			atrs := MapTPActionTriggers(tpatrs)
			atrsMap := make(map[string][]*ActionTrigger)
			for key, atrsLst := range atrs {
				atrs := make([]*ActionTrigger, len(atrsLst))
				for idx, atr := range atrsLst {
					minSleep, _ := utils.ParseDurationWithNanosecs(atr.MinSleep)
					expTime, _ := utils.ParseTimeDetectLayout(atr.ExpirationDate, tpr.timezone)
					actTime, _ := utils.ParseTimeDetectLayout(atr.ActivationDate, tpr.timezone)
					if atr.UniqueID == "" {
						atr.UniqueID = utils.GenUUID()
					}
					atrs[idx] = &ActionTrigger{
						ID:             key,
						UniqueID:       atr.UniqueID,
						ThresholdType:  atr.ThresholdType,
						ThresholdValue: atr.ThresholdValue,
						Recurrent:      atr.Recurrent,
						MinSleep:       minSleep,
						ExpirationDate: expTime,
						ActivationDate: actTime,
						Balance:        &BalanceFilter{},
						Weight:         atr.Weight,
						ActionsID:      atr.ActionsId,
					}
					if atr.BalanceId != "" && atr.BalanceId != utils.ANY {
						atrs[idx].Balance.ID = utils.StringPointer(atr.BalanceId)
					}

					if atr.BalanceType != "" && atr.BalanceType != utils.ANY {
						atrs[idx].Balance.Type = utils.StringPointer(atr.BalanceType)
					}

					if atr.BalanceWeight != "" && atr.BalanceWeight != utils.ANY {
						u, err := strconv.ParseFloat(atr.BalanceWeight, 64)
						if err != nil {
							return err
						}
						atrs[idx].Balance.Weight = utils.Float64Pointer(u)
					}
					if atr.BalanceExpirationDate != "" && atr.BalanceExpirationDate != utils.ANY && atr.ExpirationDate != utils.UNLIMITED {
						u, err := utils.ParseTimeDetectLayout(atr.BalanceExpirationDate, tpr.timezone)
						if err != nil {
							return err
						}
						atrs[idx].Balance.ExpirationDate = utils.TimePointer(u)
					}
					if atr.BalanceRatingSubject != "" && atr.BalanceRatingSubject != utils.ANY {
						atrs[idx].Balance.RatingSubject = utils.StringPointer(atr.BalanceRatingSubject)
					}

					if atr.BalanceCategories != "" && atr.BalanceCategories != utils.ANY {
						atrs[idx].Balance.Categories = utils.StringMapPointer(utils.ParseStringMap(atr.BalanceCategories))
					}
					if atr.BalanceDirections != "" && atr.BalanceDirections != utils.ANY {
						atrs[idx].Balance.Directions = utils.StringMapPointer(utils.ParseStringMap(atr.BalanceDirections))
					}
					if atr.BalanceDestinationIds != "" && atr.BalanceDestinationIds != utils.ANY {
						atrs[idx].Balance.DestinationIDs = utils.StringMapPointer(utils.ParseStringMap(atr.BalanceDestinationIds))
					}
					if atr.BalanceSharedGroups != "" && atr.BalanceSharedGroups != utils.ANY {
						atrs[idx].Balance.SharedGroups = utils.StringMapPointer(utils.ParseStringMap(atr.BalanceSharedGroups))
					}
					if atr.BalanceTimingTags != "" && atr.BalanceTimingTags != utils.ANY {
						atrs[idx].Balance.TimingIDs = utils.StringMapPointer(utils.ParseStringMap(atr.BalanceTimingTags))
					}
					if atr.BalanceBlocker != "" && atr.BalanceBlocker != utils.ANY {
						u, err := strconv.ParseBool(atr.BalanceBlocker)
						if err != nil {
							return err
						}
						atrs[idx].Balance.Blocker = utils.BoolPointer(u)
					}
					if atr.BalanceDisabled != "" && atr.BalanceDisabled != utils.ANY {
						u, err := strconv.ParseBool(atr.BalanceDisabled)
						if err != nil {
							return err
						}
						atrs[idx].Balance.Disabled = utils.BoolPointer(u)
					}
				}
				atrsMap[key] = atrs
			}
			actionTriggers = atrsMap[accountAction.ActionTriggersId]
			// collect action ids from triggers
			for _, atr := range actionTriggers {
				actionIDs = append(actionIDs, atr.ActionsID)
			}
			// write action triggers
			err = tpr.dm.SetActionTriggers(accountAction.ActionTriggersId, actionTriggers, utils.NonTransactional)
			if err != nil {
				return errors.New(err.Error() + " (SetActionTriggers): " + accountAction.ActionTriggersId)
			}
		}

		// actions
		facts := make(map[string][]*Action)
		for _, actId := range actionIDs {
			tpas, err := tpr.lr.GetTPActions(tpr.tpid, actId)
			if err != nil {
				return err
			}
			as := MapTPActions(tpas)
			for tag, tpacts := range as {
				acts := make([]*Action, len(tpacts))
				for idx, tpact := range tpacts {
					// check filter field
					if len(tpact.Filter) > 0 {
						if _, err := structmatcher.NewStructMatcher(tpact.Filter); err != nil {
							return fmt.Errorf("error parsing action %s filter field: %v", tag, err)
						}
					}
					acts[idx] = &Action{
						Id:         tag,
						ActionType: tpact.Identifier,
						//BalanceType:      tpact.BalanceType,
						Weight:           tpact.Weight,
						ExtraParameters:  tpact.ExtraParameters,
						ExpirationString: tpact.ExpiryTime,
						Filter:           tpact.Filter,
						Balance:          &BalanceFilter{},
					}
					if tpact.BalanceId != "" && tpact.BalanceId != utils.ANY {
						acts[idx].Balance.ID = utils.StringPointer(tpact.BalanceId)
					}
					if tpact.BalanceType != "" && tpact.BalanceType != utils.ANY {
						acts[idx].Balance.Type = utils.StringPointer(tpact.BalanceType)
					}

					if tpact.Units != "" && tpact.Units != utils.ANY {
						vf, err := utils.ParseBalanceFilterValue(tpact.BalanceType, tpact.Units)
						if err != nil {
							return err
						}
						acts[idx].Balance.Value = vf
					}

					if tpact.BalanceWeight != "" && tpact.BalanceWeight != utils.ANY {
						u, err := strconv.ParseFloat(tpact.BalanceWeight, 64)
						if err != nil {
							return err
						}
						acts[idx].Balance.Weight = utils.Float64Pointer(u)
					}
					if tpact.RatingSubject != "" && tpact.RatingSubject != utils.ANY {
						acts[idx].Balance.RatingSubject = utils.StringPointer(tpact.RatingSubject)
					}

					if tpact.Categories != "" && tpact.Categories != utils.ANY {
						acts[idx].Balance.Categories = utils.StringMapPointer(utils.ParseStringMap(tpact.Categories))
					}
					if tpact.Directions != "" && tpact.Directions != utils.ANY {
						acts[idx].Balance.Directions = utils.StringMapPointer(utils.ParseStringMap(tpact.Directions))
					}
					if tpact.DestinationIds != "" && tpact.DestinationIds != utils.ANY {
						acts[idx].Balance.DestinationIDs = utils.StringMapPointer(utils.ParseStringMap(tpact.DestinationIds))
					}
					if tpact.SharedGroups != "" && tpact.SharedGroups != utils.ANY {
						acts[idx].Balance.SharedGroups = utils.StringMapPointer(utils.ParseStringMap(tpact.SharedGroups))
					}
					if tpact.TimingTags != "" && tpact.TimingTags != utils.ANY {
						acts[idx].Balance.TimingIDs = utils.StringMapPointer(utils.ParseStringMap(tpact.TimingTags))
					}
					if tpact.BalanceBlocker != "" && tpact.BalanceBlocker != utils.ANY {
						u, err := strconv.ParseBool(tpact.BalanceBlocker)
						if err != nil {
							return err
						}
						acts[idx].Balance.Blocker = utils.BoolPointer(u)
					}
					if tpact.BalanceDisabled != "" && tpact.BalanceDisabled != utils.ANY {
						u, err := strconv.ParseBool(tpact.BalanceDisabled)
						if err != nil {
							return err
						}
						acts[idx].Balance.Disabled = utils.BoolPointer(u)
					}
					// load action timings from tags
					if tpact.TimingTags != "" {
						timingIds := strings.Split(tpact.TimingTags, utils.INFIELD_SEP)
						for _, timingID := range timingIds {
							if timing, found := tpr.timings[timingID]; found {
								acts[idx].Balance.Timings = append(acts[idx].Balance.Timings, &RITiming{
									Years:     timing.Years,
									Months:    timing.Months,
									MonthDays: timing.MonthDays,
									WeekDays:  timing.WeekDays,
									StartTime: timing.StartTime,
									EndTime:   timing.EndTime,
								})
							} else {
								return fmt.Errorf("could not find timing: %v", timingID)
							}
						}
					}
				}
				facts[tag] = acts
			}
		}
		// write actions
		for k, as := range facts {
			err = tpr.dm.SetActions(k, as, utils.NonTransactional)
			if err != nil {
				return err
			}
		}
		ub, err := tpr.dm.DataDB().GetAccount(id)
		if err != nil {
			ub = &Account{
				ID: id,
			}
		}
		ub.ActionTriggers = actionTriggers
		// init counters
		ub.InitCounters()
		if err := tpr.dm.DataDB().SetAccount(ub); err != nil {
			return err
		}
	}
	return nil
}

func (tpr *TpReader) LoadAccountActions() (err error) {
	tps, err := tpr.lr.GetTPAccountActions(&utils.TPAccountActions{TPid: tpr.tpid})
	if err != nil {
		return err
	}
	storAts, err := MapTPAccountActions(tps)
	if err != nil {
		return err
	}

	for _, aa := range storAts {
		aaKeyID := aa.KeyId()
		if _, alreadyDefined := tpr.accountActions[aa.KeyId()]; alreadyDefined {
			return fmt.Errorf("duplicate account action found: %s", aaKeyID)
		}
		var aTriggers ActionTriggers
		if aa.ActionTriggersId != "" {
			var exists bool
			if aTriggers, exists = tpr.actionsTriggers[aa.ActionTriggersId]; !exists {
				return fmt.Errorf("could not get action triggers for tag %s", aa.ActionTriggersId)
			}
		}
		ub := &Account{
			ID:             aaKeyID,
			ActionTriggers: aTriggers,
			AllowNegative:  aa.AllowNegative,
			Disabled:       aa.Disabled,
		}
		ub.InitCounters()
		tpr.accountActions[aaKeyID] = ub
		if aa.ActionPlanId != "" {
			actionPlan, exists := tpr.actionPlans[aa.ActionPlanId]
			if !exists {
				return fmt.Errorf("could not get action plan for tag %v", aa.ActionPlanId)
			}
			if actionPlan.AccountIDs == nil {
				actionPlan.AccountIDs = make(utils.StringMap)
			}

			actionPlan.AccountIDs[aaKeyID] = true
			if _, hasKey := tpr.acntActionPlans[aaKeyID]; !hasKey {
				tpr.acntActionPlans[aaKeyID] = make([]string, 0)
			}
			tpr.acntActionPlans[aaKeyID] = append(tpr.acntActionPlans[aaKeyID], aa.ActionPlanId)
		}
	}
	return nil
}

func (tpr *TpReader) LoadDerivedChargersFiltered(filter *utils.TPDerivedChargers, save bool) (err error) {
	tps, err := tpr.lr.GetTPDerivedChargers(filter)
	if err != nil {
		return err
	}
	storDcs, err := MapTPDerivedChargers(tps)
	if err != nil {
		return err
	}
	for _, tpDcs := range storDcs {
		tag := tpDcs.GetDerivedChargersKey()
		if _, hasIt := tpr.derivedChargers[tag]; !hasIt {
			tpr.derivedChargers[tag] = &utils.DerivedChargers{
				DestinationIDs: make(utils.StringMap),
				Chargers:       make([]*utils.DerivedCharger, 0),
			} // Load object map since we use this method also from LoadDerivedChargers
		}
		for _, tpDc := range tpDcs.DerivedChargers {
			dc, err := utils.NewDerivedCharger(tpDc.RunId, tpDc.RunFilters, tpDc.ReqTypeField, tpDc.DirectionField, tpDc.TenantField, tpDc.CategoryField,
				tpDc.AccountField, tpDc.SubjectField, tpDc.DestinationField, tpDc.SetupTimeField, tpDc.PddField, tpDc.AnswerTimeField, tpDc.UsageField, tpDc.SupplierField,
				tpDc.DisconnectCauseField, tpDc.RatedField, tpDc.CostField)
			if err != nil {
				return err
			}
			tpr.derivedChargers[tag].DestinationIDs.Copy(utils.ParseStringMap(tpDcs.DestinationIds))
			tpr.derivedChargers[tag].Chargers = append(tpr.derivedChargers[tag].Chargers, dc)
		}
	}
	if save {
		for dcsKey, dcs := range tpr.derivedChargers {
			if err := tpr.dm.DataDB().SetDerivedChargers(dcsKey, dcs, utils.NonTransactional); err != nil {
				return err
			}
		}
	}
	return nil
}

func (tpr *TpReader) LoadDerivedChargers() (err error) {
	return tpr.LoadDerivedChargersFiltered(&utils.TPDerivedChargers{TPid: tpr.tpid}, false)
}

func (tpr *TpReader) LoadCdrStatsFiltered(tag string, save bool) (err error) {
	tps, err := tpr.lr.GetTPCdrStats(tpr.tpid, tag)
	if err != nil {
		return err
	}
	storStats := MapTPCdrStats(tps)
	var actionIDs []string // collect action ids
	for tag, tpStats := range storStats {
		for _, tpStat := range tpStats {
			var cs *CdrStats
			var exists bool
			if cs, exists = tpr.cdrStats[tag]; !exists {
				cs = &CdrStats{Id: tag}
			}
			// action triggers
			triggerTag := tpStat.ActionTriggers
			if triggerTag != "" {
				_, exists := tpr.actionsTriggers[triggerTag]
				if !exists {
					tpatrs, err := tpr.lr.GetTPActionTriggers(tpr.tpid, triggerTag)
					if err != nil {
						return errors.New(err.Error() + " (ActionTriggers): " + triggerTag)
					}
					atrsM := MapTPActionTriggers(tpatrs)
					for _, atrsLst := range atrsM {
						atrs := make([]*ActionTrigger, len(atrsLst))
						for idx, atr := range atrsLst {
							minSleep, _ := utils.ParseDurationWithNanosecs(atr.MinSleep)
							expTime, _ := utils.ParseTimeDetectLayout(atr.ExpirationDate, tpr.timezone)
							actTime, _ := utils.ParseTimeDetectLayout(atr.ActivationDate, tpr.timezone)
							if atr.UniqueID == "" {
								atr.UniqueID = utils.GenUUID()
							}
							atrs[idx] = &ActionTrigger{
								ID:             triggerTag,
								UniqueID:       atr.UniqueID,
								ThresholdType:  atr.ThresholdType,
								ThresholdValue: atr.ThresholdValue,
								Recurrent:      atr.Recurrent,
								MinSleep:       minSleep,
								ExpirationDate: expTime,
								ActivationDate: actTime,
								Balance:        &BalanceFilter{},
								Weight:         atr.Weight,
								ActionsID:      atr.ActionsId,
							}
							if atr.BalanceId != "" && atr.BalanceId != utils.ANY {
								atrs[idx].Balance.ID = utils.StringPointer(atr.BalanceId)
							}

							if atr.BalanceType != "" && atr.BalanceType != utils.ANY {
								atrs[idx].Balance.Type = utils.StringPointer(atr.BalanceType)
							}

							if atr.BalanceWeight != "" && atr.BalanceWeight != utils.ANY {
								u, err := strconv.ParseFloat(atr.BalanceWeight, 64)
								if err != nil {
									return err
								}
								atrs[idx].Balance.Weight = utils.Float64Pointer(u)
							}
							if atr.BalanceExpirationDate != "" && atr.BalanceExpirationDate != utils.ANY && atr.ExpirationDate != utils.UNLIMITED {
								u, err := utils.ParseTimeDetectLayout(atr.BalanceExpirationDate, tpr.timezone)
								if err != nil {
									return err
								}
								atrs[idx].Balance.ExpirationDate = utils.TimePointer(u)
							}
							if atr.BalanceRatingSubject != "" && atr.BalanceRatingSubject != utils.ANY {
								atrs[idx].Balance.RatingSubject = utils.StringPointer(atr.BalanceRatingSubject)
							}

							if atr.BalanceCategories != "" && atr.BalanceCategories != utils.ANY {
								atrs[idx].Balance.Categories = utils.StringMapPointer(utils.ParseStringMap(atr.BalanceCategories))
							}
							if atr.BalanceDirections != "" && atr.BalanceDirections != utils.ANY {
								atrs[idx].Balance.Directions = utils.StringMapPointer(utils.ParseStringMap(atr.BalanceDirections))
							}
							if atr.BalanceDestinationIds != "" && atr.BalanceDestinationIds != utils.ANY {
								atrs[idx].Balance.DestinationIDs = utils.StringMapPointer(utils.ParseStringMap(atr.BalanceDestinationIds))
							}
							if atr.BalanceSharedGroups != "" && atr.BalanceSharedGroups != utils.ANY {
								atrs[idx].Balance.SharedGroups = utils.StringMapPointer(utils.ParseStringMap(atr.BalanceSharedGroups))
							}
							if atr.BalanceTimingTags != "" && atr.BalanceTimingTags != utils.ANY {
								atrs[idx].Balance.TimingIDs = utils.StringMapPointer(utils.ParseStringMap(atr.BalanceTimingTags))
							}
							if atr.BalanceBlocker != "" && atr.BalanceBlocker != utils.ANY {
								u, err := strconv.ParseBool(atr.BalanceBlocker)
								if err != nil {
									return err
								}
								atrs[idx].Balance.Blocker = utils.BoolPointer(u)
							}
							if atr.BalanceDisabled != "" && atr.BalanceDisabled != utils.ANY {
								u, err := strconv.ParseBool(atr.BalanceDisabled)
								if err != nil {
									return err
								}
								atrs[idx].Balance.Disabled = utils.BoolPointer(u)
							}
						}
						tpr.actionsTriggers[triggerTag] = atrs
					}
				}
				// collect action ids from triggers
				for _, atr := range tpr.actionsTriggers[triggerTag] {
					actionIDs = append(actionIDs, atr.ActionsID)
				}
			}
			triggers, exists := tpr.actionsTriggers[triggerTag]
			if triggerTag != "" && !exists {
				// only return error if there was something there for the tag
				return fmt.Errorf("could not get action triggers for cdr stats id %s: %s", cs.Id, triggerTag)
			}
			// write action triggers
			err = tpr.dm.SetActionTriggers(triggerTag, triggers, utils.NonTransactional)
			if err != nil {
				return errors.New(err.Error() + " (SetActionTriggers): " + triggerTag)
			}
			UpdateCdrStats(cs, triggers, tpStat, tpr.timezone)
			tpr.cdrStats[tag] = cs
		}
	}
	// actions
	for _, actId := range actionIDs {
		_, exists := tpr.actions[actId]
		if !exists {
			tpas, err := tpr.lr.GetTPActions(tpr.tpid, actId)
			if err != nil {
				return err
			}
			as := MapTPActions(tpas)
			for tag, tpacts := range as {
				acts := make([]*Action, len(tpacts))
				for idx, tpact := range tpacts {
					// check filter field
					if len(tpact.Filter) > 0 {
						if _, err := structmatcher.NewStructMatcher(tpact.Filter); err != nil {
							return fmt.Errorf("error parsing action %s filter field: %v", tag, err)
						}
					}
					acts[idx] = &Action{
						Id:         tag,
						ActionType: tpact.Identifier,
						//BalanceType:      tpact.BalanceType,
						Weight:           tpact.Weight,
						ExtraParameters:  tpact.ExtraParameters,
						ExpirationString: tpact.ExpiryTime,
						Filter:           tpact.Filter,
						Balance:          &BalanceFilter{},
					}
					if tpact.BalanceId != "" && tpact.BalanceId != utils.ANY {
						acts[idx].Balance.ID = utils.StringPointer(tpact.BalanceId)
					}
					if tpact.BalanceType != "" && tpact.BalanceType != utils.ANY {
						acts[idx].Balance.Type = utils.StringPointer(tpact.BalanceType)
					}

					if tpact.Units != "" && tpact.Units != utils.ANY {
						vf, err := utils.ParseBalanceFilterValue(tpact.BalanceType, tpact.Units)
						if err != nil {
							return err
						}
						acts[idx].Balance.Value = vf
					}

					if tpact.BalanceWeight != "" && tpact.BalanceWeight != utils.ANY {
						u, err := strconv.ParseFloat(tpact.BalanceWeight, 64)
						if err != nil {
							return err
						}
						acts[idx].Balance.Weight = utils.Float64Pointer(u)
					}
					if tpact.RatingSubject != "" && tpact.RatingSubject != utils.ANY {
						acts[idx].Balance.RatingSubject = utils.StringPointer(tpact.RatingSubject)
					}

					if tpact.Categories != "" && tpact.Categories != utils.ANY {
						acts[idx].Balance.Categories = utils.StringMapPointer(utils.ParseStringMap(tpact.Categories))
					}
					if tpact.Directions != "" && tpact.Directions != utils.ANY {
						acts[idx].Balance.Directions = utils.StringMapPointer(utils.ParseStringMap(tpact.Directions))
					}
					if tpact.DestinationIds != "" && tpact.DestinationIds != utils.ANY {
						acts[idx].Balance.DestinationIDs = utils.StringMapPointer(utils.ParseStringMap(tpact.DestinationIds))
					}
					if tpact.SharedGroups != "" && tpact.SharedGroups != utils.ANY {
						acts[idx].Balance.SharedGroups = utils.StringMapPointer(utils.ParseStringMap(tpact.SharedGroups))
					}
					if tpact.TimingTags != "" && tpact.TimingTags != utils.ANY {
						acts[idx].Balance.TimingIDs = utils.StringMapPointer(utils.ParseStringMap(tpact.TimingTags))
					}
					if tpact.BalanceBlocker != "" && tpact.BalanceBlocker != utils.ANY {
						u, err := strconv.ParseBool(tpact.BalanceBlocker)
						if err != nil {
							return err
						}
						acts[idx].Balance.Blocker = utils.BoolPointer(u)
					}
					if tpact.BalanceDisabled != "" && tpact.BalanceDisabled != utils.ANY {
						u, err := strconv.ParseBool(tpact.BalanceDisabled)
						if err != nil {
							return err
						}
						acts[idx].Balance.Disabled = utils.BoolPointer(u)
					}

				}
				tpr.actions[tag] = acts
			}
		}
	}

	if save {
		// write actions
		for k, as := range tpr.actions {
			err = tpr.dm.SetActions(k, as, utils.NonTransactional)
			if err != nil {
				return err
			}
		}
		for _, stat := range tpr.cdrStats {
			if err := tpr.dm.SetCdrStats(stat); err != nil {
				return err
			}
		}
	}
	return nil
}

func (tpr *TpReader) LoadCdrStats() error {
	return tpr.LoadCdrStatsFiltered("", false)
}

func (tpr *TpReader) LoadUsersFiltered(filter *utils.TPUsers) (bool, error) {
	tpUsers, err := tpr.lr.GetTPUsers(filter)
	if err != nil {
		return false, err
	}
	for _, tpUser := range tpUsers {
		user := &UserProfile{
			Tenant:   tpUser.Tenant,
			UserName: tpUser.UserName,
			Profile:  make(map[string]string),
		}
		for _, up := range tpUser.Profile {
			user.Profile[up.AttrName] = up.AttrValue
		}
		tpr.dm.SetUser(user)
	}
	return len(tpUsers) > 0, err
}

func (tpr *TpReader) LoadUsers() error {
	tps, err := tpr.lr.GetTPUsers(&utils.TPUsers{TPid: tpr.tpid})
	if err != nil {
		return err
	}
	userMap, err := MapTPUsers(tps)
	if err != nil {
		return err
	}
	for key, usr := range userMap {
		up, found := tpr.users[key]
		if !found {
			up = &UserProfile{
				Tenant:   usr.Tenant,
				UserName: usr.UserName,
				Profile:  make(map[string]string),
			}
			tpr.users[key] = up
		}
		for _, p := range usr.Profile {
			up.Profile[p.AttrName] = p.AttrValue
		}
	}
	return err
}

func (tpr *TpReader) LoadAliasesFiltered(filter *utils.TPAliases) (bool, error) {
	tpAliases, err := tpr.lr.GetTPAliases(filter)

	alias := &Alias{
		Direction: filter.Direction,
		Tenant:    filter.Tenant,
		Category:  filter.Category,
		Account:   filter.Account,
		Subject:   filter.Subject,
		Context:   filter.Context,
		Values:    make(AliasValues, 0),
	}
	for _, tpAlias := range tpAliases {
		for _, aliasValue := range tpAlias.Values {
			av := alias.Values.GetValueByDestId(aliasValue.DestinationId)
			if av == nil {
				av = &AliasValue{
					DestinationId: aliasValue.DestinationId,
					Pairs:         make(AliasPairs),
					Weight:        aliasValue.Weight,
				}
				alias.Values = append(alias.Values, av)
			}
			if av.Pairs[aliasValue.Target] == nil {
				av.Pairs[aliasValue.Target] = make(map[string]string)
			}
			av.Pairs[aliasValue.Target][aliasValue.Original] = aliasValue.Alias

		}
	}
	tpr.dm.DataDB().SetAlias(alias, utils.NonTransactional)
	tpr.dm.DataDB().SetReverseAlias(alias, utils.NonTransactional)
	return len(tpAliases) > 0, err
}

func (tpr *TpReader) LoadAliases() error {
	tps, err := tpr.lr.GetTPAliases(&utils.TPAliases{TPid: tpr.tpid})
	if err != nil {
		return err
	}
	alMap, err := MapTPAliases(tps)
	if err != nil {
		return err
	}
	for key, tal := range alMap {
		al, found := tpr.aliases[key]
		if !found {
			al = &Alias{
				Direction: tal.Direction,
				Tenant:    tal.Tenant,
				Category:  tal.Category,
				Account:   tal.Account,
				Subject:   tal.Subject,
				Context:   tal.Context,
				Values:    make(AliasValues, 0),
			}
			tpr.aliases[key] = al
		}
		for _, v := range tal.Values {
			av := al.Values.GetValueByDestId(v.DestinationId)
			if av == nil {
				av = &AliasValue{
					DestinationId: v.DestinationId,
					Pairs:         make(AliasPairs),
					Weight:        v.Weight,
				}
				al.Values = append(al.Values, av)
			}
			if av.Pairs[v.Target] == nil {
				av.Pairs[v.Target] = make(map[string]string)
			}
			av.Pairs[v.Target][v.Original] = v.Alias
			// Report reverse aliases keys which we need to reload late
			rvAlsKey := v.Alias + v.Target + tal.Context
			if _, hasIt := tpr.revAliases[rvAlsKey]; !hasIt {
				tpr.revAliases[rvAlsKey] = make([]string, 0)
			}
			tpr.revAliases[rvAlsKey] = append(tpr.revAliases[rvAlsKey], utils.ConcatenatedKey(al.GetId(), v.DestinationId))
		}
	}
	return err
}

func (tpr *TpReader) LoadResourceProfilesFiltered(tag string) (err error) {
	rls, err := tpr.lr.GetTPResources(tpr.tpid, tag)
	if err != nil {
		return err
	}
	mapRsPfls := make(map[utils.TenantID]*utils.TPResource)
	for _, rl := range rls {
		mapRsPfls[utils.TenantID{Tenant: rl.Tenant, ID: rl.ID}] = rl
	}
	tpr.resProfiles = mapRsPfls
	for tntID, res := range mapRsPfls {
		resIndxrKey := utils.ResourceProfilesStringIndex + tntID.Tenant
		if has, err := tpr.dm.HasData(utils.ResourcesPrefix, tntID.TenantID()); err != nil {
			return err
		} else if !has {
			tpr.resources = append(tpr.resources, &utils.TenantID{Tenant: tntID.Tenant, ID: tntID.ID})
		}
		// index resource for filters
		if _, has := tpr.resIndexers[tntID.Tenant]; !has {
			if tpr.resIndexers[tntID.Tenant], err = NewReqFilterIndexer(tpr.dm, resIndxrKey); err != nil {
				return
			}
		}
		for _, fltrID := range res.FilterIDs {
			tpFltr, has := tpr.filters[utils.TenantID{Tenant: tntID.Tenant, ID: fltrID}]
			if !has {
				var fltr *Filter
				if fltr, err = tpr.dm.GetFilter(tntID.Tenant, fltrID, false, utils.NonTransactional); err != nil {
					if err == utils.ErrNotFound {
						err = fmt.Errorf("broken reference to filter: %+v for resoruce: %+v", fltrID, res)
					}
					return
				} else {
					tpFltr = FilterToTPFilter(fltr)
				}
			} else {
				tpr.resIndexers[tntID.Tenant].IndexTPFilter(tpFltr, res.ID)
			}
		}
	}
	return nil
}

func (tpr *TpReader) LoadResourceProfiles() error {
	return tpr.LoadResourceProfilesFiltered("")
}

func (tpr *TpReader) LoadStatsFiltered(tag string) (err error) {
	tps, err := tpr.lr.GetTPStats(tpr.tpid, tag)
	if err != nil {
		return err
	}
	mapSTs := make(map[utils.TenantID]*utils.TPStats)
	for _, st := range tps {
		mapSTs[utils.TenantID{Tenant: st.Tenant, ID: st.ID}] = st
	}
	tpr.sqProfiles = mapSTs
	for tntID, sq := range mapSTs {
		sqpIndxrKey := utils.StatQueuesStringIndex + tntID.Tenant
		if has, err := tpr.dm.HasData(utils.StatQueuePrefix, tntID.TenantID()); err != nil {
			return err
		} else if !has {
			tpr.statQueues = append(tpr.statQueues, &utils.TenantID{Tenant: tntID.Tenant, ID: tntID.ID})
		}
		// index statQueues for filters
		if _, has := tpr.sqpIndexers[tntID.Tenant]; !has {
			if tpr.sqpIndexers[tntID.Tenant], err = NewReqFilterIndexer(tpr.dm, sqpIndxrKey); err != nil {
				return
			}
		}
		for _, fltrID := range sq.FilterIDs {
			tpFltr, has := tpr.filters[utils.TenantID{Tenant: tntID.Tenant, ID: fltrID}]
			if !has {
				var fltr *Filter
				if fltr, err = tpr.dm.GetFilter(tntID.Tenant, fltrID, false, utils.NonTransactional); err != nil {
					if err == utils.ErrNotFound {
						err = fmt.Errorf("broken reference to filter: %+v for statQueue: %+v", fltrID, sq)
					}
					return
				} else {
					tpFltr = FilterToTPFilter(fltr)
				}
			} else {
				tpr.sqpIndexers[tntID.Tenant].IndexTPFilter(tpFltr, sq.ID)
			}
		}
	}
	return nil
}

func (tpr *TpReader) LoadStats() error {
	return tpr.LoadStatsFiltered("")
}

func (tpr *TpReader) LoadThresholdsFiltered(tag string) (err error) {
	tps, err := tpr.lr.GetTPThresholds(tpr.tpid, tag)
	if err != nil {
		return err
	}
	mapTHs := make(map[utils.TenantID]*utils.TPThreshold)
	for _, th := range tps {
		mapTHs[utils.TenantID{Tenant: th.Tenant, ID: th.ID}] = th
	}
	tpr.thProfiles = mapTHs
	for tntID, th := range mapTHs {
		thdIndxrKey := utils.ThresholdStringIndex + tntID.Tenant
		if has, err := tpr.dm.HasData(utils.ThresholdPrefix, tntID.TenantID()); err != nil {
			return err
		} else if !has {
			tpr.thresholds = append(tpr.thresholds, &utils.TenantID{Tenant: tntID.Tenant, ID: tntID.ID})
		}
		// index thresholds for filters
		if _, has := tpr.thdsIndexers[tntID.Tenant]; !has {
			if tpr.thdsIndexers[tntID.Tenant], err = NewReqFilterIndexer(tpr.dm, thdIndxrKey); err != nil {
				return
			}
		}
		for _, fltrID := range th.FilterIDs {
			tpFltr, has := tpr.filters[utils.TenantID{Tenant: tntID.Tenant, ID: fltrID}]
			if !has {
				var fltr *Filter
				if fltr, err = tpr.dm.GetFilter(tntID.Tenant, fltrID, false, utils.NonTransactional); err != nil {
					if err == utils.ErrNotFound {
						err = fmt.Errorf("broken reference to filter: %+v for threshold: %+v", fltrID, th)
					}
					return
				} else {
					tpFltr = FilterToTPFilter(fltr)
				}
			} else {
				tpr.thdsIndexers[tntID.Tenant].IndexTPFilter(tpFltr, th.ID)
			}
		}
	}
	return nil
}

func (tpr *TpReader) LoadThresholds() error {
	return tpr.LoadThresholdsFiltered("")
}

func (tpr *TpReader) LoadFiltersFiltered(tag string) error {
	tps, err := tpr.lr.GetTPFilters(tpr.tpid, tag)
	if err != nil {
		return err
	}
	mapTHs := make(map[utils.TenantID]*utils.TPFilter)
	for _, th := range tps {
		mapTHs[utils.TenantID{Tenant: th.Tenant, ID: th.ID}] = th
	}
	tpr.filters = mapTHs
	return nil
}

func (tpr *TpReader) LoadFilters() error {
	return tpr.LoadFiltersFiltered("")
}

func (tpr *TpReader) LoadLCRProfilesFiltered(tag string) (err error) {
	rls, err := tpr.lr.GetTPLCRProfiles(tpr.tpid, tag)
	if err != nil {
		return err
	}
<<<<<<< HEAD
	mapRsPfls := make(map[utils.TenantID]*utils.TPLCR)
=======
	mapRsPfls := make(map[utils.TenantID]*utils.TPLCRProfile)
>>>>>>> 219d6ab6
	for _, rl := range rls {
		mapRsPfls[utils.TenantID{Tenant: rl.Tenant, ID: rl.ID}] = rl
	}
	tpr.lcrProfiles = mapRsPfls
	for tntID, res := range mapRsPfls {
		resIndxrKey := utils.LCRProfilesStringIndex + tntID.Tenant
		if has, err := tpr.dm.HasData(utils.LCRProfilePrefix, tntID.TenantID()); err != nil {
			return err
		} else if !has {
			tpr.lcrTntID = append(tpr.lcrTntID, &utils.TenantID{Tenant: tntID.Tenant, ID: tntID.ID})
		}
		// index lcr profile for filters
		if _, has := tpr.lcrIndexers[tntID.Tenant]; !has {
			if tpr.lcrIndexers[tntID.Tenant], err = NewReqFilterIndexer(tpr.dm, resIndxrKey); err != nil {
				return
			}
		}
		for _, fltrID := range res.FilterIDs {
			tpFltr, has := tpr.filters[utils.TenantID{Tenant: tntID.Tenant, ID: fltrID}]
			if !has {
				var fltr *Filter
				if fltr, err = tpr.dm.GetFilter(tntID.Tenant, fltrID, false, utils.NonTransactional); err != nil {
					if err == utils.ErrNotFound {
						err = fmt.Errorf("broken reference to filter: %+v for resoruce: %+v", fltrID, res)
					}
					return
				} else {
					tpFltr = FilterToTPFilter(fltr)
				}
			} else {
				tpr.lcrIndexers[tntID.Tenant].IndexTPFilter(tpFltr, res.ID)
			}
		}
	}
	return nil
}

func (tpr *TpReader) LoadLCRProfiles() error {
	return tpr.LoadLCRProfilesFiltered("")
}

func (tpr *TpReader) LoadAll() (err error) {
	if err = tpr.LoadDestinations(); err != nil && err.Error() != utils.NotFoundCaps {
		return
	}
	if err = tpr.LoadTimings(); err != nil && err.Error() != utils.NotFoundCaps {
		return
	}
	if err = tpr.LoadRates(); err != nil && err.Error() != utils.NotFoundCaps {
		return
	}
	if err = tpr.LoadDestinationRates(); err != nil && err.Error() != utils.NotFoundCaps {
		return
	}
	if err = tpr.LoadRatingPlans(); err != nil && err.Error() != utils.NotFoundCaps {
		return
	}
	if err = tpr.LoadRatingProfiles(); err != nil && err.Error() != utils.NotFoundCaps {
		return
	}
	if err = tpr.LoadSharedGroups(); err != nil && err.Error() != utils.NotFoundCaps {
		return
	}
	if err = tpr.LoadLCRs(); err != nil && err.Error() != utils.NotFoundCaps {
		return
	}
	if err = tpr.LoadActions(); err != nil && err.Error() != utils.NotFoundCaps {
		return
	}
	if err = tpr.LoadActionPlans(); err != nil && err.Error() != utils.NotFoundCaps {
		return
	}
	if err = tpr.LoadActionTriggers(); err != nil && err.Error() != utils.NotFoundCaps {
		return
	}
	if err = tpr.LoadAccountActions(); err != nil && err.Error() != utils.NotFoundCaps {
		return
	}
	if err = tpr.LoadDerivedChargers(); err != nil && err.Error() != utils.NotFoundCaps {
		return
	}
	if err = tpr.LoadCdrStats(); err != nil && err.Error() != utils.NotFoundCaps {
		return
	}
	if err = tpr.LoadUsers(); err != nil && err.Error() != utils.NotFoundCaps {
		return
	}
	if err = tpr.LoadAliases(); err != nil && err.Error() != utils.NotFoundCaps {
		return
	}
	if err = tpr.LoadFilters(); err != nil && err.Error() != utils.NotFoundCaps {
		return
	}
	if err = tpr.LoadResourceProfiles(); err != nil && err.Error() != utils.NotFoundCaps {
		return
	}
	if err = tpr.LoadStats(); err != nil && err.Error() != utils.NotFoundCaps {
		return
	}
	if err = tpr.LoadThresholds(); err != nil && err.Error() != utils.NotFoundCaps {
		return
	}
	if err = tpr.LoadLCRProfiles(); err != nil && err.Error() != utils.NotFoundCaps {
		return
	}
	return nil
}

func (tpr *TpReader) IsValid() bool {
	valid := true
	for rplTag, rpl := range tpr.ratingPlans {
		if !rpl.isContinous() {
			log.Printf("The rating plan %s is not covering all weekdays", rplTag)
			valid = false
		}
		if crazyRate := rpl.getFirstUnsaneRating(); crazyRate != "" {
			log.Printf("The rate %s is invalid", crazyRate)
			valid = false
		}
		if crazyTiming := rpl.getFirstUnsaneTiming(); crazyTiming != "" {
			log.Printf("The timing %s is invalid", crazyTiming)
			valid = false
		}
	}
	return valid
}

func (tpr *TpReader) WriteToDatabase(flush, verbose, disable_reverse bool) (err error) {
	if tpr.dm.dataDB == nil {
		return errors.New("no database connection")
	}
	if flush { // ToDo
		//tpr.dm.DataDB().Flush("")
	}
	if verbose {
		log.Print("Destinations:")
	}
	for _, d := range tpr.destinations {
		err = tpr.dm.DataDB().SetDestination(d, utils.NonTransactional)
		if err != nil {
			return err
		}
		if verbose {
			log.Print("\t", d.Id, " : ", d.Prefixes)
		}
	}
	if verbose {
		log.Print("Reverse Destinations:")
		for id, vals := range tpr.revDests {
			log.Printf("\t %s : %+v", id, vals)
		}
	}
	if verbose {
		log.Print("Rating Plans:")
	}
	for _, rp := range tpr.ratingPlans {
		err = tpr.dm.SetRatingPlan(rp, utils.NonTransactional)
		if err != nil {
			return err
		}
		if verbose {
			log.Print("\t", rp.Id)
		}
	}
	if verbose {
		log.Print("Rating Profiles:")
	}
	for _, rp := range tpr.ratingProfiles {
		err = tpr.dm.SetRatingProfile(rp, utils.NonTransactional)
		if err != nil {
			return err
		}
		if verbose {
			log.Print("\t", rp.Id)
		}
	}
	if verbose {
		log.Print("Action Plans:")
	}
	for k, ap := range tpr.actionPlans {
		for _, at := range ap.ActionTimings {
			if at.IsASAP() {
				for accID := range ap.AccountIDs {
					t := &Task{
						Uuid:      utils.GenUUID(),
						AccountID: accID,
						ActionsID: at.ActionsID,
					}
					if verbose {
						log.Println("\tTask: ", t)
					}
					if err = tpr.dm.DataDB().PushTask(t); err != nil {
						return err
					}
				}
				if len(ap.AccountIDs) == 0 {
					t := &Task{
						Uuid:      utils.GenUUID(),
						ActionsID: at.ActionsID,
					}
					if verbose {
						log.Println("\tTask: ", t)
					}
					if err = tpr.dm.DataDB().PushTask(t); err != nil {
						return err
					}
				}
			}
		}
		err = tpr.dm.DataDB().SetActionPlan(k, ap, false, utils.NonTransactional)
		if err != nil {
			return err
		}
		if verbose {
			log.Println("\t", k)
		}
	}
	if verbose {
		log.Print("Account Action Plans:")
		for id, vals := range tpr.acntActionPlans {
			log.Printf("\t %s : %+v", id, vals)
		}
	}
	if verbose {
		log.Print("Action Triggers:")
	}
	for k, atrs := range tpr.actionsTriggers {
		err = tpr.dm.SetActionTriggers(k, atrs, utils.NonTransactional)
		if err != nil {
			return err
		}
		if verbose {
			log.Println("\t", k)
		}
	}
	if verbose {
		log.Print("Shared Groups:")
	}
	for k, sg := range tpr.sharedGroups {
		err = tpr.dm.SetSharedGroup(sg, utils.NonTransactional)
		if err != nil {
			return err
		}
		if verbose {
			log.Println("\t", k)
		}
	}
	if verbose {
		log.Print("LCR Rules:")
	}
	for k, lcr := range tpr.lcrs {
		err = tpr.dm.SetLCR(lcr, utils.NonTransactional)
		if err != nil {
			return err
		}
		if verbose {
			log.Println("\t", k)
		}
	}
	if verbose {
		log.Print("Actions:")
	}
	for k, as := range tpr.actions {
		err = tpr.dm.SetActions(k, as, utils.NonTransactional)
		if err != nil {
			return err
		}
		if verbose {
			log.Println("\t", k)
		}
	}
	if verbose {
		log.Print("Account Actions:")
	}
	for _, ub := range tpr.accountActions {
		err = tpr.dm.DataDB().SetAccount(ub)
		if err != nil {
			return err
		}
		if verbose {
			log.Println("\t", ub.ID)
		}
	}
	if verbose {
		log.Print("Derived Chargers:")
	}
	for key, dcs := range tpr.derivedChargers {
		err = tpr.dm.DataDB().SetDerivedChargers(key, dcs, utils.NonTransactional)
		if err != nil {
			return err
		}
		if verbose {
			log.Print("\t", key)
		}
	}
	if verbose {
		log.Print("CDR Stats Queues:")
	}
	for _, sq := range tpr.cdrStats {
		err = tpr.dm.SetCdrStats(sq)
		if err != nil {
			return err
		}
		if verbose {
			log.Print("\t", sq.Id)
		}
	}
	if verbose {
		log.Print("Users:")
	}
	for _, u := range tpr.users {
		err = tpr.dm.SetUser(u)
		if err != nil {
			return err
		}
		if verbose {
			log.Print("\t", u.GetId())
		}
	}
	if verbose {
		log.Print("Aliases:")
	}
	for _, al := range tpr.aliases {
		err = tpr.dm.DataDB().SetAlias(al, utils.NonTransactional)
		if err != nil {
			return err
		}
		if verbose {
			log.Print("\t", al.GetId())
		}
	}
	if verbose {
		log.Print("Reverse Aliases:")
		for id, vals := range tpr.revAliases {
			log.Printf("\t %s : %+v", id, vals)
		}
	}
	if verbose {
		log.Print("Filters:")
	}
	for _, tpTH := range tpr.filters {
		th, err := APItoFilter(tpTH, tpr.timezone)
		if err != nil {
			return err
		}
		if err = tpr.dm.SetFilter(th); err != nil {
			return err
		}
		if verbose {
			log.Print("\t", th.TenantID())
		}
	}
	if verbose {
		log.Print("ResourceProfiles:")
	}
	for _, tpRsp := range tpr.resProfiles {
		rsp, err := APItoResource(tpRsp, tpr.timezone)
		if err != nil {
			return err
		}
		if err = tpr.dm.SetResourceProfile(rsp); err != nil {
			return err
		}
		if verbose {
			log.Print("\t", rsp.TenantID())
		}
	}
	if verbose {
		log.Print("Resources:")
	}
	for _, rTid := range tpr.resources {
		if err = tpr.dm.SetResource(&Resource{Tenant: rTid.Tenant, ID: rTid.ID, Usages: make(map[string]*ResourceUsage)}); err != nil {
			return
		}
		if verbose {
			log.Print("\t", rTid.TenantID())
		}
	}
	if verbose {
		log.Print("StatQueueProfiles:")
	}
	for _, tpST := range tpr.sqProfiles {
		st, err := APItoStats(tpST, tpr.timezone)
		if err != nil {
			return err
		}
		if err = tpr.dm.SetStatQueueProfile(st); err != nil {
			return err
		}
		if verbose {
			log.Print("\t", st.TenantID())
		}
	}
	if verbose {
		log.Print("StatQueues:")
	}
	for _, sqTntID := range tpr.statQueues {
		sq := &StatQueue{Tenant: sqTntID.Tenant, ID: sqTntID.ID,
			SQMetrics: make(map[string]StatMetric)}
		for _, metricID := range tpr.sqProfiles[utils.TenantID{Tenant: sqTntID.Tenant, ID: sqTntID.ID}].Metrics {
			if metric, err := NewStatMetric(metricID, tpr.sqProfiles[utils.TenantID{Tenant: sqTntID.Tenant, ID: sqTntID.ID}].MinItems); err != nil {
				return err
			} else {
				sq.SQMetrics[metricID] = metric
			}
		}
		if err = tpr.dm.SetStatQueue(sq); err != nil {
			return
		}
		if verbose {
			log.Print("\t", sqTntID.TenantID())
		}
	}
	if verbose {
		log.Print("ThresholdProfiles:")
	}
	for _, tpTH := range tpr.thProfiles {
		th, err := APItoThresholdProfile(tpTH, tpr.timezone)
		if err != nil {
			return err
		}
		if err = tpr.dm.SetThresholdProfile(th); err != nil {
			return err
		}
		if verbose {
			log.Print("\t", th.TenantID())
		}
	}
	if verbose {
		log.Print("Thresholds:")
	}
	for _, thd := range tpr.thresholds {
		if err = tpr.dm.SetThreshold(&Threshold{Tenant: thd.Tenant, ID: thd.ID}); err != nil {
			return err
		}
		if verbose {
			log.Print("\t", thd.TenantID())
		}
	}

	if verbose {
		log.Print("LCR Profiles:")
	}
	for _, tpTH := range tpr.lcrProfiles {
		th, err := APItoLCRProfile(tpTH, tpr.timezone)
		if err != nil {
			return err
		}
		if err = tpr.dm.SetLCRProfile(th); err != nil {
			return err
		}
		if verbose {
			log.Print("\t", th.TenantID())
		}
	}

	if verbose {
		log.Print("Timings:")
	}
	for _, t := range tpr.timings {
		if err = tpr.dm.SetTiming(t); err != nil {
			return err
		}
		if verbose {
			log.Print("\t", t.ID)
		}
	}
	if !disable_reverse {
		if len(tpr.destinations) > 0 {
			if verbose {
				log.Print("Rebuilding reverse destinations")
			}
			if err = tpr.dm.DataDB().RebuildReverseForPrefix(utils.REVERSE_DESTINATION_PREFIX); err != nil {
				return err
			}
		}
		if len(tpr.acntActionPlans) > 0 {
			if verbose {
				log.Print("Rebuilding account action plans")
			}
			if err = tpr.dm.DataDB().RebuildReverseForPrefix(utils.AccountActionPlansPrefix); err != nil {
				return err
			}
		}
		if len(tpr.aliases) > 0 {
			if verbose {
				log.Print("Rebuilding reverse aliases")
			}
			if err = tpr.dm.DataDB().RebuildReverseForPrefix(utils.REVERSE_ALIASES_PREFIX); err != nil {
				return err
			}
		}
		if verbose {
			log.Print("Indexing resource profiles")
		}
		for tenant, fltrIdxer := range tpr.resIndexers {
			if err := fltrIdxer.StoreIndexes(); err != nil {
				return err
			}
			if verbose {
				log.Printf("Tenant: %s, keys %+v", tenant, fltrIdxer.ChangedKeys().Slice())
			}
		}

		if verbose {
			log.Print("StatQueue filter indexes:")
		}
		for tenant, fltrIdxer := range tpr.sqpIndexers {
			if err := fltrIdxer.StoreIndexes(); err != nil {
				return err
			}
			if verbose {
				log.Printf("Tenant: %s, keys %+v", tenant, fltrIdxer.ChangedKeys().Slice())
			}
		}

		if verbose {
			log.Print("Threshold filter indexes:")
		}
		for tenant, fltrIdxer := range tpr.thdsIndexers {
			if err := fltrIdxer.StoreIndexes(); err != nil {
				return err
			}
			if verbose {
				log.Printf("Tenant: %s, keys %+v", tenant, fltrIdxer.ChangedKeys().Slice())
			}
		}

		if verbose {
			log.Print("Indexing LCR Profiles")
		}
		for tenant, fltrIdxer := range tpr.lcrIndexers {
			if err := fltrIdxer.StoreIndexes(); err != nil {
				return err
			}
			if verbose {
				log.Printf("Tenant: %s, keys %+v", tenant, fltrIdxer.ChangedKeys().Slice())
			}
		}
	}
	return
}

func (tpr *TpReader) ShowStatistics() {
	// destinations
	destCount := len(tpr.destinations)
	log.Print("Destinations: ", destCount)
	prefixDist := make(map[int]int, 50)
	prefixCount := 0
	for _, d := range tpr.destinations {
		prefixDist[len(d.Prefixes)] += 1
		prefixCount += len(d.Prefixes)
	}
	log.Print("Avg Prefixes: ", prefixCount/destCount)
	log.Print("Prefixes distribution:")
	for k, v := range prefixDist {
		log.Printf("%d: %d", k, v)
	}
	// rating plans
	rplCount := len(tpr.ratingPlans)
	log.Print("Rating plans: ", rplCount)
	destRatesDist := make(map[int]int, 50)
	destRatesCount := 0
	for _, rpl := range tpr.ratingPlans {
		destRatesDist[len(rpl.DestinationRates)] += 1
		destRatesCount += len(rpl.DestinationRates)
	}
	log.Print("Avg Destination Rates: ", destRatesCount/rplCount)
	log.Print("Destination Rates distribution:")
	for k, v := range destRatesDist {
		log.Printf("%d: %d", k, v)
	}
	// rating profiles
	rpfCount := len(tpr.ratingProfiles)
	log.Print("Rating profiles: ", rpfCount)
	activDist := make(map[int]int, 50)
	activCount := 0
	for _, rpf := range tpr.ratingProfiles {
		activDist[len(rpf.RatingPlanActivations)] += 1
		activCount += len(rpf.RatingPlanActivations)
	}
	log.Print("Avg Activations: ", activCount/rpfCount)
	log.Print("Activation distribution:")
	for k, v := range activDist {
		log.Printf("%d: %d", k, v)
	}
	// actions
	log.Print("Actions: ", len(tpr.actions))
	// action plans
	log.Print("Action plans: ", len(tpr.actionPlans))
	// action triggers
	log.Print("Action triggers: ", len(tpr.actionsTriggers))
	// account actions
	log.Print("Account actions: ", len(tpr.accountActions))
	// derivedChargers
	log.Print("Derived Chargers: ", len(tpr.derivedChargers))
	// lcr rules
	log.Print("LCR rules: ", len(tpr.lcrs))
	// cdr stats
	log.Print("CDR stats: ", len(tpr.cdrStats))
	// resource profiles
	log.Print("ResourceProfiles: ", len(tpr.resProfiles))
	// stats
	log.Print("Stats: ", len(tpr.sqProfiles))
	// thresholds
	log.Print("Thresholds: ", len(tpr.thProfiles))
	// filters
	log.Print("Filters: ", len(tpr.filters))
	// LCR profiles
	log.Print("LCRProfiles: ", len(tpr.lcrProfiles))
}

// Returns the identities loaded for a specific category, useful for cache reloads
func (tpr *TpReader) GetLoadedIds(categ string) ([]string, error) {
	switch categ {
	case utils.DESTINATION_PREFIX:
		keys := make([]string, len(tpr.destinations))
		i := 0
		for k := range tpr.destinations {
			keys[i] = k
			i++
		}
		return keys, nil
	case utils.REVERSE_DESTINATION_PREFIX:
		keys := make([]string, len(tpr.revDests))
		i := 0
		for k := range tpr.revDests {
			keys[i] = k
			i++
		}
		return keys, nil
	case utils.RATING_PLAN_PREFIX:
		keys := make([]string, len(tpr.ratingPlans))
		i := 0
		for k := range tpr.ratingPlans {
			keys[i] = k
			i++
		}
		return keys, nil
	case utils.RATING_PROFILE_PREFIX:
		keys := make([]string, len(tpr.ratingProfiles))
		i := 0
		for k := range tpr.ratingProfiles {
			keys[i] = k
			i++
		}
		return keys, nil
	case utils.ACTION_PREFIX:
		keys := make([]string, len(tpr.actions))
		i := 0
		for k := range tpr.actions {
			keys[i] = k
			i++
		}
		return keys, nil
	case utils.ACTION_PLAN_PREFIX: // actionPlans
		keys := make([]string, len(tpr.actionPlans))
		i := 0
		for k := range tpr.actionPlans {
			keys[i] = k
			i++
		}
		return keys, nil
	case utils.AccountActionPlansPrefix:
		keys := make([]string, len(tpr.acntActionPlans))
		i := 0
		for k := range tpr.acntActionPlans {
			keys[i] = k
			i++
		}
		return keys, nil
	case utils.DERIVEDCHARGERS_PREFIX: // derived chargers
		keys := make([]string, len(tpr.derivedChargers))
		i := 0
		for k := range tpr.derivedChargers {
			keys[i] = k
			i++
		}
		return keys, nil
	case utils.CDR_STATS_PREFIX: // cdr stats
		keys := make([]string, len(tpr.cdrStats))
		i := 0
		for k := range tpr.cdrStats {
			keys[i] = k
			i++
		}
		return keys, nil
	case utils.SHARED_GROUP_PREFIX:
		keys := make([]string, len(tpr.sharedGroups))
		i := 0
		for k := range tpr.sharedGroups {
			keys[i] = k
			i++
		}
		return keys, nil
	case utils.USERS_PREFIX:
		keys := make([]string, len(tpr.users))
		i := 0
		for k := range tpr.users {
			keys[i] = k
			i++
		}
		return keys, nil
	case utils.ALIASES_PREFIX:
		keys := make([]string, len(tpr.aliases))
		i := 0
		for k := range tpr.aliases {
			keys[i] = k
			i++
		}
		return keys, nil
	case utils.REVERSE_ALIASES_PREFIX:
		keys := make([]string, len(tpr.revAliases))
		i := 0
		for k := range tpr.revAliases {
			keys[i] = k
			i++
		}
		return keys, nil
	case utils.ResourceProfilesPrefix:
		keys := make([]string, len(tpr.resProfiles))
		i := 0
		for k, _ := range tpr.resProfiles {
			keys[i] = k.TenantID()
			i++
		}
		return keys, nil
	case utils.ACTION_TRIGGER_PREFIX:
		keys := make([]string, len(tpr.actionsTriggers))
		i := 0
		for k := range tpr.actionsTriggers {
			keys[i] = k
			i++
		}
		return keys, nil
	case utils.LCR_PREFIX:
		keys := make([]string, len(tpr.lcrs))
		i := 0
		for k := range tpr.lcrs {
			keys[i] = k
			i++
		}
		return keys, nil
	case utils.StatQueueProfilePrefix:
		keys := make([]string, len(tpr.sqProfiles))
		i := 0
		for k, _ := range tpr.sqProfiles {
			keys[i] = k.TenantID()
			i++
		}
		return keys, nil
	case utils.ThresholdProfilePrefix:
		keys := make([]string, len(tpr.thProfiles))
		i := 0
		for k, _ := range tpr.thProfiles {
			keys[i] = k.TenantID()
			i++
		}
		return keys, nil
	case utils.FilterPrefix:
		keys := make([]string, len(tpr.filters))
		i := 0
		for k := range tpr.filters {
			keys[i] = k.TenantID()
			i++
		}
		return keys, nil
	case utils.LCRProfilePrefix:
		keys := make([]string, len(tpr.lcrProfiles))
		i := 0
		for k, _ := range tpr.lcrProfiles {
			keys[i] = k.TenantID()
			i++
		}
		return keys, nil
	}
	return nil, errors.New("Unsupported load category")
}<|MERGE_RESOLUTION|>--- conflicted
+++ resolved
@@ -57,11 +57,7 @@
 	sqProfiles       map[utils.TenantID]*utils.TPStats
 	thProfiles       map[utils.TenantID]*utils.TPThreshold
 	filters          map[utils.TenantID]*utils.TPFilter
-<<<<<<< HEAD
 	lcrProfiles      map[utils.TenantID]*utils.TPLCR
-=======
-	lcrProfiles      map[utils.TenantID]*utils.TPLCRProfile
->>>>>>> 219d6ab6
 	resources        []*utils.TenantID // IDs of resources which need creation based on resourceProfiles
 	statQueues       []*utils.TenantID // IDs of statQueues which need creation based on statQueueProfiles
 	thresholds       []*utils.TenantID // IDs of thresholds which need creation based on thresholdProfiles
@@ -143,11 +139,7 @@
 	tpr.resProfiles = make(map[utils.TenantID]*utils.TPResource)
 	tpr.sqProfiles = make(map[utils.TenantID]*utils.TPStats)
 	tpr.thProfiles = make(map[utils.TenantID]*utils.TPThreshold)
-<<<<<<< HEAD
 	tpr.lcrProfiles = make(map[utils.TenantID]*utils.TPLCR)
-=======
-	tpr.lcrProfiles = make(map[utils.TenantID]*utils.TPLCRProfile)
->>>>>>> 219d6ab6
 	tpr.filters = make(map[utils.TenantID]*utils.TPFilter)
 	tpr.revDests = make(map[string][]string)
 	tpr.revAliases = make(map[string][]string)
@@ -1778,11 +1770,7 @@
 	if err != nil {
 		return err
 	}
-<<<<<<< HEAD
 	mapRsPfls := make(map[utils.TenantID]*utils.TPLCR)
-=======
-	mapRsPfls := make(map[utils.TenantID]*utils.TPLCRProfile)
->>>>>>> 219d6ab6
 	for _, rl := range rls {
 		mapRsPfls[utils.TenantID{Tenant: rl.Tenant, ID: rl.ID}] = rl
 	}
