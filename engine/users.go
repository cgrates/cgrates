package engine

import (
	"sort"
	"strings"

	"github.com/cgrates/cgrates/utils"
	"github.com/cgrates/rpcclient"
)

type UserProfile struct {
	Tenant   string
	UserName string
	Profile  map[string]string
	ponder   int
}

type UserProfiles []*UserProfile

func (ups UserProfiles) Len() int {
	return len(ups)
}

func (ups UserProfiles) Swap(i, j int) {
	ups[i], ups[j] = ups[j], ups[i]
}

func (ups UserProfiles) Less(j, i int) bool { // get higher ponder in front
	return ups[i].ponder < ups[j].ponder
}

func (ups UserProfiles) Sort() {
	sort.Sort(ups)
}

func (ud *UserProfile) GetId() string {
	return utils.ConcatenatedKey(ud.Tenant, ud.UserName)
}

func (ud *UserProfile) SetId(id string) error {
	vals := strings.Split(id, utils.CONCATENATED_KEY_SEP)
	if len(vals) != 2 {
		return utils.ErrInvalidKey
	}
	ud.Tenant = vals[0]
	ud.UserName = vals[1]
	return nil
}

type UserService interface {
	SetUser(UserProfile, *string) error
	RemoveUser(UserProfile, *string) error
	UpdateUser(UserProfile, *string) error
	GetUsers(UserProfile, *UserProfiles) error
	AddIndex([]string, *string) error
	GetIndexes(string, *map[string][]string) error
}

type UserMap struct {
	table     map[string]map[string]string
	index     map[string]map[string]bool
	indexKeys []string
	ratingDb  RatingStorage
}

func NewUserMap(ratingDb RatingStorage) (*UserMap, error) {
	um := newUserMap(ratingDb)
	// load from rating db
	if ups, err := um.ratingDb.GetUsers(); err == nil {
		for _, up := range ups {
			um.table[up.GetId()] = up.Profile
		}
	} else {
		return nil, err
	}
	return um, nil
}

func newUserMap(ratingDb RatingStorage) *UserMap {
	return &UserMap{
		table:    make(map[string]map[string]string),
		index:    make(map[string]map[string]bool),
		ratingDb: ratingDb,
	}
}

func (um *UserMap) SetUser(up UserProfile, reply *string) error {
	if err := um.ratingDb.SetUser(&up); err != nil {
		*reply = err.Error()
		return err
	}
	um.table[up.GetId()] = up.Profile
	um.addIndex(&up)
	*reply = utils.OK
	return nil
}

func (um *UserMap) RemoveUser(up UserProfile, reply *string) error {
	if err := um.ratingDb.RemoveUser(up.GetId()); err != nil {
		*reply = err.Error()
		return err
	}
	delete(um.table, up.GetId())
	um.deleteIndex(&up)
	*reply = utils.OK
	return nil
}

func (um *UserMap) UpdateUser(up UserProfile, reply *string) error {
	m, found := um.table[up.GetId()]
	if !found {
		*reply = utils.ErrNotFound.Error()
		return utils.ErrNotFound
	}
	if m == nil {
		m = make(map[string]string)
	}
	oldM := make(map[string]string, len(m))
	for k, v := range m {
		oldM[k] = v
	}
	oldUp := &UserProfile{
		Tenant:   up.Tenant,
		UserName: up.UserName,
		Profile:  oldM,
	}
	for key, value := range up.Profile {
		m[key] = value
	}
	finalUp := &UserProfile{
		Tenant:   up.Tenant,
		UserName: up.UserName,
		Profile:  m,
	}
	if err := um.ratingDb.SetUser(finalUp); err != nil {
		*reply = err.Error()
		return err
	}
	um.table[up.GetId()] = m
	um.deleteIndex(oldUp)
	um.addIndex(finalUp)
	*reply = utils.OK
	return nil
}

func (um *UserMap) GetUsers(up UserProfile, results *UserProfiles) error {
	table := um.table // no index

	indexUnionKeys := make(map[string]bool)
	// search index
	if up.Tenant != "" {
		if keys, found := um.index[utils.ConcatenatedKey("Tenant", up.Tenant)]; found {
			for key := range keys {
				indexUnionKeys[key] = true
			}
		}
	}
	if up.UserName != "" {
		if keys, found := um.index[utils.ConcatenatedKey("UserName", up.UserName)]; found {
			for key := range keys {
				indexUnionKeys[key] = true
			}
		}
	}
	for k, v := range up.Profile {
		if keys, found := um.index[utils.ConcatenatedKey(k, v)]; found {
			for key := range keys {
				indexUnionKeys[key] = true
			}
		}
	}
	if len(indexUnionKeys) != 0 {
		table = make(map[string]map[string]string)
		for key := range indexUnionKeys {
			table[key] = um.table[key]
		}
	}

	var candidates UserProfiles
	for key, values := range table {
		ponder := 0
		tableUP := &UserProfile{
			Profile: values,
		}
		tableUP.SetId(key)
		if up.Tenant != "" && tableUP.Tenant != "" && up.Tenant != tableUP.Tenant {
			continue
		}
		if tableUP.Tenant != "" {
			ponder += 1
		}
		if up.UserName != "" && tableUP.UserName != "" && up.UserName != tableUP.UserName {
			continue
		}
		if tableUP.UserName != "" {
			ponder += 1
		}
		valid := true
		for k, v := range up.Profile {
			if tableUP.Profile[k] != "" && tableUP.Profile[k] != v {
				valid = false
				break
			}
			if tableUP.Profile[k] != "" {
				ponder += 1
			}
		}
		if !valid {
			continue
		}
		// all filters passed, add to candidates
		nup := &UserProfile{Profile: make(map[string]string)}
		nup.SetId(key)
		nup.ponder = ponder
		for k, v := range tableUP.Profile {
			nup.Profile[k] = v
		}
		candidates = append(candidates, nup)
	}
	candidates.Sort()
	*results = candidates
	return nil
}

func (um *UserMap) AddIndex(indexes []string, reply *string) error {
	um.indexKeys = indexes
	for key, values := range um.table {
		up := &UserProfile{Profile: values}
		up.SetId(key)
		um.addIndex(up)
	}
	*reply = utils.OK
	return nil
}

func (um *UserMap) addIndex(up *UserProfile) {
	key := up.GetId()
	for _, index := range um.indexKeys {
		if index == "Tenant" {
			if up.Tenant != "" {
				indexKey := utils.ConcatenatedKey(index, up.Tenant)
				if um.index[indexKey] == nil {
					um.index[indexKey] = make(map[string]bool)
				}
				um.index[indexKey][key] = true
			}
			continue
		}
		if index == "UserName" {
			if up.UserName != "" {
				indexKey := utils.ConcatenatedKey(index, up.UserName)
				if um.index[indexKey] == nil {
					um.index[indexKey] = make(map[string]bool)
				}
				um.index[indexKey][key] = true
			}
			continue
		}

		for k, v := range up.Profile {
			if k == index && v != "" {
				indexKey := utils.ConcatenatedKey(k, v)
				if um.index[indexKey] == nil {
					um.index[indexKey] = make(map[string]bool)
				}
				um.index[indexKey][key] = true
			}
		}
	}
}

func (um *UserMap) deleteIndex(up *UserProfile) {
	key := up.GetId()
	for _, index := range um.indexKeys {
		if index == "Tenant" {
			if up.Tenant != "" {
				indexKey := utils.ConcatenatedKey(index, up.Tenant)
				delete(um.index[indexKey], key)
				if len(um.index[indexKey]) == 0 {
					delete(um.index, indexKey)
				}
			}
			continue
		}
		if index == "UserName" {
			if up.UserName != "" {
				indexKey := utils.ConcatenatedKey(index, up.UserName)
				delete(um.index[indexKey], key)
				if len(um.index[indexKey]) == 0 {
					delete(um.index, indexKey)
				}
			}
			continue
		}
		for k, v := range up.Profile {
			if k == index && v != "" {
				indexKey := utils.ConcatenatedKey(k, v)
				delete(um.index[indexKey], key)
				if len(um.index[indexKey]) == 0 {
					delete(um.index, indexKey)
				}
			}
		}
	}
}

func (um *UserMap) GetIndexes(in string, reply *map[string][]string) error {
	indexes := make(map[string][]string)
	for key, values := range um.index {
		var vs []string
		for val := range values {
			vs = append(vs, val)
		}
		indexes[key] = vs
	}
	*reply = indexes
	return nil
}

type UserProxy struct{}

type ProxyUserService struct {
	Client *rpcclient.RpcClient
}

func NewProxyUserService(addr string, attempts, reconnects int) (*ProxyUserService, error) {
	client, err := rpcclient.NewRpcClient("tcp", addr, attempts, reconnects, utils.GOB)
	if err != nil {
		return nil, err
	}
	return &ProxyUserService{Client: client}, nil
}

func (ps *ProxyUserService) SetUser(ud UserProfile, reply *string) error {
	return ps.Client.Call("UsersV1.SetUser", ud, reply)
}

func (ps *ProxyUserService) RemoveUser(ud UserProfile, reply *string) error {
	return ps.Client.Call("UsersV1.RemoveUser", ud, reply)
}

func (ps *ProxyUserService) UpdateUser(ud UserProfile, reply *string) error {
	return ps.Client.Call("UsersV1.UpdateUser", ud, reply)
}

func (ps *ProxyUserService) GetUsers(ud UserProfile, users *UserProfiles) error {
	return ps.Client.Call("UsersV1.GetUsers", ud, users)
}

func (ps *ProxyUserService) AddIndex(indexes []string, reply *string) error {
	return ps.Client.Call("UsersV1.AddIndex", indexes, reply)
}

func (ps *ProxyUserService) GetIndexes(in string, reply *map[string][]string) error {
	return ps.Client.Call("UsersV1.AddIndex", in, reply)
}

// extraFields - Field name in the interface containing extraFields information
func LoadUserProfile(in interface{}, extraFields string) (interface{}, error) {
	if userService == nil { // no user service => no fun
		return in, nil
	}
<<<<<<< HEAD
	m, err := utils.ToMapStringString(in)
	if err != nil {
		return nil, err
	}
	var needsUsers bool
	for _, val := range m {
		if val == utils.USERS {
			needsUsers = true
			break
		}
	}
	if !needsUsers { // Do not process further if user profile is not needed
		return in, nil
	}
=======
	m := utils.ToMapStringString(in)

>>>>>>> 80861030
	up := &UserProfile{
		Profile: make(map[string]string),
	}
	tenant := m["Tenant"]
	if tenant != "" && tenant != utils.USERS {
		up.Tenant = tenant
	}
	delete(m, "Tenant")

	// clean empty and *user fields
	for key, val := range m {
		if val != "" && val != utils.USERS {
			up.Profile[key] = val
		}
	}
	// add extra fields
	if extraFields != "" {
		extra := utils.GetMapExtraFields(in, extraFields)
		for key, val := range extra {
			if val != "" && val != utils.USERS {
				up.Profile[key] = val
			}
		}
	}
	ups := UserProfiles{}
	if err := userService.GetUsers(*up, &ups); err != nil {
		return nil, err
	}
	if len(ups) > 0 {
		up = ups[0]
		m := up.Profile
		m["Tenant"] = up.Tenant
		utils.FromMapStringString(m, in)
		utils.SetMapExtraFields(in, m, extraFields)
		return in, nil
	}
	return nil, utils.ErrNotFound
}<|MERGE_RESOLUTION|>--- conflicted
+++ resolved
@@ -360,11 +360,7 @@
 	if userService == nil { // no user service => no fun
 		return in, nil
 	}
-<<<<<<< HEAD
-	m, err := utils.ToMapStringString(in)
-	if err != nil {
-		return nil, err
-	}
+	m := utils.ToMapStringString(in)
 	var needsUsers bool
 	for _, val := range m {
 		if val == utils.USERS {
@@ -375,10 +371,6 @@
 	if !needsUsers { // Do not process further if user profile is not needed
 		return in, nil
 	}
-=======
-	m := utils.ToMapStringString(in)
-
->>>>>>> 80861030
 	up := &UserProfile{
 		Profile: make(map[string]string),
 	}
