--- conflicted
+++ resolved
@@ -215,11 +215,7 @@
 
 func TestEvCorelate(t *testing.T) {
 	cfg, _ := config.NewDefaultCGRConfig()
-<<<<<<< HEAD
-	cdrs.New(nil, nil, nil, cfg) // So we can set the package cfg
-=======
-	engine.NewCdrS(nil, nil, cfg) // So we can set the package cfg
->>>>>>> 2bab5f05
+	engine.NewCdrS(nil, nil, nil, cfg) // So we can set the package cfg
 	answerEv := new(sessionmanager.FSEvent).New(answerEvent)
 	if answerEv.GetName() != "CHANNEL_ANSWER" {
 		t.Error("Event not parsed correctly: ", answerEv)
