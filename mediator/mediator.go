/*
Real-time Charging System for Telecom & ISP environments
Copyright (C) 2012-2014 ITsysCOM GmbH

This program is free software: you can Storagetribute it and/or modify
it under the terms of the GNU General Public License as published by
the Free Software Foundation, either version 3 of the License, or
(at your option) any later version.

This program is distributed in the hope that it will be useful,
but WITH*out ANY WARRANTY; without even the implied warranty of
MERCHANTABILITY or FITNESS FOR A PARTICULAR PURPOSE.  See the
GNU General Public License for more details.

You should have received a copy of the GNU General Public License
along with this program.  If not, see <http://www.gnu.org/licenses/>
*/

package mediator

import (
	"errors"
	"fmt"
	"time"

	"github.com/cgrates/cgrates/config"
	"github.com/cgrates/cgrates/engine"
	"github.com/cgrates/cgrates/utils"
)

func NewMediator(connector engine.Connector, logDb engine.LogStorage, cdrDb engine.CdrStorage, cfg *config.CGRConfig) (m *Mediator, err error) {
	m = &Mediator{
		connector: connector,
		logDb:     logDb,
		cdrDb:     cdrDb,
		cgrCfg:    cfg,
	}
	return m, nil
}

type Mediator struct {
	connector engine.Connector
	logDb     engine.LogStorage
	cdrDb     engine.CdrStorage
	cgrCfg    *config.CGRConfig
}

// Retrive the cost from logging database
func (self *Mediator) getCostsFromDB(cgrid string) (cc *engine.CallCost, err error) {
	for i := 0; i < 3; i++ { // Mechanism to avoid concurrency between SessionManager writing the costs and mediator picking them up
		cc, err = self.logDb.GetCallCostLog(cgrid, engine.SESSION_MANAGER_SOURCE, utils.DEFAULT_RUNID) //ToDo: What are we getting when there is no log?
		if cc != nil {                                                                                 // There were no errors, chances are that we got what we are looking for
			break
		}
		time.Sleep(time.Duration(i) * time.Second)
	}
	return
}

// Retrive the cost from engine
func (self *Mediator) getCostsFromRater(cdr *utils.StoredCdr) (*engine.CallCost, error) {
	cc := &engine.CallCost{}
	var err error
	if cdr.Duration == time.Duration(0) { // failed call,  returning empty callcost, no error
		return cc, nil
	}
	cd := engine.CallDescriptor{
		Direction:     "*out", //record[m.directionFields[runIdx]] TODO: fix me
		Tenant:        cdr.Tenant,
		Category:      cdr.Category,
		Subject:       cdr.Subject,
		Account:       cdr.Account,
		Destination:   cdr.Destination,
		TimeStart:     cdr.AnswerTime,
		TimeEnd:       cdr.AnswerTime.Add(cdr.Duration),
		LoopIndex:     0,
		DurationIndex: cdr.Duration,
	}
	if cdr.ReqType == utils.PSEUDOPREPAID {
		err = self.connector.Debit(cd, cc)
	} else {
		err = self.connector.GetCost(cd, cc)
	}
	if err != nil {
		self.logDb.LogError(cdr.CgrId, engine.MEDIATOR_SOURCE, cdr.MediationRunId, err.Error())
	} else {
		// If the mediator calculated a price it will write it to logdb
		self.logDb.LogCallCost(utils.Sha1(cdr.AccId, cdr.SetupTime.String()), engine.MEDIATOR_SOURCE, cdr.MediationRunId, cc)
	}
	return cc, err
}

func (self *Mediator) rateCDR(cdr *utils.StoredCdr) error {
	var qryCC *engine.CallCost
	var errCost error
	if cdr.ReqType == utils.PREPAID || cdr.ReqType == utils.POSTPAID {
		// Should be previously calculated and stored in DB
		qryCC, errCost = self.getCostsFromDB(cdr.CgrId)
	} else {
		qryCC, errCost = self.getCostsFromRater(cdr)
	}
	if errCost != nil {
		return errCost
	} else if qryCC == nil {
		return errors.New("No cost returned from rater")
	}
	cdr.Cost = qryCC.Cost
	return nil
}

// Forks original CDR based on original request plus runIds for extra mediation
func (self *Mediator) RateCdr(dbcdr utils.RawCDR) error {
	rtCdr, err := utils.NewStoredCdrFromRawCDR(dbcdr)
	if err != nil {
		return err
	}
	cdrs := []*utils.StoredCdr{rtCdr}            // Start with initial dbcdr, will add here all to be mediated
	attrsDC := utils.AttrDerivedChargers{Tenant: rtCdr.Tenant, Category: rtCdr.Category, Direction: rtCdr.Direction,
		Account: rtCdr.Account, Subject: rtCdr.Subject}
	var dcs utils.DerivedChargers
	if err := self.connector.GetDerivedChargers(attrsDC, &dcs); err != nil {
		errText := fmt.Sprintf("Could not get derived charging for cgrid %s, error: %s", rtCdr.CgrId, err.Error())
		engine.Logger.Err(errText)
		return errors.New(errText)
	}
	for _, dc := range dcs {
<<<<<<< HEAD
		forkedCdr, err := dbcdr.ForkCdr(dc.RunId, dc.ReqTypeField, dc.DirectionField,
			dc.TenantField, dc.TorField, dc.AccountField, dc.SubjectField, dc.DestinationField, dc.SetupTimeField, dc.AnswerTimeField, dc.DurationField, []string{}, true)
		engine.Logger.Debug(fmt.Sprintf("Forked CDR for dc: %v, is: %v", dc, forkedCdr))
=======
		forkedCdr, err := dbcdr.AsStoredCdr(dc.RunId, dc.ReqTypeField, dc.DirectionField,
			dc.TenantField, dc.CategoryField, dc.AccountField, dc.SubjectField, dc.DestinationField, dc.SetupTimeField, dc.AnswerTimeField, dc.DurationField, []string{}, true)
>>>>>>> 6f6f4c8c
		if err != nil { // Errors on fork, cannot calculate further, write that into db for later analysis
			self.cdrDb.SetRatedCdr(&utils.StoredCdr{CgrId: dbcdr.GetCgrId(), MediationRunId: dc.RunId, Cost: -1.0}, err.Error()) // Cannot fork CDR, important just runid and error
			continue
		}
		cdrs = append(cdrs, forkedCdr)
	}
	for _, cdr := range cdrs {
		extraInfo := ""
		if err = self.rateCDR(cdr); err != nil {
			extraInfo = err.Error()
		}
		if err := self.cdrDb.SetRatedCdr(cdr, extraInfo); err != nil {
			engine.Logger.Err(fmt.Sprintf("<Mediator> Could not record cost for cgrid: <%s>, err: <%s>, cost: %f, extraInfo: %s",
				cdr.CgrId, err.Error(), cdr.Cost, extraInfo))
		}
	}
	return nil
}

func (self *Mediator) RateCdrs(timeStart, timeEnd time.Time, rerateErrors, rerateRated bool) error {
	cdrs, err := self.cdrDb.GetStoredCdrs(nil, nil, nil, nil, nil, nil, nil, nil, nil, nil, nil, 0, 0, timeStart, timeEnd, !rerateErrors, !rerateRated)
	if err != nil {
		return err
	}
	for _, cdr := range cdrs {
		if err := self.RateCdr(cdr); err != nil {
			return err
		}
	}
	return nil
}<|MERGE_RESOLUTION|>--- conflicted
+++ resolved
@@ -124,14 +124,9 @@
 		return errors.New(errText)
 	}
 	for _, dc := range dcs {
-<<<<<<< HEAD
 		forkedCdr, err := dbcdr.ForkCdr(dc.RunId, dc.ReqTypeField, dc.DirectionField,
-			dc.TenantField, dc.TorField, dc.AccountField, dc.SubjectField, dc.DestinationField, dc.SetupTimeField, dc.AnswerTimeField, dc.DurationField, []string{}, true)
+			dc.TenantField, dc.CategoryField, dc.AccountField, dc.SubjectField, dc.DestinationField, dc.SetupTimeField, dc.AnswerTimeField, dc.DurationField, []string{}, true)
 		engine.Logger.Debug(fmt.Sprintf("Forked CDR for dc: %v, is: %v", dc, forkedCdr))
-=======
-		forkedCdr, err := dbcdr.AsStoredCdr(dc.RunId, dc.ReqTypeField, dc.DirectionField,
-			dc.TenantField, dc.CategoryField, dc.AccountField, dc.SubjectField, dc.DestinationField, dc.SetupTimeField, dc.AnswerTimeField, dc.DurationField, []string{}, true)
->>>>>>> 6f6f4c8c
 		if err != nil { // Errors on fork, cannot calculate further, write that into db for later analysis
 			self.cdrDb.SetRatedCdr(&utils.StoredCdr{CgrId: dbcdr.GetCgrId(), MediationRunId: dc.RunId, Cost: -1.0}, err.Error()) // Cannot fork CDR, important just runid and error
 			continue
