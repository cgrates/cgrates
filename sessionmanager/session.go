--- conflicted
+++ resolved
@@ -59,21 +59,12 @@
 			return nil
 		}
 		cd := &engine.CallDescriptor{
-<<<<<<< HEAD
-			Direction:   ev.GetDirection(directionFld),
-			Tenant:      ev.GetTenant(tenantFld),
-			Category:    ev.GetTOR(torFld),
-			Subject:     ev.GetSubject(subjFld),
-			Account:     ev.GetAccount(actFld),
-			Destination: ev.GetDestination(dstFld),
-=======
 			Direction:   ev.GetDirection(dc.DirectionField),
 			Tenant:      ev.GetTenant(dc.TenantField),
-			TOR:         ev.GetTOR(dc.TorField),
+			Category:    ev.GetCategory(dc.TorField),
 			Subject:     ev.GetSubject(dc.SubjectField),
 			Account:     ev.GetAccount(dc.AccountField),
 			Destination: ev.GetDestination(dc.DestinationField),
->>>>>>> 330fb7b8
 			TimeStart:   startTime}
 		sr := &SessionRun{
 			runId:          dc.RunId,
