/*
Real-time Charging System for Telecom & ISP environments
Copyright (C) ITsysCOM GmbH

This program is free software: you can redistribute it and/or modify
it under the terms of the GNU General Public License as published by
the Free Software Foundation, either version 3 of the License, or
(at your option) any later version.

This program is distributed in the hope that it will be useful,
but WITHOUT ANY WARRANTY; without even the implied warranty of
MERCHANTABILITY or FITNESS FOR A PARTICULAR PURPOSE.  See the
GNU General Public License for more details.

You should have received a copy of the GNU General Public License
along with this program.  If not, see <http://www.gnu.org/licenses/>
*/

package sessionmanager

import (
	"encoding/json"
	"fmt"
	"time"

	"github.com/cgrates/cgrates/engine"
	"github.com/cgrates/cgrates/utils"
)

// Session type holding the call information fields, a session delegate for specific
// actions and a channel to signal end of the debit loop.
type Session struct {
	eventStart     engine.Event  // Store the original event who started this session so we can use it's info later (eg: disconnect, cgrid)
	stopDebit      chan struct{} // Channel to communicate with debit loops when closing the session
	sessionManager SessionManager
	connId         string // Reference towards connection id on the session manager side.
	warnMinDur     time.Duration
	sessionRuns    []*engine.SessionRun
}

func (s *Session) GetSessionRun(runid string) *engine.SessionRun {
	for _, sr := range s.sessionRuns {
		if sr.DerivedCharger.RunID == runid {
			return sr
		}
	}
	return nil
}

func (s *Session) SessionRuns() []*engine.SessionRun {
	return s.sessionRuns
}

// Creates a new session and in case of prepaid starts the debit loop for each of the session runs individually
func NewSession(ev engine.Event, connId string, sm SessionManager) *Session {
	s := &Session{eventStart: ev,
		stopDebit:      make(chan struct{}),
		sessionManager: sm,
		connId:         connId,
	}
	if err := sm.Rater().Call("Responder.GetSessionRuns", ev.AsStoredCdr(s.sessionManager.Timezone()), &s.sessionRuns); err != nil || len(s.sessionRuns) == 0 {
		return nil
	}
	for runIdx := range s.sessionRuns {
		go s.debitLoop(runIdx) // Send index of the just appended sessionRun
	}
	return s
}

// the debit loop method (to be stoped by sending somenthing on stopDebit channel)
func (s *Session) debitLoop(runIdx int) {
	nextCd := s.sessionRuns[runIdx].CallDescriptor
<<<<<<< HEAD
	nextCd.CgrId = s.eventStart.GetCgrId(s.sessionManager.Timezone())
=======
	nextCd.CgrID = s.eventStart.GetCgrId("")
>>>>>>> 3097315a
	index := 0.0
	debitPeriod := s.sessionManager.DebitInterval()
	for {
		select {
		case <-s.stopDebit:
			return
		default:
		}
		if index > 0 { // first time use the session start time
			nextCd.TimeStart = nextCd.TimeEnd
		}
		nextCd.TimeEnd = nextCd.TimeStart.Add(debitPeriod)
		nextCd.LoopIndex = index
		nextCd.DurationIndex += debitPeriod // first presumed duration
		cc := new(engine.CallCost)
		if err := s.sessionManager.Rater().Call("Responder.MaxDebit", nextCd, cc); err != nil {
			utils.Logger.Err(fmt.Sprintf("Could not complete debit opperation: %v", err))
			if err.Error() == utils.ErrUnauthorizedDestination.Error() {
				s.sessionManager.DisconnectSession(s.eventStart, s.connId, UNAUTHORIZED_DESTINATION)
				return
			}
			s.sessionManager.DisconnectSession(s.eventStart, s.connId, SYSTEM_ERROR)
			return
		}
		if cc.GetDuration() == 0 {
			s.sessionManager.DisconnectSession(s.eventStart, s.connId, INSUFFICIENT_FUNDS)
			return
		}
		if s.warnMinDur != time.Duration(0) && cc.GetDuration() <= s.warnMinDur {
			s.sessionManager.WarnSessionMinDuration(s.eventStart.GetUUID(), s.connId)
		}
		s.sessionRuns[runIdx].CallCosts = append(s.sessionRuns[runIdx].CallCosts, cc)
		nextCd.TimeEnd = cc.GetEndTime() // set debited timeEnd
		// update call duration with real debited duration
		nextCd.DurationIndex -= debitPeriod
		nextCd.DurationIndex += cc.GetDuration()
		nextCd.MaxCostSoFar += cc.Cost
		time.Sleep(cc.GetDuration())
		index++
	}
}

// Stops the debit loop
func (s *Session) Close(ev engine.Event) error {
	close(s.stopDebit) // Close the channel so all the sessionRuns listening will be notified
	if _, err := ev.GetEndTime(utils.META_DEFAULT, s.sessionManager.Timezone()); err != nil {
		utils.Logger.Err("Error parsing event stop time.")
		for idx := range s.sessionRuns {
			s.sessionRuns[idx].CallDescriptor.TimeEnd = s.sessionRuns[idx].CallDescriptor.TimeStart.Add(s.sessionRuns[idx].CallDescriptor.DurationIndex)
		}
	}

	// Costs refunds
	for _, sr := range s.SessionRuns() {
		if len(sr.CallCosts) == 0 {
			continue // why would we have 0 callcosts
		}
		//utils.Logger.Debug(fmt.Sprintf("ALL CALLCOSTS: %s", utils.ToJSON(sr.CallCosts)))
		lastCC := sr.CallCosts[len(sr.CallCosts)-1]
		lastCC.Timespans.Decompress()
		// put credit back
		startTime, err := ev.GetAnswerTime(sr.DerivedCharger.AnswerTimeField, s.sessionManager.Timezone())
		if err != nil {
			utils.Logger.Crit("Error parsing prepaid call start time from event")
			return err
		}
		duration, err := ev.GetDuration(sr.DerivedCharger.UsageField)
		if err != nil {
			utils.Logger.Crit(fmt.Sprintf("Error parsing call duration from event: %s", err.Error()))
			return err
		}
		hangupTime := startTime.Add(duration)
		//utils.Logger.Debug(fmt.Sprintf("BEFORE REFUND: %s", utils.ToJSON(lastCC)))
		err = s.Refund(lastCC, hangupTime)
		//utils.Logger.Debug(fmt.Sprintf("AFTER REFUND: %s", utils.ToJSON(lastCC)))
		if err != nil {
			return err
		}
	}
	go s.SaveOperations()
	return nil
}

func (s *Session) Refund(lastCC *engine.CallCost, hangupTime time.Time) error {
	end := lastCC.Timespans[len(lastCC.Timespans)-1].TimeEnd
	refundDuration := end.Sub(hangupTime)
	//utils.Logger.Debug(fmt.Sprintf("HANGUPTIME: %s REFUNDDURATION: %s", hangupTime.String(), refundDuration.String()))
	var refundIncrements engine.Increments
	for i := len(lastCC.Timespans) - 1; i >= 0; i-- {
		ts := lastCC.Timespans[i]
		tsDuration := ts.GetDuration()
		if refundDuration <= tsDuration {

			lastRefundedIncrementIndex := -1
			for j := len(ts.Increments) - 1; j >= 0; j-- {
				increment := ts.Increments[j]
				if increment.Duration <= refundDuration {
					refundIncrements = append(refundIncrements, increment)
					refundDuration -= increment.Duration
					lastRefundedIncrementIndex = j
				} else {
					break //increment duration is larger, cannot refund increment
				}
			}
			if lastRefundedIncrementIndex == 0 {
				lastCC.Timespans[i] = nil
				lastCC.Timespans = lastCC.Timespans[:i]
			} else {
				ts.SplitByIncrement(lastRefundedIncrementIndex)
				ts.Cost = ts.CalculateCost()
			}
			break // do not go to other timespans
		} else {
			refundIncrements = append(refundIncrements, ts.Increments...)
			// remove the timespan entirely
			lastCC.Timespans[i] = nil
			lastCC.Timespans = lastCC.Timespans[:i]
			// continue to the next timespan with what is left to refund
			refundDuration -= tsDuration
		}
	}
	// show only what was actualy refunded (stopped in timespan)
	// utils.Logger.Info(fmt.Sprintf("Refund duration: %v", initialRefundDuration-refundDuration))
	if len(refundIncrements) > 0 {
<<<<<<< HEAD
		cd := &engine.CallDescriptor{
			CgrId:       s.eventStart.GetCgrId(s.sessionManager.Timezone()),
			Direction:   lastCC.Direction,
			Tenant:      lastCC.Tenant,
			Category:    lastCC.Category,
			Subject:     lastCC.Subject,
			Account:     lastCC.Account,
			Destination: lastCC.Destination,
			TOR:         lastCC.TOR,
			Increments:  refundIncrements,
		}
		cd.Increments.Compress()
		utils.Logger.Info(fmt.Sprintf("Refunding duration %v with cd: %+v", refundDuration, cd))
		var response float64
		err := s.sessionManager.Rater().Call("Responder.RefundIncrements", cd, &response)
		if err != nil {
=======
		cd := lastCC.CreateCallDescriptor()
		cd.Increments = refundIncrements
		cd.Increments.Compress()
		utils.Logger.Info(fmt.Sprintf("Refunding duration %v with cd: %+v", refundDuration, cd))
		var response float64
		if err := s.sessionManager.Rater().RefundIncrements(cd, &response); err != nil {
>>>>>>> 3097315a
			return err
		}
	}
	//utils.Logger.Debug(fmt.Sprintf("REFUND INCR: %s", utils.ToJSON(refundIncrements)))
	lastCC.Cost -= refundIncrements.GetTotalCost()
	lastCC.UpdateRatedUsage()
	lastCC.Timespans.Compress()
	return nil
}

// Nice print for session
func (s *Session) String() string {
	sDump, _ := json.Marshal(s)
	return string(sDump)
}

// Saves call_costs for each session run
func (s *Session) SaveOperations() {
	for _, sr := range s.sessionRuns {
		if len(sr.CallCosts) == 0 {
			break // There are no costs to save, ignore the operation
		}
		firstCC := sr.CallCosts[0]
		for _, cc := range sr.CallCosts[1:] {
			firstCC.Merge(cc)
		}
		firstCC.Timespans.Compress()

		firstCC.Round()
		roundIncrements := firstCC.GetRoundIncrements()
		if len(roundIncrements) != 0 {
			cd := firstCC.CreateCallDescriptor()
			cd.Increments = roundIncrements
			var response float64
			if err := s.sessionManager.Rater().RefundRounding(cd, &response); err != nil {
				utils.Logger.Err(fmt.Sprintf("<SM> ERROR failed to refund rounding: %v", err))
			}
		}
		var reply string
		err := s.sessionManager.CdrSrv().Call("CdrServer.LogCallCost", &engine.CallCostLog{
			CgrId:          s.eventStart.GetCgrId(s.sessionManager.Timezone()),
			Source:         utils.SESSION_MANAGER_SOURCE,
			RunId:          sr.DerivedCharger.RunID,
			CallCost:       firstCC,
			CheckDuplicate: true,
		}, &reply)
		// this is a protection against the case when the close event is missed for some reason
		// when the cdr arrives to cdrserver because our callcost is not there it will be rated
		// as postpaid. When the close event finally arives we have to refund everything
		if err != nil {
			if err == utils.ErrExists {
				s.Refund(firstCC, firstCC.Timespans[0].TimeStart)
			} else {
				utils.Logger.Err(fmt.Sprintf("<SM> ERROR failed to log call cost: %v", err))
			}
		}
	}
}

func (s *Session) AsActiveSessions() []*ActiveSession {
	var aSessions []*ActiveSession
	sTime, _ := s.eventStart.GetSetupTime(utils.META_DEFAULT, s.sessionManager.Timezone())
	aTime, _ := s.eventStart.GetAnswerTime(utils.META_DEFAULT, s.sessionManager.Timezone())
	usage, _ := s.eventStart.GetDuration(utils.META_DEFAULT)
	pdd, _ := s.eventStart.GetPdd(utils.META_DEFAULT)
	for _, sessionRun := range s.sessionRuns {
		aSession := &ActiveSession{
			CgrId:       s.eventStart.GetCgrId(s.sessionManager.Timezone()),
			TOR:         utils.VOICE,
			AccId:       s.eventStart.GetUUID(),
			CdrHost:     s.eventStart.GetOriginatorIP(utils.META_DEFAULT),
			CdrSource:   "FS_" + s.eventStart.GetName(),
			ReqType:     s.eventStart.GetReqType(utils.META_DEFAULT),
			Direction:   s.eventStart.GetDirection(utils.META_DEFAULT),
			Tenant:      s.eventStart.GetTenant(utils.META_DEFAULT),
			Category:    s.eventStart.GetCategory(utils.META_DEFAULT),
			Account:     s.eventStart.GetAccount(utils.META_DEFAULT),
			Subject:     s.eventStart.GetSubject(utils.META_DEFAULT),
			Destination: s.eventStart.GetDestination(utils.META_DEFAULT),
			SetupTime:   sTime,
			AnswerTime:  aTime,
			Usage:       usage,
			Pdd:         pdd,
			ExtraFields: s.eventStart.GetExtraFields(),
			Supplier:    s.eventStart.GetSupplier(utils.META_DEFAULT),
			SMId:        "UNKNOWN",
		}
		if sessionRun.DerivedCharger != nil {
			aSession.RunId = sessionRun.DerivedCharger.RunID
		}
		if sessionRun.CallDescriptor != nil {
			aSession.LoopIndex = sessionRun.CallDescriptor.LoopIndex
			aSession.DurationIndex = sessionRun.CallDescriptor.DurationIndex
			aSession.MaxRate = sessionRun.CallDescriptor.MaxRate
			aSession.MaxRateUnit = sessionRun.CallDescriptor.MaxRateUnit
			aSession.MaxCostSoFar = sessionRun.CallDescriptor.MaxCostSoFar
		}
		aSessions = append(aSessions, aSession)
	}
	return aSessions
}

// Will be used when displaying active sessions via RPC
type ActiveSession struct {
	CgrId         string
	TOR           string            // type of record, meta-field, should map to one of the TORs hardcoded inside the server <*voice|*data|*sms|*generic>
	AccId         string            // represents the unique accounting id given by the telecom switch generating the CDR
	CdrHost       string            // represents the IP address of the host generating the CDR (automatically populated by the server)
	CdrSource     string            // formally identifies the source of the CDR (free form field)
	ReqType       string            // matching the supported request types by the **CGRateS**, accepted values are hardcoded in the server <prepaid|postpaid|pseudoprepaid|rated>.
	Direction     string            // matching the supported direction identifiers of the CGRateS <*out>
	Tenant        string            // tenant whom this record belongs
	Category      string            // free-form filter for this record, matching the category defined in rating profiles.
	Account       string            // account id (accounting subsystem) the record should be attached to
	Subject       string            // rating subject (rating subsystem) this record should be attached to
	Destination   string            // destination to be charged
	SetupTime     time.Time         // set-up time of the event. Supported formats: datetime RFC3339 compatible, SQL datetime (eg: MySQL), unix timestamp.
	Pdd           time.Duration     // PDD value
	AnswerTime    time.Time         // answer time of the event. Supported formats: datetime RFC3339 compatible, SQL datetime (eg: MySQL), unix timestamp.
	Usage         time.Duration     // event usage information (eg: in case of tor=*voice this will represent the total duration of a call)
	Supplier      string            // Supplier information when available
	ExtraFields   map[string]string // Extra fields to be stored in CDR
	SMId          string
	SMConnId      string
	RunId         string
	LoopIndex     float64       // indicates the position of this segment in a cost request loop
	DurationIndex time.Duration // the call duration so far (till TimeEnd)
	MaxRate       float64
	MaxRateUnit   time.Duration
	MaxCostSoFar  float64
}<|MERGE_RESOLUTION|>--- conflicted
+++ resolved
@@ -70,11 +70,7 @@
 // the debit loop method (to be stoped by sending somenthing on stopDebit channel)
 func (s *Session) debitLoop(runIdx int) {
 	nextCd := s.sessionRuns[runIdx].CallDescriptor
-<<<<<<< HEAD
-	nextCd.CgrId = s.eventStart.GetCgrId(s.sessionManager.Timezone())
-=======
-	nextCd.CgrID = s.eventStart.GetCgrId("")
->>>>>>> 3097315a
+	nextCd.CgrID = s.eventStart.GetCgrId(s.sessionManager.Timezone())
 	index := 0.0
 	debitPeriod := s.sessionManager.DebitInterval()
 	for {
@@ -199,9 +195,8 @@
 	// show only what was actualy refunded (stopped in timespan)
 	// utils.Logger.Info(fmt.Sprintf("Refund duration: %v", initialRefundDuration-refundDuration))
 	if len(refundIncrements) > 0 {
-<<<<<<< HEAD
 		cd := &engine.CallDescriptor{
-			CgrId:       s.eventStart.GetCgrId(s.sessionManager.Timezone()),
+			CgrID:       s.eventStart.GetCgrId(s.sessionManager.Timezone()),
 			Direction:   lastCC.Direction,
 			Tenant:      lastCC.Tenant,
 			Category:    lastCC.Category,
@@ -216,14 +211,6 @@
 		var response float64
 		err := s.sessionManager.Rater().Call("Responder.RefundIncrements", cd, &response)
 		if err != nil {
-=======
-		cd := lastCC.CreateCallDescriptor()
-		cd.Increments = refundIncrements
-		cd.Increments.Compress()
-		utils.Logger.Info(fmt.Sprintf("Refunding duration %v with cd: %+v", refundDuration, cd))
-		var response float64
-		if err := s.sessionManager.Rater().RefundIncrements(cd, &response); err != nil {
->>>>>>> 3097315a
 			return err
 		}
 	}
@@ -258,7 +245,7 @@
 			cd := firstCC.CreateCallDescriptor()
 			cd.Increments = roundIncrements
 			var response float64
-			if err := s.sessionManager.Rater().RefundRounding(cd, &response); err != nil {
+			if err := s.sessionManager.Rater().Call("Responder.RefundRounding", cd, &response); err != nil {
 				utils.Logger.Err(fmt.Sprintf("<SM> ERROR failed to refund rounding: %v", err))
 			}
 		}
