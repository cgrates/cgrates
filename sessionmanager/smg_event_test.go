--- conflicted
+++ resolved
@@ -147,13 +147,8 @@
 	smGev[utils.CDRHOST] = "10.0.3.15"
 	smGev["Extra1"] = "Value1"
 	smGev["Extra2"] = 5
-<<<<<<< HEAD
 	eStoredCdr := &engine.CDR{CGRID: "0711eaa78e53937f1593dabc08c83ea04a915f2e",
-		TOR: utils.VOICE, OriginID: "12345", OriginHost: "10.0.3.15", Source: "SM_GENERIC_TEST_EVENT", RequestType: utils.META_PREPAID,
-=======
-	eStoredCdr := &engine.StoredCdr{CgrId: "0711eaa78e53937f1593dabc08c83ea04a915f2e",
-		TOR: utils.VOICE, AccId: "12345", CdrHost: "10.0.3.15", CdrSource: "SMG_TEST_EVENT", ReqType: utils.META_PREPAID,
->>>>>>> 1cc6955b
+		TOR: utils.VOICE, OriginID: "12345", OriginHost: "10.0.3.15", Source: "SMG_TEST_EVENT", RequestType: utils.META_PREPAID,
 		Direction: utils.OUT, Tenant: "cgrates.org", Category: "call", Account: "account1", Subject: "subject1",
 		Destination: "+4986517174963", SetupTime: time.Date(2015, 11, 9, 14, 21, 24, 0, time.UTC), AnswerTime: time.Date(2015, 11, 9, 14, 22, 2, 0, time.UTC),
 		Usage: time.Duration(83) * time.Second, PDD: time.Duration(300) * time.Millisecond, Supplier: "supplier1", DisconnectCause: "NORMAL_DISCONNECT",
