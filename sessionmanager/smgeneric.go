/*
Real-time Charging System for Telecom & ISP environments
Copyright (C) ITsysCOM GmbH

This program is free software: you can redistribute it and/or modify
it under the terms of the GNU General Public License as published by
the Free Software Foundation, either version 3 of the License, or
(at your option) any later version.

This program is distributed in the hope that it will be useful,
but WITHOUT ANY WARRANTY; without even the implied warranty of
MERCHANTABILITY or FITNESS FOR A PARTICULAR PURPOSE.  See the
GNU General Public License for more details.

You should have received a copy of the GNU General Public License
along with this program.  If not, see <http://www.gnu.org/licenses/>
*/

package sessionmanager

import (
	"errors"
	"fmt"
	"strings"
	"sync"
	"time"

	"github.com/cenkalti/rpc2"
	"github.com/cgrates/cgrates/config"
	"github.com/cgrates/cgrates/engine"
	"github.com/cgrates/cgrates/utils"
)

var ErrPartiallyExecuted = errors.New("Partially executed")

func NewSMGeneric(cgrCfg *config.CGRConfig, rater engine.Connector, cdrsrv engine.Connector, timezone string, extconns *SMGExternalConnections) *SMGeneric {
	gsm := &SMGeneric{cgrCfg: cgrCfg, rater: rater, cdrsrv: cdrsrv, extconns: extconns, timezone: timezone,
		sessions: make(map[string][]*SMGSession), sessionsMux: new(sync.Mutex), guard: engine.Guardian}
	return gsm
}

type SMGeneric struct {
	cgrCfg      *config.CGRConfig // Separate from smCfg since there can be multiple
	rater       engine.Connector
	cdrsrv      engine.Connector
	timezone    string
	sessions    map[string][]*SMGSession //Group sessions per sessionId, multiple runs based on derived charging
	extconns    *SMGExternalConnections  // Reference towards external connections manager
	sessionsMux *sync.Mutex              // Locks sessions map
	guard       *engine.GuardianLock     // Used to lock on uuid
}

func (self *SMGeneric) indexSession(uuid string, s *SMGSession) {
	self.sessionsMux.Lock()
	self.sessions[uuid] = append(self.sessions[uuid], s)
	self.sessionsMux.Unlock()
}

// Remove session from session list, removes all related in case of multiple runs, true if item was found
func (self *SMGeneric) unindexSession(uuid string) bool {
	self.sessionsMux.Lock()
	defer self.sessionsMux.Unlock()
	if _, hasIt := self.sessions[uuid]; !hasIt {
		return false
	}
	delete(self.sessions, uuid)
	return true
}

// Returns all sessions handled by the SM
func (self *SMGeneric) getSessions() map[string][]*SMGSession {
	self.sessionsMux.Lock()
	defer self.sessionsMux.Unlock()
	return self.sessions
}

func (self *SMGeneric) getSessionIDsForPrefix(prefix string) []string {
	self.sessionsMux.Lock()
	defer self.sessionsMux.Unlock()
	sessionIDs := make([]string, 0)
	for sessionID := range self.sessions {
		if strings.HasPrefix(sessionID, prefix) {
			sessionIDs = append(sessionIDs, sessionID)
		}
	}
	return sessionIDs
}

// Returns sessions/derived for a specific uuid
func (self *SMGeneric) getSession(uuid string) []*SMGSession {
	self.sessionsMux.Lock()
	defer self.sessionsMux.Unlock()
	return self.sessions[uuid]
}

// Handle a new session, pass the connectionId so we can communicate on disconnect request
func (self *SMGeneric) sessionStart(evStart SMGenericEvent, connId string) error {
	sessionId := evStart.GetUUID()
	_, err := self.guard.Guard(func() (interface{}, error) { // Lock it on UUID level
		var sessionRuns []*engine.SessionRun
		if err := self.rater.GetSessionRuns(evStart.AsStoredCdr(self.cgrCfg, self.timezone), &sessionRuns); err != nil {
			return nil, err
		} else if len(sessionRuns) == 0 {
			return nil, nil
		}
		stopDebitChan := make(chan struct{})
		for _, sessionRun := range sessionRuns {
			s := &SMGSession{eventStart: evStart, connId: connId, runId: sessionRun.DerivedCharger.RunID, timezone: self.timezone,
				rater: self.rater, cdrsrv: self.cdrsrv, cd: sessionRun.CallDescriptor}
			self.indexSession(sessionId, s)
			//utils.Logger.Info(fmt.Sprintf("<SMGeneric> Starting session: %s, runId: %s", sessionId, s.runId))
			if self.cgrCfg.SmGenericConfig.DebitInterval != 0 {
				s.stopDebit = stopDebitChan
				go s.debitLoop(self.cgrCfg.SmGenericConfig.DebitInterval)
			}
		}
		return nil, nil
	}, time.Duration(2)*time.Second, sessionId)
	return err
}

// End a session from outside
func (self *SMGeneric) sessionEnd(sessionId string, usage time.Duration) error {
	_, err := self.guard.Guard(func() (interface{}, error) { // Lock it on UUID level
		ss := self.getSession(sessionId)
		if len(ss) == 0 { // Not handled by us
			return nil, nil
		}
		if !self.unindexSession(sessionId) { // Unreference it early so we avoid concurrency
			return nil, nil // Did not find the session so no need to close it anymore
		}
		for idx, s := range ss {
			s.totalUsage = usage // save final usage as totalUsage
			//utils.Logger.Info(fmt.Sprintf("<SMGeneric> Ending session: %s, runId: %s", sessionId, s.runId))
			if idx == 0 && s.stopDebit != nil {
				close(s.stopDebit) // Stop automatic debits
			}
			aTime, err := s.eventStart.GetAnswerTime(utils.META_DEFAULT, self.cgrCfg.DefaultTimezone)
			if err != nil || aTime.IsZero() {
				utils.Logger.Err(fmt.Sprintf("<SMGeneric> Could not retrieve answer time for session: %s, runId: %s, aTime: %+v, error: %s",
					sessionId, s.runId, aTime, err.Error()))
			}
			if err := s.close(aTime.Add(usage)); err != nil {
				utils.Logger.Err(fmt.Sprintf("<SMGeneric> Could not close session: %s, runId: %s, error: %s", sessionId, s.runId, err.Error()))
			}
			if err := s.saveOperations(sessionId); err != nil {
				utils.Logger.Err(fmt.Sprintf("<SMGeneric> Could not save session: %s, runId: %s, error: %s", sessionId, s.runId, err.Error()))
			}
		}
		return nil, nil
	}, time.Duration(2)*time.Second, sessionId)
	return err
}

// Used when an update will relocate an initial session (eg multiple data streams)
func (self *SMGeneric) sessionRelocate(sessionID, initialID string) error {
	_, err := self.guard.Guard(func() (interface{}, error) { // Lock it on initialID level
		if utils.IsSliceMember([]string{sessionID, initialID}, "") { // Not allowed empty params here
			return nil, utils.ErrMandatoryIeMissing
		}
		ssNew := self.getSession(sessionID) // Already relocated
		if len(ssNew) != 0 {
			return nil, nil
		}
		ss := self.getSession(initialID)
		if len(ss) == 0 { // No need of relocation
			return nil, utils.ErrNotFound
		}
		for i, s := range ss {
			self.indexSession(sessionID, s)
			if i == 0 {
				self.unindexSession(initialID)
			}
		}
		return nil, nil
	}, time.Duration(2)*time.Second, initialID)
	return err
}

// Methods to apply on sessions, mostly exported through RPC/Bi-RPC
//Calculates maximum usage allowed for gevent
func (self *SMGeneric) GetMaxUsage(gev SMGenericEvent, clnt *rpc2.Client) (time.Duration, error) {
	gev[utils.EVENT_NAME] = utils.CGR_AUTHORIZATION
	storedCdr := gev.AsStoredCdr(config.CgrConfig(), self.timezone)
	var maxDur float64
	if err := self.rater.GetDerivedMaxSessionTime(storedCdr, &maxDur); err != nil {
		return time.Duration(0), err
	}
	return time.Duration(maxDur), nil
}

func (self *SMGeneric) GetLcrSuppliers(gev SMGenericEvent, clnt *rpc2.Client) ([]string, error) {
	gev[utils.EVENT_NAME] = utils.CGR_LCR_REQUEST
	cd, err := gev.AsLcrRequest().AsCallDescriptor(self.timezone)
	if err != nil {
		return nil, err
	}
	var lcr engine.LCRCost
	if err = self.rater.GetLCR(&engine.AttrGetLcr{CallDescriptor: cd}, &lcr); err != nil {
		return nil, err
	}
	if lcr.HasErrors() {
		lcr.LogErrors()
		return nil, errors.New("LCR_COMPUTE_ERROR")
	}
	return lcr.SuppliersSlice()
}

// Called on session start
func (self *SMGeneric) SessionStart(gev SMGenericEvent, clnt *rpc2.Client) (time.Duration, error) {
	if err := self.sessionStart(gev, getClientConnId(clnt)); err != nil {
		return nilDuration, err
	}
	return self.SessionUpdate(gev, clnt)
}

// Execute debits for usage/maxUsage
func (self *SMGeneric) SessionUpdate(gev SMGenericEvent, clnt *rpc2.Client) (time.Duration, error) {
	if initialID, err := gev.GetFieldAsString(utils.InitialOriginID); err == nil {
		err := self.sessionRelocate(gev.GetUUID(), initialID)
		if err == utils.ErrNotFound { // Session was already relocated, create a new  session with this update
			err = self.sessionStart(gev, getClientConnId(clnt))
		}
		if err != nil {
			return nilDuration, err
		}
	}
	evLastUsed, err := gev.GetLastUsed(utils.META_DEFAULT)
	if err != nil && err != utils.ErrNotFound {
		return nilDuration, err
	}
	evMaxUsage, err := gev.GetMaxUsage(utils.META_DEFAULT, self.cgrCfg.MaxCallDuration)
	if err != nil {
		if err == utils.ErrNotFound {
			err = utils.ErrMandatoryIeMissing
		}
		return nilDuration, err
	}
	for _, s := range self.getSession(gev.GetUUID()) {
		if maxDur, err := s.debit(evMaxUsage, evLastUsed); err != nil {
			return nilDuration, err
		} else if maxDur < evMaxUsage {
			evMaxUsage = maxDur
		}
	}
	return evMaxUsage, nil
}

<<<<<<< HEAD
=======
// Called on session start
func (self *SMGeneric) SessionStart(gev SMGenericEvent, clnt *rpc2.Client) (time.Duration, error) {
	if err := self.sessionStart(gev, getClientConnId(clnt)); err != nil {
		self.sessionEnd(gev.GetUUID(), 0)
		return nilDuration, err
	}
	d, err := self.SessionUpdate(gev, clnt)
	if err != nil {
		self.sessionEnd(gev.GetUUID(), 0)
	}
	return d, err
}

>>>>>>> ac1aeb9d
// Called on session end, should stop debit loop
func (self *SMGeneric) SessionEnd(gev SMGenericEvent, clnt *rpc2.Client) error {
	if initialID, err := gev.GetFieldAsString(utils.InitialOriginID); err == nil {
		err := self.sessionRelocate(gev.GetUUID(), initialID)
		if err == utils.ErrNotFound { // Session was already relocated, create a new  session with this update
			err = self.sessionStart(gev, getClientConnId(clnt))
		}
		if err != nil && err != utils.ErrMandatoryIeMissing {
			return err
		}
	}
	sessionIDs := []string{gev.GetUUID()}
	if sessionIDPrefix, err := gev.GetFieldAsString(utils.OriginIDPrefix); err == nil { // OriginIDPrefix is present, OriginID will not be anymore considered
		sessionIDs = self.getSessionIDsForPrefix(sessionIDPrefix)
	}
	usage, errUsage := gev.GetUsage(utils.META_DEFAULT)
	var lastUsed time.Duration
	if errUsage != nil {
		if errUsage != utils.ErrNotFound {
			return errUsage
		}
		var err error
		lastUsed, err = gev.GetLastUsed(utils.META_DEFAULT)
		if err != nil {
			if err == utils.ErrNotFound {
				err = utils.ErrMandatoryIeMissing
			}
			return err
		}
	}
	var interimError error
	for _, sessionID := range sessionIDs {
		if errUsage != nil {
			var s *SMGSession
			for _, s = range self.getSession(sessionID) {
				break
			}
			if s == nil {
				continue // No session active, will not be able to close it anyway
			}
			usage = s.TotalUsage() + lastUsed
		}
		if err := self.sessionEnd(sessionID, usage); err != nil {
			interimError = err // Last error will be the one returned as API result
		}
	}
	return interimError
}

// Processes one time events (eg: SMS)
func (self *SMGeneric) ChargeEvent(gev SMGenericEvent, clnt *rpc2.Client) (maxDur time.Duration, err error) {
	var sessionRuns []*engine.SessionRun
	if err := self.rater.GetSessionRuns(gev.AsStoredCdr(self.cgrCfg, self.timezone), &sessionRuns); err != nil {
		return nilDuration, err
	} else if len(sessionRuns) == 0 {
		return nilDuration, nil
	}
	var maxDurInit bool // Avoid differences between default 0 and received 0
	for _, sR := range sessionRuns {
		cc := new(engine.CallCost)
		if err = self.rater.MaxDebit(sR.CallDescriptor, cc); err != nil {
			utils.Logger.Err(fmt.Sprintf("<SMGeneric> Could not Debit CD: %+v, RunID: %s, error: %s", sR.CallDescriptor, sR.DerivedCharger.RunID, err.Error()))
			break
		}
		sR.CallCosts = append(sR.CallCosts, cc) // Save it so we can revert on issues
		if ccDur := cc.GetDuration(); ccDur == 0 {
			err = utils.ErrInsufficientCredit
			break
		} else if !maxDurInit || ccDur < maxDur {
			maxDur = ccDur
		}
	}
	if err != nil { // Refund the ones already taken since we have error on one of the debits
		for _, sR := range sessionRuns {
			if len(sR.CallCosts) == 0 {
				continue
			}
			cc := sR.CallCosts[0]
			if len(sR.CallCosts) > 1 {
				for _, ccSR := range sR.CallCosts {
					cc.Merge(ccSR)
				}
			}
			// collect increments
			var refundIncrements engine.Increments
			cc.Timespans.Decompress()
			for _, ts := range cc.Timespans {
				refundIncrements = append(refundIncrements, ts.Increments...)
			}
			// refund cc
			if len(refundIncrements) > 0 {
				cd := &engine.CallDescriptor{
					Direction:   cc.Direction,
					Tenant:      cc.Tenant,
					Category:    cc.Category,
					Subject:     cc.Subject,
					Account:     cc.Account,
					Destination: cc.Destination,
					TOR:         cc.TOR,
					Increments:  refundIncrements,
				}
				cd.Increments.Compress()
				utils.Logger.Info(fmt.Sprintf("Refunding session run callcost: %s", utils.ToJSON(cd)))
				var response float64
				err := self.rater.RefundIncrements(cd, &response)
				if err != nil {
					return nilDuration, err
				}
			}
		}
		return nilDuration, err
	}
	var withErrors bool
	for _, sR := range sessionRuns {
		if len(sR.CallCosts) == 0 {
			continue
		}
		cc := sR.CallCosts[0]
		if len(sR.CallCosts) > 1 {
			for _, ccSR := range sR.CallCosts[1:] {
				cc.Merge(ccSR)
			}
		}
		cc.Round()
		roundIncrements := cc.GetRoundIncrements()
		if len(roundIncrements) != 0 {
			cd := cc.CreateCallDescriptor()
			cd.Increments = roundIncrements
			var response float64
			if err := self.rater.RefundRounding(cd, &response); err != nil {
				utils.Logger.Err(fmt.Sprintf("<SM> ERROR failed to refund rounding: %v", err))
			}
		}
		var reply string
		smCost := &engine.SMCost{
			CGRID:       gev.GetCgrId(self.timezone),
			CostSource:  utils.SESSION_MANAGER_SOURCE,
			RunID:       sR.DerivedCharger.RunID,
			OriginHost:  gev.GetOriginatorIP(utils.META_DEFAULT),
			OriginID:    gev.GetUUID(),
			CostDetails: cc,
		}
		if err := self.cdrsrv.StoreSMCost(engine.AttrCDRSStoreSMCost{SMCost: smCost, CheckDuplicate: true}, &reply); err != nil && err != utils.ErrExists {
			withErrors = true
			utils.Logger.Err(fmt.Sprintf("<SMGeneric> Could not save CC: %+v, RunID: %s error: %s", cc, sR.DerivedCharger.RunID, err.Error()))
		}
	}
	if withErrors {
		return nilDuration, ErrPartiallyExecuted
	}
	return maxDur, nil
}

func (self *SMGeneric) ProcessCdr(gev SMGenericEvent) error {
	var reply string
	if err := self.cdrsrv.ProcessCdr(gev.AsStoredCdr(self.cgrCfg, self.timezone), &reply); err != nil {
		return err
	}
	return nil
}

func (self *SMGeneric) Connect() error {
	return nil
}

// Used by APIer to retrieve sessions
func (self *SMGeneric) Sessions() map[string][]*SMGSession {
	return self.getSessions()
}

func (self *SMGeneric) Timezone() string {
	return self.timezone
}

// System shutdown
func (self *SMGeneric) Shutdown() error {
	for ssId := range self.getSessions() { // Force sessions shutdown
		self.sessionEnd(ssId, time.Duration(self.cgrCfg.MaxCallDuration))
	}
	return nil
}<|MERGE_RESOLUTION|>--- conflicted
+++ resolved
@@ -206,14 +206,6 @@
 	return lcr.SuppliersSlice()
 }
 
-// Called on session start
-func (self *SMGeneric) SessionStart(gev SMGenericEvent, clnt *rpc2.Client) (time.Duration, error) {
-	if err := self.sessionStart(gev, getClientConnId(clnt)); err != nil {
-		return nilDuration, err
-	}
-	return self.SessionUpdate(gev, clnt)
-}
-
 // Execute debits for usage/maxUsage
 func (self *SMGeneric) SessionUpdate(gev SMGenericEvent, clnt *rpc2.Client) (time.Duration, error) {
 	if initialID, err := gev.GetFieldAsString(utils.InitialOriginID); err == nil {
@@ -246,8 +238,6 @@
 	return evMaxUsage, nil
 }
 
-<<<<<<< HEAD
-=======
 // Called on session start
 func (self *SMGeneric) SessionStart(gev SMGenericEvent, clnt *rpc2.Client) (time.Duration, error) {
 	if err := self.sessionStart(gev, getClientConnId(clnt)); err != nil {
@@ -261,7 +251,6 @@
 	return d, err
 }
 
->>>>>>> ac1aeb9d
 // Called on session end, should stop debit loop
 func (self *SMGeneric) SessionEnd(gev SMGenericEvent, clnt *rpc2.Client) error {
 	if initialID, err := gev.GetFieldAsString(utils.InitialOriginID); err == nil {
