/*
Real-time Charging System for Telecom & ISP environments
Copyright (C) ITsysCOM GmbH

This program is free software: you can redistribute it and/or modify
it under the terms of the GNU General Public License as published by
the Free Software Foundation, either version 3 of the License, or
(at your option) any later version.

This program is distributed in the hope that it will be useful,
but WITHOUT ANY WARRANTY; without even the implied warranty of
MERCHANTABILITY or FITNESS FOR A PARTICULAR PURPOSE.  See the
GNU General Public License for more details.

You should have received a copy of the GNU General Public License
along with this program.  If not, see <http://www.gnu.org/licenses/>
*/

package sessionmanager

import (
	"errors"
	"fmt"
	"sync"
	"time"

	"github.com/cenkalti/rpc2"
	"github.com/cgrates/cgrates/config"
	"github.com/cgrates/cgrates/engine"
	"github.com/cgrates/cgrates/utils"
	"github.com/cgrates/rpcclient"
)

<<<<<<< HEAD
func NewSMGeneric(cgrCfg *config.CGRConfig, rater rpcclient.RpcClientConnection, cdrsrv rpcclient.RpcClientConnection, timezone string, extconns *SMGExternalConnections) *SMGeneric {
=======
var ErrPartiallyExecuted = errors.New("Partially executed")

func NewSMGeneric(cgrCfg *config.CGRConfig, rater engine.Connector, cdrsrv engine.Connector, timezone string, extconns *SMGExternalConnections) *SMGeneric {
>>>>>>> 1bb9b1e0
	gsm := &SMGeneric{cgrCfg: cgrCfg, rater: rater, cdrsrv: cdrsrv, extconns: extconns, timezone: timezone,
		sessions: make(map[string][]*SMGSession), sessionsMux: new(sync.Mutex), guard: engine.NewGuardianLock()}
	return gsm
}

type SMGeneric struct {
	cgrCfg      *config.CGRConfig // Separate from smCfg since there can be multiple
	rater       rpcclient.RpcClientConnection
	cdrsrv      rpcclient.RpcClientConnection
	timezone    string
	sessions    map[string][]*SMGSession //Group sessions per sessionId, multiple runs based on derived charging
	extconns    *SMGExternalConnections  // Reference towards external connections manager
	sessionsMux *sync.Mutex              // Locks sessions map
	guard       *engine.GuardianLock     // Used to lock on uuid
}

func (self *SMGeneric) indexSession(uuid string, s *SMGSession) {
	self.sessionsMux.Lock()
	self.sessions[uuid] = append(self.sessions[uuid], s)
	self.sessionsMux.Unlock()
}

// Remove session from session list, removes all related in case of multiple runs, true if item was found
func (self *SMGeneric) unindexSession(uuid string) bool {
	self.sessionsMux.Lock()
	defer self.sessionsMux.Unlock()
	if _, hasIt := self.sessions[uuid]; !hasIt {
		return false
	}
	delete(self.sessions, uuid)
	return true
}

// Returns all sessions handled by the SM
func (self *SMGeneric) getSessions() map[string][]*SMGSession {
	self.sessionsMux.Lock()
	defer self.sessionsMux.Unlock()
	return self.sessions
}

// Returns sessions/derived for a specific uuid
func (self *SMGeneric) getSession(uuid string) []*SMGSession {
	self.sessionsMux.Lock()
	defer self.sessionsMux.Unlock()
	return self.sessions[uuid]
}

// Handle a new session, pass the connectionId so we can communicate on disconnect request
func (self *SMGeneric) sessionStart(evStart SMGenericEvent, connId string) error {
	sessionId := evStart.GetUUID()
	_, err := self.guard.Guard(func() (interface{}, error) { // Lock it on UUID level
		var sessionRuns []*engine.SessionRun
		if err := self.rater.Call("Responder.GetSessionRuns", evStart.AsStoredCdr(self.cgrCfg, self.timezone), &sessionRuns); err != nil {
			return nil, err
		} else if len(sessionRuns) == 0 {
			return nil, nil
		}
		stopDebitChan := make(chan struct{})
		for _, sessionRun := range sessionRuns {
			s := &SMGSession{eventStart: evStart, connId: connId, runId: sessionRun.DerivedCharger.RunID, timezone: self.timezone,
				rater: self.rater, cdrsrv: self.cdrsrv, cd: sessionRun.CallDescriptor}
			self.indexSession(sessionId, s)
			if self.cgrCfg.SmGenericConfig.DebitInterval != 0 {
				s.stopDebit = stopDebitChan
				go s.debitLoop(self.cgrCfg.SmGenericConfig.DebitInterval)
			}
		}
		return nil, nil
	}, time.Duration(3)*time.Second, sessionId)
	return err
}

// End a session from outside
func (self *SMGeneric) sessionEnd(sessionId string, endTime time.Time) error {
	_, err := self.guard.Guard(func() (interface{}, error) { // Lock it on UUID level
		ss := self.getSession(sessionId)
		if len(ss) == 0 { // Not handled by us
			return nil, nil
		}
		if !self.unindexSession(sessionId) { // Unreference it early so we avoid concurrency
			return nil, nil // Did not find the session so no need to close it anymore
		}
		for idx, s := range ss {
			if idx == 0 && s.stopDebit != nil {
				close(s.stopDebit) // Stop automatic debits
			}
			if err := s.close(endTime); err != nil {
				utils.Logger.Err(fmt.Sprintf("<SMGeneric> Could not close session: %s, runId: %s, error: %s", sessionId, s.runId, err.Error()))
			}
			if err := s.saveOperations(); err != nil {
				utils.Logger.Err(fmt.Sprintf("<SMGeneric> Could not save session: %s, runId: %s, error: %s", sessionId, s.runId, err.Error()))
			}
		}
		return nil, nil
	}, time.Duration(2)*time.Second, sessionId)
	return err
}

// Methods to apply on sessions, mostly exported through RPC/Bi-RPC
//Calculates maximum usage allowed for gevent
func (self *SMGeneric) GetMaxUsage(gev SMGenericEvent, clnt *rpc2.Client) (time.Duration, error) {
	gev[utils.EVENT_NAME] = utils.CGR_AUTHORIZATION
	storedCdr := gev.AsStoredCdr(config.CgrConfig(), self.timezone)
	var maxDur float64
	if err := self.rater.Call("Responder.GetDerivedMaxSessionTime", storedCdr, &maxDur); err != nil {
		return time.Duration(0), err
	}
	return time.Duration(maxDur), nil
}

func (self *SMGeneric) GetLcrSuppliers(gev SMGenericEvent, clnt *rpc2.Client) ([]string, error) {
	gev[utils.EVENT_NAME] = utils.CGR_LCR_REQUEST
	cd, err := gev.AsLcrRequest().AsCallDescriptor(self.timezone)
	cd.CgrId = gev.GetCgrId(self.timezone)
	if err != nil {
		return nil, err
	}
	var lcr engine.LCRCost
	if err = self.rater.Call("Responder.GetLCR", &engine.AttrGetLcr{CallDescriptor: cd}, &lcr); err != nil {
		return nil, err
	}
	if lcr.HasErrors() {
		lcr.LogErrors()
		return nil, errors.New("LCR_COMPUTE_ERROR")
	}
	return lcr.SuppliersSlice()
}

// Execute debits for usage/maxUsage
func (self *SMGeneric) SessionUpdate(gev SMGenericEvent, clnt *rpc2.Client) (time.Duration, error) {
	evMaxUsage, err := gev.GetMaxUsage(utils.META_DEFAULT, self.cgrCfg.MaxCallDuration)
	if err != nil {
		return nilDuration, err
	}
	evUuid := gev.GetUUID()
	for _, s := range self.getSession(evUuid) {
		if maxDur, err := s.debit(evMaxUsage); err != nil {
			return nilDuration, err
		} else {
			if maxDur < evMaxUsage {
				evMaxUsage = maxDur
			}
		}
	}
	return evMaxUsage, nil
}

// Called on session start
func (self *SMGeneric) SessionStart(gev SMGenericEvent, clnt *rpc2.Client) (time.Duration, error) {
	if err := self.sessionStart(gev, getClientConnId(clnt)); err != nil {
		return nilDuration, err
	}
	return self.SessionUpdate(gev, clnt)
}

// Called on session end, should stop debit loop
func (self *SMGeneric) SessionEnd(gev SMGenericEvent, clnt *rpc2.Client) error {
	endTime, err := gev.GetEndTime(utils.META_DEFAULT, self.timezone)
	if err != nil {
		return err
	}
	if err := self.sessionEnd(gev.GetUUID(), endTime); err != nil {
		return err
	}
	return nil
}

// Processes one time events (eg: SMS)
func (self *SMGeneric) ChargeEvent(gev SMGenericEvent, clnt *rpc2.Client) error {
	var sessionRuns []*engine.SessionRun
	if err := self.rater.GetSessionRuns(gev.AsStoredCdr(self.cgrCfg, self.timezone), &sessionRuns); err != nil {
		return err
	} else if len(sessionRuns) == 0 {
		return nil
	}
	var withErrors bool
	for _, sR := range sessionRuns {
		cc := new(engine.CallCost)
		if err := self.rater.Debit(sR.CallDescriptor, cc); err != nil {
			withErrors = true
			utils.Logger.Err(fmt.Sprintf("<SMGeneric> Could not Debit CD: %+v, RunID: %s, error: %s", sR.CallDescriptor, sR.DerivedCharger.RunID, err.Error()))
			continue
		}
		var reply string
		if err := self.cdrsrv.LogCallCost(&engine.CallCostLog{
			CgrId:          gev.GetCgrId(self.timezone),
			Source:         utils.SESSION_MANAGER_SOURCE,
			RunId:          sR.DerivedCharger.RunID,
			CallCost:       cc,
			CheckDuplicate: true,
		}, &reply); err != nil && err != utils.ErrExists {
			withErrors = true
			utils.Logger.Err(fmt.Sprintf("<SMGeneric> Could not save CC: %+v, RunID: %s error: %s", cc, sR.DerivedCharger.RunID, err.Error()))
		}
	}
	if withErrors {
		return ErrPartiallyExecuted
	}
	return nil
}

func (self *SMGeneric) ProcessCdr(gev SMGenericEvent) error {
	var reply string
	if err := self.cdrsrv.Call("CdrServer.ProcessCdr", gev.AsStoredCdr(self.cgrCfg, self.timezone), &reply); err != nil {
		return err
	}
	return nil
}

func (self *SMGeneric) Connect() error {
	return nil
}

// System shutdown
func (self *SMGeneric) Shutdown() error {
	for ssId := range self.getSessions() { // Force sessions shutdown
		self.sessionEnd(ssId, time.Now())
	}
	return nil
}<|MERGE_RESOLUTION|>--- conflicted
+++ resolved
@@ -31,13 +31,10 @@
 	"github.com/cgrates/rpcclient"
 )
 
-<<<<<<< HEAD
+var ErrPartiallyExecuted = errors.New("Partially executed")
+
 func NewSMGeneric(cgrCfg *config.CGRConfig, rater rpcclient.RpcClientConnection, cdrsrv rpcclient.RpcClientConnection, timezone string, extconns *SMGExternalConnections) *SMGeneric {
-=======
-var ErrPartiallyExecuted = errors.New("Partially executed")
-
-func NewSMGeneric(cgrCfg *config.CGRConfig, rater engine.Connector, cdrsrv engine.Connector, timezone string, extconns *SMGExternalConnections) *SMGeneric {
->>>>>>> 1bb9b1e0
+
 	gsm := &SMGeneric{cgrCfg: cgrCfg, rater: rater, cdrsrv: cdrsrv, extconns: extconns, timezone: timezone,
 		sessions: make(map[string][]*SMGSession), sessionsMux: new(sync.Mutex), guard: engine.NewGuardianLock()}
 	return gsm
@@ -208,7 +205,7 @@
 // Processes one time events (eg: SMS)
 func (self *SMGeneric) ChargeEvent(gev SMGenericEvent, clnt *rpc2.Client) error {
 	var sessionRuns []*engine.SessionRun
-	if err := self.rater.GetSessionRuns(gev.AsStoredCdr(self.cgrCfg, self.timezone), &sessionRuns); err != nil {
+	if err := self.rater.Call("Responder.GetSessionRuns", gev.AsStoredCdr(self.cgrCfg, self.timezone), &sessionRuns); err != nil {
 		return err
 	} else if len(sessionRuns) == 0 {
 		return nil
@@ -216,13 +213,13 @@
 	var withErrors bool
 	for _, sR := range sessionRuns {
 		cc := new(engine.CallCost)
-		if err := self.rater.Debit(sR.CallDescriptor, cc); err != nil {
+		if err := self.rater.Call("Responder.Debit", sR.CallDescriptor, cc); err != nil {
 			withErrors = true
 			utils.Logger.Err(fmt.Sprintf("<SMGeneric> Could not Debit CD: %+v, RunID: %s, error: %s", sR.CallDescriptor, sR.DerivedCharger.RunID, err.Error()))
 			continue
 		}
 		var reply string
-		if err := self.cdrsrv.LogCallCost(&engine.CallCostLog{
+		if err := self.cdrsrv.Call("CdrServer.LogCallCost", &engine.CallCostLog{
 			CgrId:          gev.GetCgrId(self.timezone),
 			Source:         utils.SESSION_MANAGER_SOURCE,
 			RunId:          sR.DerivedCharger.RunID,
