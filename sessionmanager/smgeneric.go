--- conflicted
+++ resolved
@@ -369,12 +369,8 @@
 			return nil, nil // ToDo: handle here also debits
 		}
 		var sessionRuns []*engine.SessionRun
-<<<<<<< HEAD
-		if err := smg.rals.Call("Responder.GetSessionRuns", evStart.AsCDR(smg.cgrCfg, smg.Timezone), &sessionRuns); err != nil {
-=======
 		if err := smg.rals.Call("Responder.GetSessionRuns",
 			evStart.AsCDR(smg.cgrCfg, smg.Timezone), &sessionRuns); err != nil {
->>>>>>> 219d6ab6
 			return nil, err
 		} else if len(sessionRuns) == 0 {
 			return nil, nil
@@ -973,12 +969,8 @@
 	}
 	defer smg.responseCache.Cache(cacheKey, &cache.CacheItem{Err: err})
 	var reply string
-<<<<<<< HEAD
-	if err = smg.cdrsrv.Call("CdrsV1.ProcessCDR", gev.AsCDR(smg.cgrCfg, smg.Timezone), &reply); err != nil {
-=======
 	if err = smg.cdrsrv.Call("CdrsV1.ProcessCDR",
 		gev.AsCDR(smg.cgrCfg, smg.Timezone), &reply); err != nil {
->>>>>>> 219d6ab6
 		return
 	}
 	return
