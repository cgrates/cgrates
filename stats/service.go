--- conflicted
+++ resolved
@@ -40,26 +40,10 @@
 	if err != nil {
 		return nil, err
 	}
-<<<<<<< HEAD
-	ss.stInsts = make(StatsInstances, len(sqPrfxs))
-	for i, prfx := range sqPrfxs {
-		sq, err := dataDB.GetStatsQueue(prfx[len(utils.StatsQueuePrefix):])
-		if err != nil {
-			return nil, err
-		}
-		var sqSM *engine.SQStoredMetrics
-		if sq.Store {
-			if sqSM, err = dataDB.GetSQStoredMetrics(sq.ID); err != nil && err != utils.ErrNotFound {
-				return nil, err
-			}
-		}
-		if ss.stInsts[i], err = NewStatsInstance(ss.evCache, ss.ms, sq, sqSM); err != nil {
-=======
 	ss.queuesCache = make(map[string]*StatsInstance)
 	ss.queues = make(StatsInstances, 0)
 	for _, prfx := range sqPrfxs {
 		if q, err := ss.loadQueue(prfx[len(utils.StatsQueuePrefix):]); err != nil {
->>>>>>> 7760a269
 			return nil, err
 		} else {
 			ss.setQueue(q)
