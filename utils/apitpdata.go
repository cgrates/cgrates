/*
Rating system designed to be used in VoIP Carriers World
Copyright (C) 2013 ITsysCOM

This program is free software: you can redistribute it and/or modify
it under the terms of the GNU General Public License as published by
the Free Software Foundation, either version 3 of the License, or
(at your option) any later version.

This program is distributed in the hope that it will be useful,
but WITHOUT ANY WARRANTY; without even the implied warranty of
MERCHANTABILITY or FITNESS FOR A PARTICULAR PURPOSE.  See the
GNU General Public License for more details.

You should have received a copy of the GNU General Public License
along with this program.  If not, see <http://www.gnu.org/licenses/>
*/

package utils

import (
	"fmt"
	"sort"
	"strings"
	"time"
)

type TPDestination struct {
	TPid          string   // Tariff plan id
	DestinationId string   // Destination id
	Prefixes      []string // Prefixes attached to this destination
}

// This file deals with tp_* data definition

type TPRate struct {
	TPid      string      // Tariff plan id
	RateId    string      // Rate id
	RateSlots []*RateSlot // One or more RateSlots
}

// Needed so we make sure we always use SetDurations() on a newly created value
func NewRateSlot(connectFee, rate float64, rateUnit, rateIncrement, grpInterval, rndMethod string, rndDecimals int) (*RateSlot, error) {
	rs := &RateSlot{ConnectFee: connectFee, Rate: rate, RateUnit: rateUnit, RateIncrement: rateIncrement,
		GroupIntervalStart: grpInterval, RoundingMethod: rndMethod, RoundingDecimals: rndDecimals}
	if err := rs.SetDurations(); err != nil {
		return nil, err
	}
	return rs, nil
}

type RateSlot struct {
	ConnectFee            float64 // ConnectFee applied once the call is answered
	Rate                  float64 // Rate applied
	RateUnit              string  //  Number of billing units this rate applies to
	RateIncrement         string  // This rate will apply in increments of duration
	GroupIntervalStart    string  // Group position
	RoundingMethod        string  // Use this method to round the cost
	RoundingDecimals      int     // Round the cost number of decimals
	rateUnitDur           time.Duration
	rateIncrementDur      time.Duration
	groupIntervalStartDur time.Duration
}

// Used to set the durations we need out of strings
func (self *RateSlot) SetDurations() error {
	var err error
	if self.rateUnitDur, err = ParseDurationWithSecs(self.RateUnit); err != nil {
		return err
	}
	if self.rateIncrementDur, err = ParseDurationWithSecs(self.RateIncrement); err != nil {
		return err
	}
	if self.groupIntervalStartDur, err = ParseDurationWithSecs(self.GroupIntervalStart); err != nil {
		return err
	}
	return nil
}
func (self *RateSlot) RateUnitDuration() time.Duration {
	return self.rateUnitDur
}
func (self *RateSlot) RateIncrementDuration() time.Duration {
	return self.rateIncrementDur
}
func (self *RateSlot) GroupIntervalStartDuration() time.Duration {
	return self.groupIntervalStartDur
}

type TPDestinationRate struct {
	TPid              string             // Tariff plan id
	DestinationRateId string             // DestinationRate profile id
	DestinationRates  []*DestinationRate // Set of destinationid-rateid bindings
}

type DestinationRate struct {
	DestinationId string // The destination identity
	RateId        string // The rate identity
	Rate          *TPRate
}

type ApierTPTiming struct {
	TPid      string // Tariff plan id
	TimingId  string // Timing id
	Years     string // semicolon separated list of years this timing is valid on, *any supported
	Months    string // semicolon separated list of months this timing is valid on, *any supported
	MonthDays string // semicolon separated list of month's days this timing is valid on, *any supported
	WeekDays  string // semicolon separated list of week day names this timing is valid on *any supported
	Time      string // String representing the time this timing starts on
}

type TPTiming struct {
	Id        string
	Years     Years
	Months    Months
	MonthDays MonthDays
	WeekDays  WeekDays
	StartTime string
}

type TPRatingPlan struct {
	TPid               string                 // Tariff plan id
	RatingPlanId       string                 // RatingPlan profile id
	RatingPlanBindings []*TPRatingPlanBinding // Set of destinationid-rateid bindings
}

type TPRatingPlanBinding struct {
	DestinationRatesId string    // The DestinationRate identity
	TimingId           string    // The timing identity
	Weight             float64   // Binding priority taken into consideration when more DestinationRates are active on a time slot
	timing             *TPTiming // Not exporting it via JSON
}

func (self *TPRatingPlanBinding) SetTiming(tm *TPTiming) {
	self.timing = tm
}

func (self *TPRatingPlanBinding) Timing() *TPTiming {
	return self.timing
}

// Used to rebuild a TPRatingProfile (empty RatingPlanActivations) out of it's key in nosqldb
func NewTPRatingProfileFromKeyId(tpid, loadId, keyId string) (*TPRatingProfile, error) {
	// *out:cgrates.org:call:*any
	s := strings.Split(keyId, ":")
	// [*out cgrates.org call *any]
	if len(s) != 4 {
		return nil, fmt.Errorf("Cannot parse key %s into RatingProfile", keyId)
	}
	return &TPRatingProfile{TPid: tpid, LoadId: loadId, Tenant: s[1], Category: s[2], Direction: s[0], Subject: s[3]}, nil
}

type TPRatingProfile struct {
	TPid                  string                // Tariff plan id
	LoadId                string                // Gives ability to load specific RatingProfile based on load identifier, hence being able to keep history also in stordb
	Tenant                string                // Tenant's Id
	Category              string                // TypeOfRecord
	Direction             string                // Traffic direction, OUT is the only one supported for now
	Subject               string                // Rating subject, usually the same as account
	RatingPlanActivations []*TPRatingActivation // Activate rate profiles at specific time
}

// Used as key in nosql db (eg: redis)
func (self *TPRatingProfile) KeyId() string {
	return fmt.Sprintf("%s:%s:%s:%s", self.Direction, self.Tenant, self.Category, self.Subject)
}

type TPRatingActivation struct {
	ActivationTime   string // Time when this profile will become active, defined as unix epoch time
	RatingPlanId     string // Id of RatingPlan profile
	FallbackSubjects string // So we follow the api
}

// Helper to return the subject fallback keys we need in dataDb
func FallbackSubjKeys(direction, tenant, tor, fallbackSubjects string) []string {
	var sslice sort.StringSlice
	if len(fallbackSubjects) != 0 {
		for _, fbs := range strings.Split(fallbackSubjects, string(FALLBACK_SEP)) {
			newKey := fmt.Sprintf("%s:%s:%s:%s", direction, tenant, tor, fbs)
			i := sslice.Search(newKey)
			if i < len(sslice) && sslice[i] != newKey {
				// not found so insert it
				sslice = append(sslice, "")
				copy(sslice[i+1:], sslice[i:])
				sslice[i] = newKey
			} else {
				if i == len(sslice) {
					// not found and at the end
					sslice = append(sslice, newKey)
				}
			} // newKey was foundfound
		}
	}
	return sslice
}

type AttrTPRatingProfileIds struct {
	TPid      string // Tariff plan id
	Tenant    string // Tenant's Id
	Category  string // TypeOfRecord
	Direction string // Traffic direction
	Subject   string // Rating subject, usually the same as account
}

type TPActions struct {
	TPid      string      // Tariff plan id
	ActionsId string      // Actions id
	Actions   []*TPAction // Set of actions this Actions profile will perform
}

type TPAction struct {
	Identifier      string  // Identifier mapped in the code
	BalanceType     string  // Type of balance the action will operate on
	Direction       string  // Balance direction
	Units           float64 // Number of units to add/deduct
	ExpiryTime      string  // Time when the units will expire
	DestinationId   string  // Destination profile id
	RatingSubject   string  // Reference a rate subject defined in RatingProfiles
	SharedGroup     string  // Reference to a shared group
	BalanceWeight   float64 // Balance weight
	ExtraParameters string
	Weight          float64 // Action's weight
}

type TPActionPlan struct {
	TPid       string            // Tariff plan id
	Id         string            // ActionPlan id
	ActionPlan []*TPActionTiming // Set of ActionTiming bindings this profile will group
}

type TPActionTiming struct {
	ActionsId string  // Actions id
	TimingId  string  // Timing profile id
	Weight    float64 // Binding's weight
}

type TPActionTriggers struct {
	TPid             string             // Tariff plan id
	ActionTriggersId string             // Profile id
	ActionTriggers   []*TPActionTrigger // Set of triggers grouped in this profile

}

type TPActionTrigger struct {
	BalanceType    string  // Type of balance this trigger monitors
	Direction      string  // Traffic direction
	ThresholdType  string  // This threshold type
	ThresholdValue float64 // Threshold
	Recurrent      bool    // reset executed flag each run
	DestinationId  string  // Id of the destination profile
	ActionsId      string  // Actions which will execute on threshold reached
	Weight         float64 // weight
}

// Used to rebuild a TPAccountActions (empty ActionTimingsId and ActionTriggersId) out of it's key in nosqldb
func NewTPAccountActionsFromKeyId(tpid, loadId, keyId string) (*TPAccountActions, error) {
	// *out:cgrates.org:1001
	s := strings.Split(keyId, ":")
	// [*out cgrates.org 1001]
	if len(s) != 3 {
		return nil, fmt.Errorf("Cannot parse key %s into AccountActions", keyId)
	}
	return &TPAccountActions{TPid: tpid, LoadId: loadId, Tenant: s[1], Account: s[2], Direction: s[0]}, nil
}

type TPAccountActions struct {
	TPid             string // Tariff plan id
	LoadId           string // LoadId, used to group actions on a load
	Tenant           string // Tenant's Id
	Account          string // Account name
	Direction        string // Traffic direction
	ActionPlanId     string // Id of ActionPlan profile to use
	ActionTriggersId string // Id of ActionTriggers profile to use
}

// Returns the id used in some nosql dbs (eg: redis)
func (self *TPAccountActions) KeyId() string {
	return fmt.Sprintf("%s:%s:%s", self.Direction, self.Tenant, self.Account)
}

// Data used to do remote cache reloads via api
type ApiReloadCache struct {
	DestinationIds   []string
	RatingPlanIds    []string
	RatingProfileIds []string
	ActionIds        []string
	SharedGroupIds   []string
	RpAliases        []string
	AccAliases       []string
<<<<<<< HEAD
	LCRIds           []string
=======
	DerivedChargers  []string
>>>>>>> 402a1fbc
}

type AttrCacheStats struct { // Add in the future filters here maybe so we avoid counting complete cache
}

type CacheStats struct {
	Destinations    int
	RatingPlans     int
	RatingProfiles  int
	Actions         int
	SharedGroups    int
	RatingAliases   int
	AccountAliases  int
	DerivedChargers int
}

type AttrCachedItemAge struct {
	Category string // Item's category, same name as .csv files without extension
	ItemId   string // Item's identity tag
}

type CachedItemAge struct {
	Destination     time.Duration
	RatingPlan      time.Duration
	RatingProfile   time.Duration
	Action          time.Duration
	SharedGroup     time.Duration
	RatingAlias     time.Duration
	AccountAlias    time.Duration
	DerivedChargers time.Duration
}

type AttrExpFileCdrs struct {
	CdrFormat         string   // Cdr output file format <utils.CdreCdrFormats>
	ExportId          string   // Optional exportid
	ExportDir         string   // If provided it overwrites the configured export directory
	ExportFileName    string   // If provided the output filename will be set to this
	ExportTemplate    string   // Exported fields template  <""|fld1,fld2|*xml:instance_name>
	CostShiftDigits   int      // If defined it will shift cost digits before applying rouding (eg: convert from Eur->cents), -1 to use general config ones
	RoundDecimals     int      // Overwrite configured roundDecimals with this dynamically, -1 to use general config ones
	MaskDestinationId string   // Overwrite configured MaskDestId
	MaskLength        int      // Overwrite configured MaskLength, -1 to use general config ones
	CgrIds            []string // If provided, it will filter based on the cgrids present in list
	MediationRunId    []string // If provided, it will filter on mediation runid
	CdrHost           []string // If provided, it will filter cdrhost
	CdrSource         []string // If provided, it will filter cdrsource
	ReqType           []string // If provided, it will fiter reqtype
	Direction         []string // If provided, it will fiter direction
	Tenant            []string // If provided, it will filter tenant
	Tor               []string // If provided, it will filter tor
	Account           []string // If provided, it will filter account
	Subject           []string // If provided, it will filter the rating subject
	DestinationPrefix []string // If provided, it will filter on destination prefix
	OrderIdStart      int64    // Export from this order identifier
	OrderIdEnd        int64    // Export smaller than this order identifier
	TimeStart         string   // If provided, it will represent the starting of the CDRs interval (>=)
	TimeEnd           string   // If provided, it will represent the end of the CDRs interval (<)
	SkipErrors        bool     // Do not export errored CDRs
	SkipRated         bool     // Do not export rated CDRs
}

type ExportedFileCdrs struct {
	ExportedFilePath          string            // Full path to the newly generated export file
	TotalRecords              int               // Number of CDRs to be exported
	TotalCost                 float64           // Sum of all costs in exported CDRs
	FirstOrderId, LastOrderId int64             // The order id of the last exported CDR
	ExportedCgrIds            []string          // List of successfuly exported cgrids in the file
	UnexportedCgrIds          map[string]string // Map of errored CDRs, map key is cgrid, value will be the error string

}

type AttrRemCdrs struct {
	CgrIds []string // List of CgrIds to remove from storeDb
}

type AttrRateCdrs struct {
	TimeStart    string // Cdrs time start
	TimeEnd      string // Cdrs time end
	RerateErrors bool   // Rerate previous CDRs with errors (makes sense for reqtype rated and pseudoprepaid
	RerateRated  bool   // Rerate CDRs which were previously rated (makes sense for reqtype rated and pseudoprepaid)
}

type AttrLoadTpFromFolder struct {
	FolderPath string // Take files from folder absolute path
	DryRun     bool   // Do not write to database but parse only
	FlushDb    bool   // Flush previous data before loading new one
}

type AttrGetDestination struct {
	Id string
}

type AttrDerivedChargers struct {
	Tenant, Tor, Direction, Account, Subject string
}<|MERGE_RESOLUTION|>--- conflicted
+++ resolved
@@ -286,11 +286,8 @@
 	SharedGroupIds   []string
 	RpAliases        []string
 	AccAliases       []string
-<<<<<<< HEAD
 	LCRIds           []string
-=======
 	DerivedChargers  []string
->>>>>>> 402a1fbc
 }
 
 type AttrCacheStats struct { // Add in the future filters here maybe so we avoid counting complete cache
