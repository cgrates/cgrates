--- conflicted
+++ resolved
@@ -381,9 +381,5 @@
 }
 
 type AttrDerivedChargers struct {
-<<<<<<< HEAD
 	Direction, Tenant, Category, Account, Subject string
-=======
-	Tenant, Category, Direction, Account, Subject string
->>>>>>> 6f6f4c8c
 }